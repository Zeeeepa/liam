--- conflicted
+++ resolved
@@ -1652,7 +1652,6 @@
   concat-map@0.0.1:
     resolution: {integrity: sha512-/Srv4dswyQNBfohGpz9o6Yb3Gz3SrUDqBH5rTuhGR7ahtlbYKnVxw2bCFMRljaA7EXHaXZ8wsHdodFvbkhKmqg==}
 
-<<<<<<< HEAD
   concurrently@9.0.1:
     resolution: {integrity: sha512-wYKvCd/f54sTXJMSfV6Ln/B8UrfLBKOYa+lzc6CHay3Qek+LorVSBdMVfyewFhRbH0Rbabsk4D+3PL/VjQ5gzg==}
     engines: {node: '>=18'}
@@ -1661,8 +1660,6 @@
   console-control-strings@1.1.0:
     resolution: {integrity: sha512-ty/fTekppD2fIwRvnZAVdeOiGd1c7YXEixbgJTNzqcxJWKQnjJ/V1bNEEE6hygpM3WjwHFUVK6HTjWSzV4a8sQ==}
 
-=======
->>>>>>> e3f277ca
   constant-case@2.0.0:
     resolution: {integrity: sha512-eS0N9WwmjTqrOmR3o83F5vW8Z+9R1HnVz3xmzT2PMFug9ly+Au/fxRWlEBSb6LcZwspSsEn9Xs1uw9YgzAg1EQ==}
 
@@ -5277,7 +5274,6 @@
 
   concat-map@0.0.1: {}
 
-<<<<<<< HEAD
   concurrently@9.0.1:
     dependencies:
       chalk: 4.1.2
@@ -5290,8 +5286,6 @@
 
   console-control-strings@1.1.0: {}
 
-=======
->>>>>>> e3f277ca
   constant-case@2.0.0:
     dependencies:
       snake-case: 2.1.0
