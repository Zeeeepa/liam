--- conflicted
+++ resolved
@@ -1816,13 +1816,11 @@
   '@types/minimatch@5.1.2':
     resolution: {integrity: sha512-K0VQKziLUWkVKiRVrx4a40iPaxTUefQmjtkQofBkYRcoaaL/8rhwDWww9qWbrgicNOgnpIsMxyNIUM4+n6dUIA==}
 
-<<<<<<< HEAD
   '@types/ms@0.7.34':
     resolution: {integrity: sha512-nG96G3Wp6acyAgJqGasjODb+acrI7KltPiRxzHPXnP3NgI28bpQDRv53olbqGXbfcgF5aiiHmO3xpwEpS5Ld9g==}
-=======
+
   '@types/node@12.20.55':
     resolution: {integrity: sha512-J8xLz7q2OFulZ2cyGTLE1TbbZcjpno7FaN6zdJNrgAdrJ+DZzh/uFR6YrTb4C+nXakvud8Q4+rbhoIWlYQbUFQ==}
->>>>>>> b8d53041
 
   '@types/node@22.9.0':
     resolution: {integrity: sha512-vuyHg81vvWA1Z1ELfvLko2c8f34gyA0zaic0+Rllc5lbCnbSyuvb2Oxpm6TAUAC/2xZN3QGqxBNggD1nNR2AfQ==}
@@ -2971,17 +2969,15 @@
     resolution: {integrity: sha512-VqcNGcj/Id5ZT1LZ/cfihi3ttTn+NJmkli2eZADigjq29qTlWi/hAQ43t/VLPq8+UX06FCEx3ByOYet6ZFblng==}
     engines: {node: '>= 0.10.0'}
 
-<<<<<<< HEAD
   extend-shallow@2.0.1:
     resolution: {integrity: sha512-zCnTtlxNoAiDc3gqY2aYAWFx7XWWiasuF2K8Me5WbN8otHKTUKBwjPtNpRs/rbUZm7KxWAaNj7P1a/p52GbVug==}
     engines: {node: '>=0.10.0'}
 
   extend@3.0.2:
     resolution: {integrity: sha512-fjquC59cD7CyW6urNXK0FBufkZcoiGG80wTuPujX590cB5Ttln20E2UB4S/WARVqhXffZl2LNgS+gQdPIIim/g==}
-=======
+
   extendable-error@0.1.7:
     resolution: {integrity: sha512-UOiS2in6/Q0FK0R0q6UY9vYpQ21mr/Qn1KOnte7vsACuNJf514WvCCUHSRCPcgjPT2bAhNIJdlE6bVap1GKmeg==}
->>>>>>> b8d53041
 
   external-editor@3.1.0:
     resolution: {integrity: sha512-hMQ4CX1p1izmuLYyZqLMO/qGNw10wSv9QDCPfzXfyFrOaCSSoRfqE1Kf1s5an66J5JZC62NewG+mK49jOCtQew==}
@@ -3027,15 +3023,13 @@
     resolution: {integrity: sha512-6BN9trH7bp3qvnrRyzsBz+g3lZxTNZTbVO2EV1CS0WIcDbawYVdYvGflME/9QP0h0pYlCDBCTjYa9nZzMDpyxQ==}
     engines: {node: '>= 0.8'}
 
-<<<<<<< HEAD
+  find-up@4.1.0:
+    resolution: {integrity: sha512-PpOwAdQ/YlXQ2vj8a3h8IipDuYRi3wceVQQGYWxNINccq40Anw7BlsEXCMbt1Zt+OLA6Fq9suIpIWD0OsnISlw==}
+    engines: {node: '>=8'}
+
   find-up@5.0.0:
     resolution: {integrity: sha512-78/PXT1wlLLDgTzDs7sjq9hzz0vXD+zn+7wypEe4fXQxCmdmqfGsEPQxmiCSQI3ajFV91bVSsvNtrJRiW6nGng==}
     engines: {node: '>=10'}
-=======
-  find-up@4.1.0:
-    resolution: {integrity: sha512-PpOwAdQ/YlXQ2vj8a3h8IipDuYRi3wceVQQGYWxNINccq40Anw7BlsEXCMbt1Zt+OLA6Fq9suIpIWD0OsnISlw==}
-    engines: {node: '>=8'}
->>>>>>> b8d53041
 
   find-yarn-workspace-root@2.0.0:
     resolution: {integrity: sha512-1IMnbjt4KzsQfnhnzNd8wUEgXZ44IzZaZmnLYx7D5FZlaHt2gW20Cri8Q+E/t5tIj4+epTBub+2Zxu/vNILzqQ==}
@@ -3595,19 +3589,17 @@
     resolution: {integrity: sha512-hFoiJiTl63nn+kstHGBtewWSKnQLpyb155KHheA1l39uvtO9nWIop1p3udqPcUd/xbF1VLMO4n7OI6p7RbngDg==}
     engines: {node: '>=8'}
 
-<<<<<<< HEAD
   is-string@1.0.7:
     resolution: {integrity: sha512-tE2UXzivje6ofPW7l23cjDOMa09gb7xlAqG6jG5ej6uPV32TlWP3NKPigtaGeHNu9fohccRYvIiZMfOOnOYUtg==}
     engines: {node: '>= 0.4'}
 
+  is-subdir@1.2.0:
+    resolution: {integrity: sha512-2AT6j+gXe/1ueqbW6fLZJiIw3F8iXGJtt0yDrZaBhAZEG1raiTxKWU+IPqMCzQAXOUCKdA4UDMgacKH25XG2Cw==}
+    engines: {node: '>=4'}
+
   is-symbol@1.0.4:
     resolution: {integrity: sha512-C/CPBqKWnvdcxqIARxyOh4v1UUEOCHpgDa0WYgpKDFMszcrPcffg5uhwSgPCLD2WWxmq6isisz87tzT01tuGhg==}
     engines: {node: '>= 0.4'}
-=======
-  is-subdir@1.2.0:
-    resolution: {integrity: sha512-2AT6j+gXe/1ueqbW6fLZJiIw3F8iXGJtt0yDrZaBhAZEG1raiTxKWU+IPqMCzQAXOUCKdA4UDMgacKH25XG2Cw==}
-    engines: {node: '>=4'}
->>>>>>> b8d53041
 
   is-there@4.5.1:
     resolution: {integrity: sha512-vIZ7HTXAoRoIwYSsTnxb0sg9L6rth+JOulNcavsbskQkCIWoSM2cjFOWZs4wGziGZER+Xgs/HXiCQZgiL8ppxQ==}
@@ -3631,7 +3623,6 @@
   is-upper-case@1.1.2:
     resolution: {integrity: sha512-GQYSJMgfeAmVwh9ixyk888l7OIhNAGKtY6QA+IrWlu9MDTCaXmeozOZ2S9Knj7bQwBO/H6J2kb+pbyTUiMNbsw==}
 
-<<<<<<< HEAD
   is-weakmap@2.0.2:
     resolution: {integrity: sha512-K5pXYOm9wqY1RgjpL3YTkF39tni1XajUIkawTLUo9EZEVUFga5gSQJF8nNS7ZwJQ02y+1YCNYcMh+HIf1ZqE+w==}
     engines: {node: '>= 0.4'}
@@ -3642,11 +3633,10 @@
   is-weakset@2.0.3:
     resolution: {integrity: sha512-LvIm3/KWzS9oRFHugab7d+M/GcBXuXX5xZkzPmN+NxihdQlZUQ4dWuSV1xR/sq6upL1TJEDrfBgRepHFdBtSNQ==}
     engines: {node: '>= 0.4'}
-=======
+
   is-windows@1.0.2:
     resolution: {integrity: sha512-eXK1UInq2bPmjyX6e3VHIzMLobc4J94i4AWn+Hpq3OU5KkrRC96OAcR3PRJ/pGu6m8TRnBHP9dkXQVsT/COVIA==}
     engines: {node: '>=0.10.0'}
->>>>>>> b8d53041
 
   is-wsl@2.2.0:
     resolution: {integrity: sha512-fKzAra0rGJUUBwGBgNkHZuToZcn+TtXHpeCgmkMJMMYx1sQDYaCSyjJBSCa2nH1DGm7s3n1oBnohoVTBaN7Lww==}
@@ -3764,15 +3754,13 @@
   lines-and-columns@1.2.4:
     resolution: {integrity: sha512-7ylylesZQ/PV29jhEDl3Ufjo6ZX7gCqJr5F7PKrqc93v7fzSymt1BpwEU8nAUXs8qzzvqhbjhK5QZg6Mt/HkBg==}
 
-<<<<<<< HEAD
+  locate-path@5.0.0:
+    resolution: {integrity: sha512-t7hw9pI+WvuwNJXwk5zVHpyhIqzg2qTlklJOf0mVxGSbe3Fp2VieZcduNYjaLDoy6p9uGpQEGWG87WpMKlNq8g==}
+    engines: {node: '>=8'}
+
   locate-path@6.0.0:
     resolution: {integrity: sha512-iPZK6eYjbxRu3uB4/WZ3EsEIMJFMqAoopl3R+zuq0UjcAm/MO6KCweDgPfP3elTztoKP3KtnVHxTn2NHBSDVUw==}
     engines: {node: '>=10'}
-=======
-  locate-path@5.0.0:
-    resolution: {integrity: sha512-t7hw9pI+WvuwNJXwk5zVHpyhIqzg2qTlklJOf0mVxGSbe3Fp2VieZcduNYjaLDoy6p9uGpQEGWG87WpMKlNq8g==}
-    engines: {node: '>=8'}
->>>>>>> b8d53041
 
   lodash-es@4.17.21:
     resolution: {integrity: sha512-mKnC+QJ9pWVzv+C4/U3rRsHapFfHvQFoFB92e52xeyGMcX6/OlIl78je1u8vePzYZSkkogMPJ2yjxxsb89cxyw==}
@@ -3780,13 +3768,11 @@
   lodash.get@4.4.2:
     resolution: {integrity: sha512-z+Uw/vLuy6gQe8cfaFWD7p0wVv8fJl3mbzXh33RS+0oW2wvUqiRXiQ69gLWSLpgB5/6sU+r6BlQR0MBILadqTQ==}
 
-<<<<<<< HEAD
   lodash.merge@4.6.2:
     resolution: {integrity: sha512-0KpjqXRVvrYyCsX1swR/XTK0va6VQkQM6MNo7PqW77ByjAhoARA8EfrP1N4+KlKj8YS0ZUCtRT/YUuhyYDujIQ==}
-=======
+
   lodash.startcase@4.4.0:
     resolution: {integrity: sha512-+WKqsK294HMSc2jEbNgpHpd0JfIBhp7rEV4aqXWqFr6AlXov+SlcgB1Fv01y2kGe3Gc8nMW7VA0SrGuSkRfIEg==}
->>>>>>> b8d53041
 
   lodash@4.17.21:
     resolution: {integrity: sha512-v2kDEe57lecTulaDIuNTPy3Ry4gLGJ6Z1O3vE1krgXZNrsQ+LFTGHVxVjcXPs17LhbZVGedAJv8XZ1tvj5FvSg==}
@@ -4326,34 +4312,32 @@
     resolution: {integrity: sha512-D2FR03Vir7FIu45XBY20mTb+/ZSWB00sjU9jdQXt83gDrI4Ztz5Fs7/yy74g2N5SVQY4xY1qDr4rNddwYRVX0g==}
     engines: {node: '>=0.10.0'}
 
-<<<<<<< HEAD
+  outdent@0.5.0:
+    resolution: {integrity: sha512-/jHxFIzoMXdqPzTaCpFzAAWhpkSjZPF4Vsn6jAfNpmbH/ymsmd7Qc6VE9BGn0L6YMj6uwpQLxCECpus4ukKS9Q==}
+
+  p-filter@2.1.0:
+    resolution: {integrity: sha512-ZBxxZ5sL2HghephhpGAQdoskxplTwr7ICaehZwLIlfL6acuVgZPm8yBNuRAFBGEqtD/hmUeq9eqLg2ys9Xr/yw==}
+    engines: {node: '>=8'}
+
+  p-limit@2.3.0:
+    resolution: {integrity: sha512-//88mFWSJx8lxCzwdAABTJL2MyWB12+eIY7MDL2SqLmAkeKU9qxRvWuSyTjm3FUmpBEMuFfckAIqEaVGUDxb6w==}
+    engines: {node: '>=6'}
+
   p-limit@3.1.0:
     resolution: {integrity: sha512-TYOanM3wGwNGsZN2cVTYPArw454xnXj5qmWF1bEoAc4+cU/ol7GVh7odevjp1FNHduHc3KZMcFduxU5Xc6uJRQ==}
     engines: {node: '>=10'}
 
+  p-locate@4.1.0:
+    resolution: {integrity: sha512-R79ZZ/0wAxKGu3oYMlz8jy/kbhsNrS7SKZ7PxEHBgJ5+F2mtFW2fK2cOtBh1cHYkQsbzFV7I+EoRKe6Yt0oK7A==}
+    engines: {node: '>=8'}
+
   p-locate@5.0.0:
     resolution: {integrity: sha512-LaNjtRWUBY++zB5nE/NwcaoMylSPk+S+ZHNB1TzdbMJMny6dynpAGt7X/tl/QYq3TIeE6nxHppbo2LGymrG5Pw==}
     engines: {node: '>=10'}
-=======
-  outdent@0.5.0:
-    resolution: {integrity: sha512-/jHxFIzoMXdqPzTaCpFzAAWhpkSjZPF4Vsn6jAfNpmbH/ymsmd7Qc6VE9BGn0L6YMj6uwpQLxCECpus4ukKS9Q==}
-
-  p-filter@2.1.0:
-    resolution: {integrity: sha512-ZBxxZ5sL2HghephhpGAQdoskxplTwr7ICaehZwLIlfL6acuVgZPm8yBNuRAFBGEqtD/hmUeq9eqLg2ys9Xr/yw==}
-    engines: {node: '>=8'}
-
-  p-limit@2.3.0:
-    resolution: {integrity: sha512-//88mFWSJx8lxCzwdAABTJL2MyWB12+eIY7MDL2SqLmAkeKU9qxRvWuSyTjm3FUmpBEMuFfckAIqEaVGUDxb6w==}
-    engines: {node: '>=6'}
-
-  p-locate@4.1.0:
-    resolution: {integrity: sha512-R79ZZ/0wAxKGu3oYMlz8jy/kbhsNrS7SKZ7PxEHBgJ5+F2mtFW2fK2cOtBh1cHYkQsbzFV7I+EoRKe6Yt0oK7A==}
-    engines: {node: '>=8'}
 
   p-map@2.1.0:
     resolution: {integrity: sha512-y3b8Kpd8OAN444hxfBbFfj1FY/RjtTd8tzYwhUqNYXx0fXx2iX4maP4Qr6qhIKbQXI02wTLAda4fYUbDagTUFw==}
     engines: {node: '>=6'}
->>>>>>> b8d53041
 
   p-map@3.0.0:
     resolution: {integrity: sha512-d3qXVTF/s+W+CdJ5A29wywV2n8CQQYahlgz2bFiA+4eVNJbHJodPZ+/gXwPGh0bOqA+j8S+6+ckmvLGPk1QpxQ==}
@@ -4537,16 +4521,14 @@
     resolution: {integrity: sha512-56rxCq7G/XfB4EkXq9Egn5GCqugWvDFjafDOThIdMBsI15iqPqR5r15TfSr1YPYeEI19YeaXMCbY6u88Y76GLQ==}
     engines: {node: ^10 || ^12 || >=14}
 
-<<<<<<< HEAD
   prelude-ls@1.2.1:
     resolution: {integrity: sha512-vkcDPrRZo1QZLbn5RLGPpg/WmIQ65qoWWhcGKf/b5eplkkarX0m9z8ppCat4mlOqUsWpyNuYgO3VRyrYHSzX5g==}
     engines: {node: '>= 0.8.0'}
-=======
+
   prettier@2.8.8:
     resolution: {integrity: sha512-tdN8qQGvNjw4CHbY+XXk0JgCXn9QiF21a55rBe5LJAU+kDyC4WQn4+awm2Xfk2lQMk5fKup9XgzTZtGkjBdP9Q==}
     engines: {node: '>=10.13.0'}
     hasBin: true
->>>>>>> b8d53041
 
   pretty-format@27.5.1:
     resolution: {integrity: sha512-Qb1gy5OrP5+zDf2Bvnzdl3jsTf1qXVMazbvCoKhtKqVs4/YK4ozX4gKQJJVyNe+cajNPn0KoC0MC3FUmaHWEmQ==}
@@ -4785,14 +4767,12 @@
     resolution: {integrity: sha512-pb/MYmXstAkysRFx8piNI1tGFNQIFA3vkE3Gq4EuA1dF6gHp/+vgZqsCGJapvy8N3Q+4o7FwvquPJcnZ7RYy4g==}
     engines: {node: '>=4'}
 
-<<<<<<< HEAD
-  resolve-pkg-maps@1.0.0:
-    resolution: {integrity: sha512-seS2Tj26TBVOC2NIc2rOe2y2ZO7efxITtLZcGSOnHHNOQ7CkiUBfw0Iw2ck6xkIhPwLhKNLS8BO+hEpngQlqzw==}
-=======
   resolve-from@5.0.0:
     resolution: {integrity: sha512-qYg9KP24dD5qka9J47d0aVky0N+b4fTU89LN9iDnjB5waksiC49rvMB0PrUJQGoTmH50XPiqOvAjDfaijGxYZw==}
     engines: {node: '>=8'}
->>>>>>> b8d53041
+
+  resolve-pkg-maps@1.0.0:
+    resolution: {integrity: sha512-seS2Tj26TBVOC2NIc2rOe2y2ZO7efxITtLZcGSOnHHNOQ7CkiUBfw0Iw2ck6xkIhPwLhKNLS8BO+hEpngQlqzw==}
 
   resolve@1.22.8:
     resolution: {integrity: sha512-oKWePCxqpd6FlLvGV1VU0x7bkPmmCNolxzjMf4NczoDnQcIWrAF+cPtZn5i6n+RfD2d9i0tzpKnG6Yk168yIyw==}
@@ -4986,17 +4966,15 @@
     resolution: {integrity: sha512-UjgapumWlbMhkBgzT7Ykc5YXUT46F0iKu8SGXq0bcwP5dz/h0Plj6enJqjz1Zbq2l5WaqYnrVbwWOWMyF3F47g==}
     engines: {node: '>=0.10.0'}
 
-<<<<<<< HEAD
   source-map@0.7.4:
     resolution: {integrity: sha512-l3BikUxvPOcn5E74dZiq5BGsTb5yEwhaTSzccU6t4sDOH8NWJCstKO5QT2CvtFoK6F0saL7p9xHAqHOlCPJygA==}
     engines: {node: '>= 8'}
 
   space-separated-tokens@2.0.2:
     resolution: {integrity: sha512-PEGlAwrG8yXGXRjW32fGbg66JAlOAwbObuqVoJpv/mRgoWDQfgH1wDPvtzWyUSNAXBGSk8h755YDbbcEy3SH2Q==}
-=======
+
   spawndamnit@3.0.1:
     resolution: {integrity: sha512-MmnduQUuHCoFckZoWnXsTg7JaiLBJrKFj9UI2MbRPGaJeVpsLcVBu6P/IGZovziM/YBsellCmsprgNA+w0CzVg==}
->>>>>>> b8d53041
 
   sprintf-js@1.0.3:
     resolution: {integrity: sha512-D9cPgkvLlV3t3IzL0D0YLvGA9Ahk4PcvVwUbN0dSGr1aP0Nrt4AEnTUbuGvquEC0mA64Gqt1fzirlRs5ibXx8g==}
@@ -5081,13 +5059,10 @@
     resolution: {integrity: sha512-iq6eVVI64nQQTRYq2KtEg2d2uU7LElhTJwsH4YzIHZshxlgZms/wIc4VoDQTlG/IvVIrBKG06CrZnp0qv7hkcQ==}
     engines: {node: '>=12'}
 
-<<<<<<< HEAD
   strip-bom-string@1.0.0:
     resolution: {integrity: sha512-uCC2VHvQRYu+lMh4My/sFNmF2klFymLX1wHJeXnbEJERpV/ZsVuonzerjfrGpIGF7LBVa1O7i9kjiWvJiFck8g==}
     engines: {node: '>=0.10.0'}
 
-=======
->>>>>>> b8d53041
   strip-bom@3.0.0:
     resolution: {integrity: sha512-vavAMRXOgBVNF6nyEEmL3DBK19iRpDcoIwW+swQ+CbGiu7lju6t+JklA1MHweoWtadgt4ISVUsXLyDq34ddcwA==}
     engines: {node: '>=4'}
@@ -5167,14 +5142,12 @@
     resolution: {integrity: sha512-DZ4yORTwrbTj/7MZYq2w+/ZFdI6OZ/f9SFHR+71gIVUZhOQPHzVCLpvRnPgyaMpfWxxk/4ONva3GQSyNIKRv6A==}
     engines: {node: '>=10'}
 
-<<<<<<< HEAD
-  text-table@0.2.0:
-    resolution: {integrity: sha512-N+8UisAXDGk8PFXP4HAzVR9nbfmVJ3zYLAWiTIoqC5v5isinhr+r5uaO8+7r3BMfuNIufIsA7RdpVgacC2cSpw==}
-=======
   term-size@2.2.1:
     resolution: {integrity: sha512-wK0Ri4fOGjv/XPy8SBHZChl8CM7uMc5VML7SqiQ0zG7+J5Vr+RMQDoHa2CNT6KHUnTGIXH34UDMkPzAUyapBZg==}
     engines: {node: '>=8'}
->>>>>>> b8d53041
+
+  text-table@0.2.0:
+    resolution: {integrity: sha512-N+8UisAXDGk8PFXP4HAzVR9nbfmVJ3zYLAWiTIoqC5v5isinhr+r5uaO8+7r3BMfuNIufIsA7RdpVgacC2cSpw==}
 
   thingies@1.21.0:
     resolution: {integrity: sha512-hsqsJsFMsV+aD4s3CWKk85ep/3I9XzYV/IXaSouJMYIoDlgyi11cBhsqYe9/geRfB0YIikBQg6raRaM+nIMP9g==}
@@ -5389,7 +5362,6 @@
   unique-slug@2.0.2:
     resolution: {integrity: sha512-zoWr9ObaxALD3DOPfjPSqxt4fnZiWblxHIgeWqW8x7UqDzEtHEQLzji2cuJYQFCU6KmoJikOYAZlrTHHebjx2w==}
 
-<<<<<<< HEAD
   unist-util-is@6.0.0:
     resolution: {integrity: sha512-2qCTHimwdxLfz+YzdGfkqNlH0tLi9xjTnHddPmJwtIG9MGsdbutfTc4P+haPD7l7Cjxf/WZj+we5qfVPvvxfYw==}
 
@@ -5407,11 +5379,10 @@
 
   unist-util-visit@5.0.0:
     resolution: {integrity: sha512-MR04uvD+07cwl/yhVuVWAtw+3GOR/knlL55Nd/wAdblk27GCVt3lqpTivy/tkJcZoNPzTwS1Y+KMojlLDhoTzg==}
-=======
+
   universalify@0.1.2:
     resolution: {integrity: sha512-rBJeI5CXAlmy1pV+617WB9J63U6XcazHHF2f2dbJix4XzpUF0RS3Zbj0FGIOCAva5P/d/GBOYaACQ1w+0azUkg==}
     engines: {node: '>= 4.0.0'}
->>>>>>> b8d53041
 
   universalify@2.0.1:
     resolution: {integrity: sha512-gptHNQghINnc/vTGIk0SOFGFNXw7JVrlRUtConJRlvaw6DuX0wO5Jeko9sWrMBhh+PsYAZ7oXAiOnf/UKogyiw==}
@@ -7313,11 +7284,9 @@
 
   '@types/minimatch@5.1.2': {}
 
-<<<<<<< HEAD
   '@types/ms@0.7.34': {}
-=======
+
   '@types/node@12.20.55': {}
->>>>>>> b8d53041
 
   '@types/node@22.9.0':
     dependencies:
@@ -8783,15 +8752,13 @@
     transitivePeerDependencies:
       - supports-color
 
-<<<<<<< HEAD
   extend-shallow@2.0.1:
     dependencies:
       is-extendable: 0.1.1
 
   extend@3.0.2: {}
-=======
+
   extendable-error@0.1.7: {}
->>>>>>> b8d53041
 
   external-editor@3.1.0:
     dependencies:
@@ -8853,15 +8820,14 @@
     transitivePeerDependencies:
       - supports-color
 
-<<<<<<< HEAD
+  find-up@4.1.0:
+    dependencies:
+      locate-path: 5.0.0
+      path-exists: 4.0.0
+
   find-up@5.0.0:
     dependencies:
       locate-path: 6.0.0
-=======
-  find-up@4.1.0:
-    dependencies:
-      locate-path: 5.0.0
->>>>>>> b8d53041
       path-exists: 4.0.0
 
   find-yarn-workspace-root@2.0.0:
@@ -9545,19 +9511,17 @@
 
   is-stream@2.0.1: {}
 
-<<<<<<< HEAD
   is-string@1.0.7:
     dependencies:
       has-tostringtag: 1.0.2
 
+  is-subdir@1.2.0:
+    dependencies:
+      better-path-resolve: 1.0.0
+
   is-symbol@1.0.4:
     dependencies:
       has-symbols: 1.0.3
-=======
-  is-subdir@1.2.0:
-    dependencies:
-      better-path-resolve: 1.0.0
->>>>>>> b8d53041
 
   is-there@4.5.1: {}
 
@@ -9575,7 +9539,6 @@
     dependencies:
       upper-case: 1.1.3
 
-<<<<<<< HEAD
   is-weakmap@2.0.2: {}
 
   is-weakref@1.0.2:
@@ -9586,9 +9549,8 @@
     dependencies:
       call-bind: 1.0.7
       get-intrinsic: 1.2.4
-=======
+
   is-windows@1.0.2: {}
->>>>>>> b8d53041
 
   is-wsl@2.2.0:
     dependencies:
@@ -9708,25 +9670,21 @@
 
   lines-and-columns@1.2.4: {}
 
-<<<<<<< HEAD
+  locate-path@5.0.0:
+    dependencies:
+      p-locate: 4.1.0
+
   locate-path@6.0.0:
     dependencies:
       p-locate: 5.0.0
-=======
-  locate-path@5.0.0:
-    dependencies:
-      p-locate: 4.1.0
->>>>>>> b8d53041
 
   lodash-es@4.17.21: {}
 
   lodash.get@4.4.2: {}
 
-<<<<<<< HEAD
   lodash.merge@4.6.2: {}
-=======
+
   lodash.startcase@4.4.0: {}
->>>>>>> b8d53041
 
   lodash@4.17.21: {}
 
@@ -10581,31 +10539,29 @@
 
   os-tmpdir@1.0.2: {}
 
-<<<<<<< HEAD
+  outdent@0.5.0: {}
+
+  p-filter@2.1.0:
+    dependencies:
+      p-map: 2.1.0
+
+  p-limit@2.3.0:
+    dependencies:
+      p-try: 2.2.0
+
   p-limit@3.1.0:
     dependencies:
       yocto-queue: 0.1.0
 
+  p-locate@4.1.0:
+    dependencies:
+      p-limit: 2.3.0
+
   p-locate@5.0.0:
     dependencies:
       p-limit: 3.1.0
-=======
-  outdent@0.5.0: {}
-
-  p-filter@2.1.0:
-    dependencies:
-      p-map: 2.1.0
-
-  p-limit@2.3.0:
-    dependencies:
-      p-try: 2.2.0
-
-  p-locate@4.1.0:
-    dependencies:
-      p-limit: 2.3.0
 
   p-map@2.1.0: {}
->>>>>>> b8d53041
 
   p-map@3.0.0:
     dependencies:
@@ -10808,11 +10764,9 @@
       picocolors: 1.1.0
       source-map-js: 1.2.1
 
-<<<<<<< HEAD
   prelude-ls@1.2.1: {}
-=======
+
   prettier@2.8.8: {}
->>>>>>> b8d53041
 
   pretty-format@27.5.1:
     dependencies:
@@ -11125,11 +11079,9 @@
 
   resolve-from@4.0.0: {}
 
-<<<<<<< HEAD
+  resolve-from@5.0.0: {}
+
   resolve-pkg-maps@1.0.0: {}
-=======
-  resolve-from@5.0.0: {}
->>>>>>> b8d53041
 
   resolve@1.22.8:
     dependencies:
@@ -11392,16 +11344,14 @@
 
   source-map@0.6.1: {}
 
-<<<<<<< HEAD
   source-map@0.7.4: {}
 
   space-separated-tokens@2.0.2: {}
-=======
+
   spawndamnit@3.0.1:
     dependencies:
       cross-spawn: 7.0.6
       signal-exit: 4.1.0
->>>>>>> b8d53041
 
   sprintf-js@1.0.3: {}
 
@@ -11513,11 +11463,8 @@
     dependencies:
       ansi-regex: 6.1.0
 
-<<<<<<< HEAD
   strip-bom-string@1.0.0: {}
 
-=======
->>>>>>> b8d53041
   strip-bom@3.0.0: {}
 
   strip-bom@4.0.0: {}
@@ -11612,11 +11559,9 @@
       mkdirp: 1.0.4
       yallist: 4.0.0
 
-<<<<<<< HEAD
+  term-size@2.2.1: {}
+
   text-table@0.2.0: {}
-=======
-  term-size@2.2.1: {}
->>>>>>> b8d53041
 
   thingies@1.21.0(tslib@2.7.0):
     dependencies:
@@ -11834,7 +11779,6 @@
     dependencies:
       imurmurhash: 0.1.4
 
-<<<<<<< HEAD
   unist-util-is@6.0.0:
     dependencies:
       '@types/unist': 3.0.3
@@ -11861,9 +11805,8 @@
       '@types/unist': 3.0.3
       unist-util-is: 6.0.0
       unist-util-visit-parents: 6.0.1
-=======
+
   universalify@0.1.2: {}
->>>>>>> b8d53041
 
   universalify@2.0.1: {}
 
