--- conflicted
+++ resolved
@@ -1,10 +1,6 @@
 # frontend
 
-<<<<<<< HEAD
-As of December  2, 2024  6:47am. 990 total
-=======
 As of December  2, 2024  6:59am. 990 total
->>>>>>> 97852832
 
 ## Summary
 * 859 MIT
