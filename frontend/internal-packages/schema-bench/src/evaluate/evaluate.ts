/**
 * Database Schema Evaluation Script
 *
 * This script evaluates the accuracy of predicted database schemas against reference schemas.
 * It performs comprehensive matching and scoring across multiple dimensions:
 * - Table name mapping using word overlap and semantic similarity
 * - Column name matching within each table
 * - Primary key validation
 * - Constraint validation
 *
 * The evaluation produces metrics including F1 scores, precision/recall, and all-correct rates
 * to assess the quality of schema prediction models or tools.
 */
import type {
  ForeignKeyConstraint,
  PrimaryKeyConstraint,
  Schema,
} from '@liam-hq/db-structure'
<<<<<<< HEAD
import { nameSimilarity } from '../nameSimilarity/nameSimilarity.ts'
import { wordOverlapMatch } from '../wordOverlapMatch/wordOverlapMatch.ts'
=======
import { foreignKeyConstraintSchema } from '@liam-hq/db-structure'
import * as v from 'valibot'
import { nameSimilarity } from '../nameSimilarity'
import { wordOverlapMatch } from '../wordOverlapMatch'
>>>>>>> 25c5c0e1

// Small epsilon value for numerical comparisons
const EPSILON = 1e-5

// Threshold for determining if all components are correct (table + column + primary key)
// The value 2.9 represents the sum of perfect scores across three dimensions:
// - Table name matching (1.0)
// - Column name matching (1.0)
// - Primary key validation (0.9)
// This threshold ensures that all components must achieve near-perfect accuracy to be considered "all correct."
const ALL_CORRECT_THRESHOLD = 2.9

type Mapping = Record<string, string>

type EvaluateResult = {
  tableMapping: Mapping
  columnMappings: Record<string, Mapping>
  tableF1Score: number
  tableAllCorrectRate: number
  columnF1ScoreAverage: number
  columnAllCorrectRateAverage: number
  primaryKeyAccuracyAverage: number
  constraintAccuracy: number
  foreignKeyF1Score: number
  foreignKeyAllCorrectRate: number
  overallSchemaAccuracy: number
}

const createTableMapping = async (
  referenceTableNames: string[],
  predictTableNames: string[],
): Promise<Mapping> => {
  const tableMapping: Mapping = {}

  // NOTE: Implement synonym matching if needed
  // --- (0) synonym matching

  // --- (1) name similarity matching
  await nameSimilarity(referenceTableNames, predictTableNames, tableMapping)

  // --- (2) word overlap matching
  wordOverlapMatch(referenceTableNames, predictTableNames, tableMapping)

  return tableMapping
}

const calculateTableMetrics = (
  referenceTableNames: string[],
  predictTableNames: string[],
  tableMapping: Mapping,
) => {
  const tablePrecision =
    predictTableNames.length === 0
      ? 0
      : Object.keys(tableMapping).length / predictTableNames.length
  const tableRecall =
    referenceTableNames.length === 0
      ? 0
      : Object.keys(tableMapping).length / referenceTableNames.length
  const tableF1 =
    tablePrecision + tableRecall === 0
      ? 0
      : (2 * tablePrecision * tableRecall) / (tablePrecision + tableRecall)
  const tableAllcorrect = tableF1 === 1 ? 1 : 0

  return { tableF1, tableAllcorrect }
}

const createColumnMapping = async (
  referenceColumnNames: string[],
  predictColumnNames: string[],
): Promise<Mapping> => {
  const columnMapping: Mapping = {}

  // NOTE: Implement synonym matching if needed
  // --- (0) synonym matching

  // --- (1) name similarity matching
  await nameSimilarity(referenceColumnNames, predictColumnNames, columnMapping)

  // --- (2) word overlap matching
  wordOverlapMatch(referenceColumnNames, predictColumnNames, columnMapping)

  return columnMapping
}

const calculateColumnMetrics = (
  referenceColumnNames: string[],
  predictColumnNames: string[],
  columnMapping: Mapping,
) => {
  const columnPrecision =
    predictColumnNames.length === 0
      ? 0
      : Object.keys(columnMapping).length / predictColumnNames.length
  const columnRecall =
    referenceColumnNames.length === 0
      ? 0
      : Object.keys(columnMapping).length / referenceColumnNames.length
  const columnF1 =
    columnPrecision + columnRecall === 0
      ? 0
      : (2 * columnPrecision * columnRecall) / (columnPrecision + columnRecall)

  return {
    columnF1,
    columnAllcorrect: Math.abs(columnF1 - 1) < EPSILON ? 1 : 0,
  }
}

const validatePrimaryKeys = (
  referenceTable: Schema['tables'][string],
  predictTable: Schema['tables'][string],
  columnMapping: Mapping,
): boolean => {
  const referencePKs = Object.values(referenceTable.constraints)
    .filter((c): c is PrimaryKeyConstraint => c.type === 'PRIMARY KEY')
    .map((c) => c.columnName)
  const predictPKs = Object.values(predictTable.constraints)
    .filter((c): c is PrimaryKeyConstraint => c.type === 'PRIMARY KEY')
    .map((c) => c.columnName)

  if (referencePKs.length !== predictPKs.length) {
    return false
  }

  return referencePKs.every(
    (k: string) => columnMapping[k] && predictPKs.includes(columnMapping[k]),
  )
}

// TODO: Implement constraint validation logic. Now it only checks if the number of constraints matches.
const validateConstraints = (
  referenceTable: Schema['tables'][string],
  predictTable: Schema['tables'][string],
): boolean => {
  const referenceConstraintCount = Object.keys(
    referenceTable.constraints,
  ).length
  const predictConstraintCount = Object.keys(predictTable.constraints).length
  return referenceConstraintCount === predictConstraintCount
}

const createForeignKeyMapping = (
  referenceTables: Schema['tables'],
  predictTables: Schema['tables'],
): Mapping => {
  const foreignKeyMapping: Mapping = {}

<<<<<<< HEAD
  for (const [refName, refRel] of Object.entries(referenceRelationships)) {
    for (const [predName, predRel] of Object.entries(predictRelationships)) {
=======
  // Extract foreign key constraints from reference schema
  const referenceForeignKeys: Array<{
    name: string
    constraint: ForeignKeyConstraint
    tableName: string
  }> = []
  for (const [tableName, table] of Object.entries(referenceTables)) {
    for (const [constraintName, constraint] of Object.entries(
      table.constraints,
    )) {
      const result = v.safeParse(foreignKeyConstraintSchema, constraint)
      if (result.success) {
        referenceForeignKeys.push({
          name: constraintName,
          constraint: result.output,
          tableName,
        })
      }
    }
  }

  // Extract foreign key constraints from predict schema
  const predictForeignKeys: Array<{
    name: string
    constraint: ForeignKeyConstraint
    tableName: string
  }> = []
  for (const [tableName, table] of Object.entries(predictTables)) {
    for (const [constraintName, constraint] of Object.entries(
      table.constraints,
    )) {
      const result = v.safeParse(foreignKeyConstraintSchema, constraint)
      if (result.success) {
        predictForeignKeys.push({
          name: constraintName,
          constraint: result.output,
          tableName,
        })
      }
    }
  }

  // Match foreign keys based on table names and column references
  for (const refFk of referenceForeignKeys) {
    for (const predFk of predictForeignKeys) {
>>>>>>> 25c5c0e1
      if (
        refFk.tableName === predFk.tableName &&
        refFk.constraint.columnName === predFk.constraint.columnName &&
        refFk.constraint.targetTableName ===
          predFk.constraint.targetTableName &&
        refFk.constraint.targetColumnName === predFk.constraint.targetColumnName
      ) {
        foreignKeyMapping[refFk.name] = predFk.name
        break
      }
    }
  }

  return foreignKeyMapping
}

const calculateForeignKeyMetrics = (
  referenceTables: Schema['tables'],
  predictTables: Schema['tables'],
  foreignKeyMapping: Mapping,
) => {
  // Count foreign key constraints
  const referenceCount = Object.values(referenceTables)
    .flatMap((table) => Object.values(table.constraints))
    .filter((constraint) => constraint.type === 'FOREIGN KEY').length

  const predictCount = Object.values(predictTables)
    .flatMap((table) => Object.values(table.constraints))
    .filter((constraint) => constraint.type === 'FOREIGN KEY').length

  const matchedCount = Object.keys(foreignKeyMapping).length

  const foreignKeyPrecision =
    predictCount === 0 ? 0 : matchedCount / predictCount
  const foreignKeyRecall =
    referenceCount === 0 ? 0 : matchedCount / referenceCount
  const foreignKeyF1 =
    foreignKeyPrecision + foreignKeyRecall === 0
      ? 0
      : (2 * foreignKeyPrecision * foreignKeyRecall) /
        (foreignKeyPrecision + foreignKeyRecall)
  const foreignKeyAllCorrect = Math.abs(foreignKeyF1 - 1) < EPSILON ? 1 : 0

  return { foreignKeyF1, foreignKeyAllCorrect }
}

export const evaluate = async (
  reference: Schema,
  predict: Schema,
): Promise<EvaluateResult> => {
  const referenceTableNames = Object.keys(reference.tables)
  const predictTableNames = Object.keys(predict.tables)

  // 1. Table name mapping
  const tableMapping = await createTableMapping(
    referenceTableNames,
    predictTableNames,
  )

  // 2. Table-level Precision/Recall/F1/Allcorrect
  const { tableF1, tableAllcorrect } = calculateTableMetrics(
    referenceTableNames,
    predictTableNames,
    tableMapping,
  )

  // 3. Column-level evaluation for each matched table
  let totalColumnF1Score = 0
  let totalColumnAllCorrectCount = 0
  let totalPrimaryKeyCorrectCount = 0
  let totalConstraintCorrectCount = 0
  const allColumnMappings: Record<string, Mapping> = {}

  for (const tableName of Object.keys(tableMapping)) {
    const referenceTable = reference.tables[tableName]
    const predictTableName = tableMapping[tableName]
    if (!predictTableName || !referenceTable) continue
    const predictTable = predict.tables[predictTableName]
    if (!predictTable) continue

    const referenceColumnNames = Object.keys(referenceTable.columns)
    const predictColumnNames = Object.keys(predictTable.columns)

    const columnMapping = await createColumnMapping(
      referenceColumnNames,
      predictColumnNames,
    )
    allColumnMappings[tableName] = columnMapping

    const { columnF1, columnAllcorrect } = calculateColumnMetrics(
      referenceColumnNames,
      predictColumnNames,
      columnMapping,
    )

    totalColumnF1Score += columnF1
    totalColumnAllCorrectCount += columnAllcorrect

    // Primary key validation
    const isPrimaryKeyCorrect = validatePrimaryKeys(
      referenceTable,
      predictTable,
      columnMapping,
    )
    totalPrimaryKeyCorrectCount += isPrimaryKeyCorrect ? 1 : 0

    // Constraint validation
    const isConstraintCorrect = validateConstraints(
      referenceTable,
      predictTable,
    )
    totalConstraintCorrectCount += isConstraintCorrect ? 1 : 0
  }

  const foreignKeyMapping = createForeignKeyMapping(
    reference.tables,
    predict.tables,
  )

  const { foreignKeyF1, foreignKeyAllCorrect } = calculateForeignKeyMetrics(
    reference.tables,
    predict.tables,
    foreignKeyMapping,
  )

  // Calculate averages
  const totalTableCount = referenceTableNames.length
  const columnF1ScoreAverage = totalTableCount
    ? totalColumnF1Score / totalTableCount
    : 0
  const columnAllCorrectRateAverage = totalTableCount
    ? totalColumnAllCorrectCount / totalTableCount
    : 0
  const primaryKeyAccuracyAverage = totalTableCount
    ? totalPrimaryKeyCorrectCount / totalTableCount
    : 0
  const constraintAccuracy = totalTableCount
    ? totalConstraintCorrectCount / totalTableCount
    : 0

  const overallSchemaAccuracy =
    primaryKeyAccuracyAverage + columnAllCorrectRateAverage + tableAllcorrect >
    ALL_CORRECT_THRESHOLD
      ? 1
      : 0

  return {
    tableMapping,
    columnMappings: allColumnMappings,
    tableF1Score: tableF1,
    tableAllCorrectRate: tableAllcorrect,
    columnF1ScoreAverage,
    columnAllCorrectRateAverage,
    primaryKeyAccuracyAverage,
    constraintAccuracy,
    foreignKeyF1Score: foreignKeyF1,
    foreignKeyAllCorrectRate: foreignKeyAllCorrect,
    overallSchemaAccuracy,
  }
}<|MERGE_RESOLUTION|>--- conflicted
+++ resolved
@@ -16,15 +16,10 @@
   PrimaryKeyConstraint,
   Schema,
 } from '@liam-hq/db-structure'
-<<<<<<< HEAD
+import { foreignKeyConstraintSchema } from '@liam-hq/db-structure'
+import * as v from 'valibot'
 import { nameSimilarity } from '../nameSimilarity/nameSimilarity.ts'
 import { wordOverlapMatch } from '../wordOverlapMatch/wordOverlapMatch.ts'
-=======
-import { foreignKeyConstraintSchema } from '@liam-hq/db-structure'
-import * as v from 'valibot'
-import { nameSimilarity } from '../nameSimilarity'
-import { wordOverlapMatch } from '../wordOverlapMatch'
->>>>>>> 25c5c0e1
 
 // Small epsilon value for numerical comparisons
 const EPSILON = 1e-5
@@ -174,10 +169,6 @@
 ): Mapping => {
   const foreignKeyMapping: Mapping = {}
 
-<<<<<<< HEAD
-  for (const [refName, refRel] of Object.entries(referenceRelationships)) {
-    for (const [predName, predRel] of Object.entries(predictRelationships)) {
-=======
   // Extract foreign key constraints from reference schema
   const referenceForeignKeys: Array<{
     name: string
@@ -223,7 +214,6 @@
   // Match foreign keys based on table names and column references
   for (const refFk of referenceForeignKeys) {
     for (const predFk of predictForeignKeys) {
->>>>>>> 25c5c0e1
       if (
         refFk.tableName === predFk.tableName &&
         refFk.constraint.columnName === predFk.constraint.columnName &&
