import * as path from 'node:path'

import { evaluateSchema } from '../workspace/evaluation/evaluation.ts'
<<<<<<< HEAD
import type { EvaluationConfig, WorkspaceError } from '../workspace/types'

// Right now, the script processes process.argv directly and lives in this package since it's still rough and only meant for internal (Liam team) use.
// In the future, once things are more stable, we'd like to move this feature to the CLI package and rely on something like commander for argument parsing.

const formatError = (error: WorkspaceError): string => {
  switch (error.type) {
    case 'DIRECTORY_NOT_FOUND':
      return `Directory not found: ${error.path}`
    case 'FILE_READ_ERROR':
      return `Failed to read file at ${error.path}: ${error.cause}`
    case 'FILE_WRITE_ERROR':
      return `Failed to write file at ${error.path}: ${error.cause}`
    case 'JSON_PARSE_ERROR':
      return `Failed to parse JSON at ${error.path}: ${error.cause}`
    case 'SCHEMA_NOT_FOUND':
      return `${error.schemaType} schema not found for case: ${error.caseId}`
    case 'VALIDATION_ERROR':
      return `Validation error: ${error.message}`
    case 'EVALUATION_ERROR':
      return `Evaluation failed for case ${error.caseId}: ${error.cause}`
    default:
      return 'Unknown error occurred'
  }
}

=======
import type { EvaluationConfig } from '../workspace/types'

// Right now, the script processes process.argv directly and lives in this package since it’s still rough and only meant for internal (Liam team) use.
// In the future, once things are more stable, we’d like to move this feature to the CLI package and rely on something like commander for argument parsing.
>>>>>>> b8a47962
const runEvaluateSchema = async (): Promise<void> => {
  const initCwd = process.env['INIT_CWD'] || process.cwd()
  const workspacePath = path.resolve(initCwd, 'benchmark-workspace')
  const args = process.argv.slice(2)

  let caseId: string | undefined
  const caseArg = args.find((arg) => arg.startsWith('--case='))
  if (caseArg) {
    caseId = caseArg.split('=')[1]
  }

  const casesArg = args.find((arg) => arg.startsWith('--cases='))
  if (casesArg && !caseId) {
    const cases = casesArg.split('=')[1]?.split(',')
    if (cases?.length === 1) {
      caseId = cases[0]
    }
  }

  const config: EvaluationConfig = {
    workspacePath,
    ...(caseId && { caseId }),
    outputFormat: 'json',
  }

  const result = await evaluateSchema(config)

  if (result.isErr()) {
    console.error('❌ Schema evaluation failed:', formatError(result.error))
    process.exit(1)
  }
}

runEvaluateSchema()<|MERGE_RESOLUTION|>--- conflicted
+++ resolved
@@ -1,7 +1,6 @@
 import * as path from 'node:path'
 
 import { evaluateSchema } from '../workspace/evaluation/evaluation.ts'
-<<<<<<< HEAD
 import type { EvaluationConfig, WorkspaceError } from '../workspace/types'
 
 // Right now, the script processes process.argv directly and lives in this package since it's still rough and only meant for internal (Liam team) use.
@@ -28,12 +27,6 @@
   }
 }
 
-=======
-import type { EvaluationConfig } from '../workspace/types'
-
-// Right now, the script processes process.argv directly and lives in this package since it’s still rough and only meant for internal (Liam team) use.
-// In the future, once things are more stable, we’d like to move this feature to the CLI package and rely on something like commander for argument parsing.
->>>>>>> b8a47962
 const runEvaluateSchema = async (): Promise<void> => {
   const initCwd = process.env['INIT_CWD'] || process.cwd()
   const workspacePath = path.resolve(initCwd, 'benchmark-workspace')
