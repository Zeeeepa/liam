--- conflicted
+++ resolved
@@ -38,17 +38,17 @@
       ),
     },
     {
-<<<<<<< HEAD
       name: 'relational-inference',
       path: path.resolve(
         __dirname,
         '../../benchmark-workspace-relational-inference',
-=======
+      ),
+    },
+    {
       name: 'logical-deletion',
       path: path.resolve(
         __dirname,
         '../../benchmark-workspace-logical-deletion',
->>>>>>> 1096316c
       ),
     },
   ]
