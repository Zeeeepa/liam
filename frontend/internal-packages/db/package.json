--- conflicted
+++ resolved
@@ -15,11 +15,7 @@
     "@biomejs/biome": "2.1.1",
     "@liam-hq/configs": "workspace:*",
     "eslint": "9.31.0",
-<<<<<<< HEAD
-    "supabase": "2.31.0",
-=======
     "supabase": "2.31.2",
->>>>>>> b291c5ff
     "type-fest": "4.41.0",
     "typescript": "5.8.3"
   },
