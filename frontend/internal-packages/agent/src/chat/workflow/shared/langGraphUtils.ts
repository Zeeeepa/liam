/**
 * Default recursion limit for LangGraph workflow execution.
 * This value limits the total number of state transitions (edges) in the graph.
 *
 * Important: Node retries do NOT count toward this limit. The limit only
 * applies to transitions between nodes.
 *
 * The workflow has 8 nodes:
 * - Normal execution: 9 transitions (START → 8 nodes → END)
 * - With error loops: May have additional transitions when errors occur
 *   (e.g., validateSchema → designSchema)
 *
 * Setting this to 50 ensures:
 * - Complete workflow execution under normal conditions
 * - Ample headroom for complex error handling loops and retries
 * - Protection against infinite loops while allowing for complex workflows
 * - Sufficient capacity for finding optimal workflow patterns
 */
<<<<<<< HEAD
export const DEFAULT_RECURSION_LIMIT = 50

/**
 * Create LangGraph-compatible annotations (shared)
 */
export const createAnnotations = () => {
  return Annotation.Root({
    ...MessagesAnnotation.spec,
    userInput: Annotation<string>,
    analyzedRequirements: Annotation<
      | {
          businessRequirement: string
          functionalRequirements: Record<string, string[]>
          nonFunctionalRequirements: Record<string, string[]>
        }
      | undefined
    >,
    generatedUsecases: Annotation<Usecase[] | undefined>,
    schemaData: Annotation<Schema>,
    buildingSchemaId: Annotation<string>,
    latestVersionNumber: Annotation<number>,
    organizationId: Annotation<string>,
    userId: Annotation<string>,
    designSessionId: Annotation<string>,

    ddlStatements: Annotation<string | undefined>,
    dmlStatements: Annotation<string | undefined>,
    dmlOperations: Annotation<DmlOperation[] | undefined>,

    // DML execution results
    dmlExecutionSuccessful: Annotation<boolean | undefined>,
    dmlExecutionErrors: Annotation<string | undefined>,
  })
}
=======
export const DEFAULT_RECURSION_LIMIT = 50
>>>>>>> 3bce3f26
<|MERGE_RESOLUTION|>--- conflicted
+++ resolved
@@ -16,41 +16,4 @@
  * - Protection against infinite loops while allowing for complex workflows
  * - Sufficient capacity for finding optimal workflow patterns
  */
-<<<<<<< HEAD
-export const DEFAULT_RECURSION_LIMIT = 50
-
-/**
- * Create LangGraph-compatible annotations (shared)
- */
-export const createAnnotations = () => {
-  return Annotation.Root({
-    ...MessagesAnnotation.spec,
-    userInput: Annotation<string>,
-    analyzedRequirements: Annotation<
-      | {
-          businessRequirement: string
-          functionalRequirements: Record<string, string[]>
-          nonFunctionalRequirements: Record<string, string[]>
-        }
-      | undefined
-    >,
-    generatedUsecases: Annotation<Usecase[] | undefined>,
-    schemaData: Annotation<Schema>,
-    buildingSchemaId: Annotation<string>,
-    latestVersionNumber: Annotation<number>,
-    organizationId: Annotation<string>,
-    userId: Annotation<string>,
-    designSessionId: Annotation<string>,
-
-    ddlStatements: Annotation<string | undefined>,
-    dmlStatements: Annotation<string | undefined>,
-    dmlOperations: Annotation<DmlOperation[] | undefined>,
-
-    // DML execution results
-    dmlExecutionSuccessful: Annotation<boolean | undefined>,
-    dmlExecutionErrors: Annotation<string | undefined>,
-  })
-}
-=======
-export const DEFAULT_RECURSION_LIMIT = 50
->>>>>>> 3bce3f26
+export const DEFAULT_RECURSION_LIMIT = 50