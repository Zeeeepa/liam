import { getWorkflowNodeProgress } from '../shared/getWorkflowNodeProgress'
import type { WorkflowState } from '../types'
import {
  createOrUpdateArtifact,
  transformWorkflowStateToArtifact,
} from '../utils/transformWorkflowStateToArtifact'

const NODE_NAME = 'finalizeArtifactsNode'

/**
 * Finalize Artifacts Node - Generate & Save Artifacts
 * Performed by dbAgentArtifactGen
 */
export async function finalizeArtifactsNode(
  state: WorkflowState,
): Promise<WorkflowState> {
  state.logger.log(`[${NODE_NAME}] Started`)

<<<<<<< HEAD
  // Save artifacts if we have the necessary data
  if (state.analyzedRequirements || state.generatedUsecases) {
    state.logger.log(`[${NODE_NAME}] Saving artifacts`)

    const artifact = transformWorkflowStateToArtifact(state)
    const artifactResult = await createOrUpdateArtifact(state, artifact)

    if (artifactResult.success) {
      state.logger.log(`[${NODE_NAME}] Artifacts saved successfully`)
    } else {
      state.logger.log(
        `[${NODE_NAME}] Failed to save artifacts: ${artifactResult.error}`,
      )
      // Continue processing even if artifact saving fails
    }
  } else {
    state.logger.log(`[${NODE_NAME}] No artifact data available to save`)
=======
  if (state.onNodeProgress) {
    await state.onNodeProgress(
      'finalizeArtifacts',
      getWorkflowNodeProgress('finalizeArtifacts'),
    )
>>>>>>> 78b7c101
  }

  let finalResponse: string
  let errorToReturn: string | undefined

  // Handle different scenarios for final response
  if (state.error) {
    // If there's an error, create an error response for the user
    finalResponse = `Sorry, an error occurred during processing: ${state.error}`
    errorToReturn = state.error

    // Save error timeline item to database
    const saveResult = await state.repositories.schema.createTimelineItem({
      designSessionId: state.designSessionId,
      content: finalResponse,
      type: 'error',
    })

    if (!saveResult.success) {
      console.error('Failed to save error message:', saveResult.error)
      // Continue processing even if message saving fails
    }
  } else if (state.generatedAnswer) {
    // Normal case: use the generated answer
    finalResponse = state.generatedAnswer
    errorToReturn = undefined

    // Save AI timeline item to database
    const saveResult = await state.repositories.schema.createTimelineItem({
      designSessionId: state.designSessionId,
      content: finalResponse,
      type: 'assistant',
    })

    if (!saveResult.success) {
      console.error('Failed to save AI timeline item:', saveResult.error)
      // Continue processing even if timeline item saving fails
    }
  } else {
    // Fallback case: no generated answer and no specific error
    finalResponse = 'Sorry, we could not generate an answer. Please try again.'
    errorToReturn = 'No generated answer available'

    // Save fallback timeline item to database
    const saveResult = await state.repositories.schema.createTimelineItem({
      designSessionId: state.designSessionId,
      content: finalResponse,
      type: 'error',
    })

    if (!saveResult.success) {
      console.error('Failed to save fallback message:', saveResult.error)
      // Continue processing even if message saving fails
    }
  }

  state.logger.log(`[${NODE_NAME}] Completed`)

  return {
    ...state,
    finalResponse,
    error: errorToReturn,
  }
}<|MERGE_RESOLUTION|>--- conflicted
+++ resolved
@@ -8,6 +8,72 @@
 const NODE_NAME = 'finalizeArtifactsNode'
 
 /**
+ * Save artifacts if workflow state contains artifact data
+ */
+async function saveArtifacts(state: WorkflowState): Promise<void> {
+  if (!state.analyzedRequirements && !state.generatedUsecases) {
+    state.logger.log(`[${NODE_NAME}] No artifact data available to save`)
+    return
+  }
+
+  state.logger.log(`[${NODE_NAME}] Saving artifacts`)
+  const artifact = transformWorkflowStateToArtifact(state)
+  const artifactResult = await createOrUpdateArtifact(state, artifact)
+
+  if (artifactResult.success) {
+    state.logger.log(`[${NODE_NAME}] Artifacts saved successfully`)
+  } else {
+    state.logger.log(
+      `[${NODE_NAME}] Failed to save artifacts: ${artifactResult.error}`,
+    )
+  }
+}
+
+/**
+ * Save timeline item to database
+ */
+async function saveTimelineItem(
+  state: WorkflowState,
+  content: string,
+  type: 'error' | 'assistant',
+): Promise<void> {
+  const saveResult = await state.repositories.schema.createTimelineItem({
+    designSessionId: state.designSessionId,
+    content,
+    type,
+  })
+
+  if (!saveResult.success) {
+    console.error(`Failed to save ${type} timeline item:`, saveResult.error)
+  }
+}
+
+/**
+ * Generate final response and determine error state
+ */
+async function generateFinalResponse(state: WorkflowState): Promise<{
+  finalResponse: string
+  errorToReturn: string | undefined
+}> {
+  if (state.error) {
+    const finalResponse = `Sorry, an error occurred during processing: ${state.error}`
+    await saveTimelineItem(state, finalResponse, 'error')
+    return { finalResponse, errorToReturn: state.error }
+  }
+
+  if (state.generatedAnswer) {
+    await saveTimelineItem(state, state.generatedAnswer, 'assistant')
+    return { finalResponse: state.generatedAnswer, errorToReturn: undefined }
+  }
+
+  // Fallback case
+  const finalResponse =
+    'Sorry, we could not generate an answer. Please try again.'
+  await saveTimelineItem(state, finalResponse, 'error')
+  return { finalResponse, errorToReturn: 'No generated answer available' }
+}
+
+/**
  * Finalize Artifacts Node - Generate & Save Artifacts
  * Performed by dbAgentArtifactGen
  */
@@ -16,86 +82,15 @@
 ): Promise<WorkflowState> {
   state.logger.log(`[${NODE_NAME}] Started`)
 
-<<<<<<< HEAD
-  // Save artifacts if we have the necessary data
-  if (state.analyzedRequirements || state.generatedUsecases) {
-    state.logger.log(`[${NODE_NAME}] Saving artifacts`)
-
-    const artifact = transformWorkflowStateToArtifact(state)
-    const artifactResult = await createOrUpdateArtifact(state, artifact)
-
-    if (artifactResult.success) {
-      state.logger.log(`[${NODE_NAME}] Artifacts saved successfully`)
-    } else {
-      state.logger.log(
-        `[${NODE_NAME}] Failed to save artifacts: ${artifactResult.error}`,
-      )
-      // Continue processing even if artifact saving fails
-    }
-  } else {
-    state.logger.log(`[${NODE_NAME}] No artifact data available to save`)
-=======
   if (state.onNodeProgress) {
     await state.onNodeProgress(
       'finalizeArtifacts',
       getWorkflowNodeProgress('finalizeArtifacts'),
     )
->>>>>>> 78b7c101
   }
 
-  let finalResponse: string
-  let errorToReturn: string | undefined
-
-  // Handle different scenarios for final response
-  if (state.error) {
-    // If there's an error, create an error response for the user
-    finalResponse = `Sorry, an error occurred during processing: ${state.error}`
-    errorToReturn = state.error
-
-    // Save error timeline item to database
-    const saveResult = await state.repositories.schema.createTimelineItem({
-      designSessionId: state.designSessionId,
-      content: finalResponse,
-      type: 'error',
-    })
-
-    if (!saveResult.success) {
-      console.error('Failed to save error message:', saveResult.error)
-      // Continue processing even if message saving fails
-    }
-  } else if (state.generatedAnswer) {
-    // Normal case: use the generated answer
-    finalResponse = state.generatedAnswer
-    errorToReturn = undefined
-
-    // Save AI timeline item to database
-    const saveResult = await state.repositories.schema.createTimelineItem({
-      designSessionId: state.designSessionId,
-      content: finalResponse,
-      type: 'assistant',
-    })
-
-    if (!saveResult.success) {
-      console.error('Failed to save AI timeline item:', saveResult.error)
-      // Continue processing even if timeline item saving fails
-    }
-  } else {
-    // Fallback case: no generated answer and no specific error
-    finalResponse = 'Sorry, we could not generate an answer. Please try again.'
-    errorToReturn = 'No generated answer available'
-
-    // Save fallback timeline item to database
-    const saveResult = await state.repositories.schema.createTimelineItem({
-      designSessionId: state.designSessionId,
-      content: finalResponse,
-      type: 'error',
-    })
-
-    if (!saveResult.success) {
-      console.error('Failed to save fallback message:', saveResult.error)
-      // Continue processing even if message saving fails
-    }
-  }
+  await saveArtifacts(state)
+  const { finalResponse, errorToReturn } = await generateFinalResponse(state)
 
   state.logger.log(`[${NODE_NAME}] Completed`)
 
