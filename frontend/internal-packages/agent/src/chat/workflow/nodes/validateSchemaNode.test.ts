--- conflicted
+++ resolved
@@ -1,7 +1,6 @@
 import { executeQuery } from '@liam-hq/pglite-server'
 import { beforeEach, describe, expect, it, vi } from 'vitest'
 import type { Repositories } from '../../../repositories'
-import type { NodeLogger } from '../../../utils/nodeLogger'
 import type { WorkflowState } from '../types'
 import { validateSchemaNode } from './validateSchemaNode'
 
@@ -10,14 +9,6 @@
 }))
 
 describe('validateSchemaNode', () => {
-  const mockLogger: NodeLogger = {
-    debug: vi.fn(),
-    log: vi.fn(),
-    info: vi.fn(),
-    warn: vi.fn(),
-    error: vi.fn(),
-  }
-
   const createMockState = (
     overrides?: Partial<WorkflowState>,
   ): WorkflowState => {
@@ -60,292 +51,10 @@
 
     const repositories = createMockRepositories()
     const result = await validateSchemaNode(state, {
-      configurable: { repositories, logger: mockLogger },
+      configurable: { repositories },
     })
 
     expect(executeQuery).not.toHaveBeenCalled()
     expect(result).toEqual(state)
-<<<<<<< HEAD
-    expect(mockLogger.log).toHaveBeenCalledWith(
-      '[validateSchemaNode] No DML statements to execute',
-    )
-  })
-
-  it('should handle DML execution errors', async () => {
-    const mockResults: SqlResult[] = [
-      {
-        success: true,
-        sql: 'INSERT INTO users VALUES (1, "test");',
-        result: { rows: [], columns: [] },
-        id: 'result-1',
-        metadata: {
-          executionTime: 5,
-          timestamp: new Date().toISOString(),
-        },
-      },
-      {
-        success: false,
-        sql: 'INSERT INTO invalid_table VALUES (1);',
-        result: { error: 'Table not found' },
-        id: 'result-2',
-        metadata: {
-          executionTime: 2,
-          timestamp: new Date().toISOString(),
-        },
-      },
-    ]
-
-    vi.mocked(executeQuery).mockResolvedValue(mockResults)
-
-    const state = createMockState({
-      dmlStatements:
-        'INSERT INTO users VALUES (1, "test"); INSERT INTO invalid_table VALUES (1);',
-    })
-
-    const result = await validateSchemaNode(state as WorkflowState)
-
-    expect(result.dmlExecutionSuccessful).toBeUndefined()
-    expect(result.dmlExecutionErrors).toContain('Table not found')
-    expect(mockLogger.error).toHaveBeenCalledWith(
-      expect.stringContaining('DML execution failed'),
-    )
-  })
-
-  it('should update progress timeline item', async () => {
-    const mockUpdateTimelineItem = vi.fn()
-    const state = createMockState({
-      dmlStatements: 'INSERT INTO users VALUES (1);',
-      progressTimelineItemId: 'timeline-id',
-      repositories: {
-        schema: {
-          updateTimelineItem: mockUpdateTimelineItem,
-          getSchema: vi.fn(),
-          getDesignSession: vi.fn(),
-          createVersion: vi.fn(),
-          createTimelineItem: vi.fn(),
-          createArtifact: vi.fn(),
-          updateArtifact: vi.fn(),
-          getArtifact: vi.fn(),
-        },
-      },
-    })
-
-    vi.mocked(executeQuery).mockResolvedValue([
-      {
-        success: true,
-        sql: 'INSERT INTO users VALUES (1);',
-        result: { rows: [], columns: [] },
-        id: 'result-1',
-        metadata: {
-          executionTime: 5,
-          timestamp: new Date().toISOString(),
-        },
-      },
-    ])
-
-    await validateSchemaNode(state as WorkflowState)
-
-    expect(mockUpdateTimelineItem).toHaveBeenCalledWith('timeline-id', {
-      content: 'Processing: validateSchema',
-      progress: expect.any(Number),
-    })
-  })
-
-  it('should count DML statements correctly', async () => {
-    const dmlStatements = `
-      INSERT INTO users VALUES (1, 'user1');
-      INSERT INTO users VALUES (2, 'user2');
-      INSERT INTO posts VALUES (1, 'post1', 1);
-    `
-    const state = createMockState({ dmlStatements })
-
-    vi.mocked(executeQuery).mockResolvedValue([])
-
-    await validateSchemaNode(state as WorkflowState)
-
-    expect(mockLogger.log).toHaveBeenCalledWith(
-      '[validateSchemaNode] Executing 4 DML statements (143 characters)',
-    )
-  })
-
-  it('should execute DDL and DML in sequence', async () => {
-    const ddlResults: SqlResult[] = [
-      {
-        success: true,
-        sql: 'CREATE TABLE users (id INT);',
-        result: { rows: [], columns: [] },
-        id: 'ddl-1',
-        metadata: {
-          executionTime: 10,
-          timestamp: new Date().toISOString(),
-        },
-      },
-    ]
-
-    const dmlResults: SqlResult[] = [
-      {
-        success: true,
-        sql: 'INSERT INTO users VALUES (1);',
-        result: { rows: [], columns: [] },
-        id: 'dml-1',
-        metadata: {
-          executionTime: 5,
-          timestamp: new Date().toISOString(),
-          affectedRows: 1,
-        },
-      },
-    ]
-
-    vi.mocked(executeQuery)
-      .mockResolvedValueOnce(ddlResults)
-      .mockResolvedValueOnce(dmlResults)
-
-    const state = createMockState({
-      ddlStatements: 'CREATE TABLE users (id INT);',
-      dmlStatements: 'INSERT INTO users VALUES (1);',
-    })
-
-    const result = await validateSchemaNode(state as WorkflowState)
-
-    expect(executeQuery).toHaveBeenCalledTimes(2)
-    expect(executeQuery).toHaveBeenNthCalledWith(
-      1,
-      'session-id',
-      'CREATE TABLE users (id INT);',
-    )
-    expect(executeQuery).toHaveBeenNthCalledWith(
-      2,
-      'session-id',
-      'INSERT INTO users VALUES (1);',
-    )
-    expect(result.dmlExecutionSuccessful).toBe(true)
-    expect(mockLogger.log).toHaveBeenCalledWith(
-      '[validateSchemaNode] DDL executed successfully',
-    )
-  })
-
-  it('should continue with DML even if DDL fails', async () => {
-    const ddlResults: SqlResult[] = [
-      {
-        success: false,
-        sql: 'CREATE TABLE invalid_syntax;',
-        result: { error: 'Syntax error' },
-        id: 'ddl-1',
-        metadata: {
-          executionTime: 2,
-          timestamp: new Date().toISOString(),
-        },
-      },
-    ]
-
-    const dmlResults: SqlResult[] = [
-      {
-        success: true,
-        sql: 'INSERT INTO existing_table VALUES (1);',
-        result: { rows: [], columns: [] },
-        id: 'dml-1',
-        metadata: {
-          executionTime: 5,
-          timestamp: new Date().toISOString(),
-          affectedRows: 1,
-        },
-      },
-    ]
-
-    vi.mocked(executeQuery)
-      .mockResolvedValueOnce(ddlResults)
-      .mockResolvedValueOnce(dmlResults)
-
-    const state = createMockState({
-      ddlStatements: 'CREATE TABLE invalid_syntax;',
-      dmlStatements: 'INSERT INTO existing_table VALUES (1);',
-    })
-
-    const result = await validateSchemaNode(state as WorkflowState)
-
-    expect(result.ddlExecutionFailed).toBe(true)
-    expect(result.ddlExecutionFailureReason).toContain('Syntax error')
-    expect(result.dmlExecutionSuccessful).toBe(true)
-    expect(mockLogger.error).toHaveBeenCalledWith(
-      expect.stringContaining('DDL execution failed'),
-    )
-  })
-
-  it('should skip DDL if already failed', async () => {
-    const dmlResults: SqlResult[] = [
-      {
-        success: true,
-        sql: 'INSERT INTO users VALUES (1);',
-        result: { rows: [], columns: [] },
-        id: 'dml-1',
-        metadata: {
-          executionTime: 5,
-          timestamp: new Date().toISOString(),
-          affectedRows: 1,
-        },
-      },
-    ]
-
-    vi.mocked(executeQuery).mockResolvedValueOnce(dmlResults)
-
-    const state = createMockState({
-      ddlStatements: 'CREATE TABLE users (id INT);',
-      dmlStatements: 'INSERT INTO users VALUES (1);',
-      ddlExecutionFailed: true,
-    })
-
-    const result = await validateSchemaNode(state as WorkflowState)
-
-    // Should only call executeQuery once for DML
-    expect(executeQuery).toHaveBeenCalledTimes(1)
-    expect(executeQuery).toHaveBeenCalledWith(
-      'session-id',
-      'INSERT INTO users VALUES (1);',
-    )
-    expect(result.dmlExecutionSuccessful).toBe(true)
-  })
-
-  it('should handle results without metadata', async () => {
-    const mockResults: SqlResult[] = [
-      {
-        success: true,
-        sql: 'INSERT INTO users VALUES (1);',
-        result: { rows: [], columns: [] },
-        id: 'result-1',
-        metadata: {
-          executionTime: 5,
-          timestamp: new Date().toISOString(),
-          // No affectedRows
-        },
-      },
-      {
-        success: true,
-        sql: 'INSERT INTO posts VALUES (1);',
-        result: { rows: [], columns: [] },
-        id: 'result-2',
-        metadata: {
-          executionTime: 5,
-          timestamp: new Date().toISOString(),
-          // No affectedRows
-        },
-      },
-    ]
-
-    vi.mocked(executeQuery).mockResolvedValue(mockResults)
-
-    const state = createMockState({
-      dmlStatements:
-        'INSERT INTO users VALUES (1); INSERT INTO posts VALUES (1);',
-    })
-
-    const result = await validateSchemaNode(state as WorkflowState)
-
-    expect(result.dmlExecutionSuccessful).toBe(true)
-    // Should not log affected rows since total is 0
-    expect(mockLogger.info).not.toHaveBeenCalledWith(
-      expect.stringContaining('Total rows affected'),
-    )
-=======
->>>>>>> 4a2c9bb2
   })
 })