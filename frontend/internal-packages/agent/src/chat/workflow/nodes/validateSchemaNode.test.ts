--- conflicted
+++ resolved
@@ -40,8 +40,8 @@
         updateTimelineItem: vi.fn(),
         getSchema: vi.fn(),
         getDesignSession: vi.fn(),
-<<<<<<< HEAD
-        createVersion: vi.fn(),
+        createEmptyPatchVersion: vi.fn(),
+        updateVersion: vi.fn(),
         createTimelineItem: vi.fn().mockResolvedValue({
           success: true,
           timelineItem: { id: 'mock-timeline-id' },
@@ -56,16 +56,8 @@
         createValidationResults: vi.fn().mockResolvedValue({
           success: true,
         }),
-=======
-        createEmptyPatchVersion: vi.fn(),
-        updateVersion: vi.fn(),
-        createTimelineItem: vi.fn(),
-        createArtifact: vi.fn(),
-        updateArtifact: vi.fn(),
-        getArtifact: vi.fn(),
         createWorkflowRun: vi.fn(),
         updateWorkflowRunStatus: vi.fn(),
->>>>>>> 5a52b77e
       },
     }
   }
