--- conflicted
+++ resolved
@@ -3,12 +3,8 @@
 import { QAGenerateUsecaseAgent } from '../../../langchain/agents'
 import type { Usecase } from '../../../langchain/agents/qaGenerateUsecaseAgent/agent'
 import type { BasePromptVariables } from '../../../langchain/utils/types'
-<<<<<<< HEAD
 import type { NodeLogger } from '../../../utils/nodeLogger'
 import { getConfigurable } from '../shared/getConfigurable'
-import { getWorkflowNodeProgress } from '../shared/getWorkflowNodeProgress'
-=======
->>>>>>> d6124af2
 import type { WorkflowState } from '../types'
 import { logAssistantMessage } from '../utils/timelineLogger'
 
@@ -77,25 +73,12 @@
 
   logger.log(`[${NODE_NAME}] Started`)
 
-<<<<<<< HEAD
-  // Update progress message if available
-  if (state.progressTimelineItemId) {
-    await repositories.schema.updateTimelineItem(state.progressTimelineItemId, {
-      content: 'Processing: generateUsecase',
-      progress: getWorkflowNodeProgress('generateUsecase'),
-    })
-  }
-=======
   await logAssistantMessage(state, 'Generating use cases...')
->>>>>>> d6124af2
 
   // Check if we have analyzed requirements
   if (!state.analyzedRequirements) {
     const errorMessage =
       'No analyzed requirements found. Cannot generate use cases.'
-<<<<<<< HEAD
-    logger.error(`[${NODE_NAME}] ${errorMessage}`)
-=======
     const error = new Error(`[${NODE_NAME}] ${errorMessage}`)
     state.logger.error(error.message)
 
@@ -104,7 +87,6 @@
       'Error occurred during use case generation',
     )
 
->>>>>>> d6124af2
     return {
       ...state,
       error: new Error(errorMessage),
@@ -126,24 +108,21 @@
 
   const retryCount = state.retryCount[NODE_NAME] ?? 0
 
-<<<<<<< HEAD
-  const result = await ResultAsync.fromPromise(
-=======
   await logAssistantMessage(state, 'Analyzing test cases and queries...')
 
   const usecaseResult = await ResultAsync.fromPromise(
->>>>>>> d6124af2
     qaAgent.generate(promptVariables),
     (error) => (error instanceof Error ? error : new Error(String(error))),
   )
 
-<<<<<<< HEAD
-  return result.match(
-    (generatedResult) => {
+  return await usecaseResult.match(
+    async (generatedResult) => {
       // Log the usecase results for debugging/monitoring purposes
-      logUsecaseResults(logger, generatedResult.usecases)
+      logUsecaseResults(state.logger, generatedResult.usecases)
 
-      logger.log(`[${NODE_NAME}] Completed`)
+      await logAssistantMessage(state, 'Use case generation completed')
+
+      state.logger.log(`[${NODE_NAME}] Completed`)
 
       return {
         ...state,
@@ -151,8 +130,13 @@
         error: undefined, // Clear error on success
       }
     },
-    (error) => {
-      logger.error(`[${NODE_NAME}] Failed: ${error.message}`)
+    async (error) => {
+      state.logger.error(`[${NODE_NAME}] Failed: ${error.message}`)
+
+      await logAssistantMessage(
+        state,
+        'Error occurred during use case generation',
+      )
 
       // Increment retry count and set error
       return {
@@ -165,38 +149,4 @@
       }
     },
   )
-=======
-  if (usecaseResult.isErr()) {
-    const errorMessage = usecaseResult.error
-    const error = new Error(`[${NODE_NAME}] Failed: ${errorMessage}`)
-    state.logger.error(error.message)
-
-    await logAssistantMessage(
-      state,
-      'Error occurred during use case generation',
-    )
-
-    return {
-      ...state,
-      error,
-      retryCount: {
-        ...state.retryCount,
-        [NODE_NAME]: retryCount + 1,
-      },
-    }
-  }
-
-  const result = usecaseResult.value
-  logUsecaseResults(state.logger, result.usecases)
-
-  await logAssistantMessage(state, 'Use case generation completed')
-
-  state.logger.log(`[${NODE_NAME}] Completed`)
-
-  return {
-    ...state,
-    generatedUsecases: result.usecases,
-    error: undefined,
-  }
->>>>>>> d6124af2
 }