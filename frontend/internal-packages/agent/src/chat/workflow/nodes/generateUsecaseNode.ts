--- conflicted
+++ resolved
@@ -3,11 +3,7 @@
 import type { Database } from '@liam-hq/db'
 import { ResultAsync } from 'neverthrow'
 import { QAGenerateUsecaseAgent } from '../../../langchain/agents'
-<<<<<<< HEAD
-import type { BasePromptVariables } from '../../../langchain/utils/types'
 import type { Repositories } from '../../../repositories'
-=======
->>>>>>> 83e5ecb4
 import { getConfigurable } from '../shared/getConfigurable'
 import type { WorkflowState } from '../types'
 import { logAssistantMessage } from '../utils/timelineLogger'
@@ -16,37 +12,6 @@
   transformWorkflowStateToArtifact,
 } from '../utils/transformWorkflowStateToArtifact'
 import { withTimelineItemSync } from '../utils/withTimelineItemSync'
-
-/**
-<<<<<<< HEAD
- * Format analyzed requirements into a structured text for AI processing
- */
-function formatAnalyzedRequirements(
-  analyzedRequirements: NonNullable<WorkflowState['analyzedRequirements']>,
-  userInput: string,
-): string {
-  return `
-Business Requirement: ${analyzedRequirements.businessRequirement}
-
-Functional Requirements:
-${Object.entries(analyzedRequirements.functionalRequirements)
-  .map(
-    ([category, requirements]) =>
-      `${category}:\n${requirements.map((req) => `- ${req}`).join('\n')}`,
-  )
-  .join('\n\n')}
-
-Non-Functional Requirements:
-${Object.entries(analyzedRequirements.nonFunctionalRequirements)
-  .map(
-    ([category, requirements]) =>
-      `${category}:\n${requirements.map((req) => `- ${req}`).join('\n')}`,
-  )
-  .join('\n\n')}
-
-Original User Input: ${userInput}
-`
-}
 
 /**
  * Save artifacts if workflow state contains artifact data
@@ -85,8 +50,6 @@
 }
 
 /**
-=======
->>>>>>> 83e5ecb4
  * Generate Usecase Node - QA Agent creates use cases
  * Performed by qaGenerateUsecaseAgent
  */
