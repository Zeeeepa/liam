--- conflicted
+++ resolved
@@ -185,7 +185,9 @@
       ],
     })
 
-    await prepareDmlNode(state as WorkflowState)
+    await prepareDmlNode(state, {
+      configurable: { repositories: state.repositories, logger: mockLogger },
+    })
 
     expect(mockGenerate).toHaveBeenCalledTimes(1)
     expect(mockGenerate).toHaveBeenCalledWith(
@@ -233,7 +235,9 @@
       ],
     })
 
-    await prepareDmlNode(state as WorkflowState)
+    await prepareDmlNode(state, {
+      configurable: { repositories: state.repositories, logger: mockLogger },
+    })
 
     expect(mockGenerate).toHaveBeenCalledWith({
       schemaSQL: 'CREATE TABLE users (id INT);',
@@ -243,7 +247,6 @@
 
   it('should handle empty DML generation result', async () => {
     vi.mocked(DMLGenerationAgent).mockImplementationOnce(
-<<<<<<< HEAD
       () =>
         ({
           generate: vi.fn().mockResolvedValue({
@@ -251,13 +254,6 @@
           }),
           // biome-ignore lint/suspicious/noExplicitAny: Mock implementation
         }) as any,
-=======
-      vi.fn().mockImplementation(() => ({
-        generate: vi.fn().mockResolvedValue({
-          dmlStatements: '',
-        }),
-      })),
->>>>>>> 2533d1f2
     )
 
     const state = createMockState({
