--- conflicted
+++ resolved
@@ -43,13 +43,10 @@
         createArtifact: vi.fn(),
         updateArtifact: vi.fn(),
         getArtifact: vi.fn(),
-<<<<<<< HEAD
         createValidationQuery: vi.fn(),
         createValidationResults: vi.fn(),
-=======
         createWorkflowRun: vi.fn(),
         updateWorkflowRunStatus: vi.fn(),
->>>>>>> 5a52b77e
       },
     }
 
