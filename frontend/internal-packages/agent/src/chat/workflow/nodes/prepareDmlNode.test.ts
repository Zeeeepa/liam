import { beforeEach, describe, expect, it, vi } from 'vitest'
import { DMLGenerationAgent } from '../../../langchain/agents/dmlGenerationAgent/agent'
import type { Repositories } from '../../../repositories'
import { convertSchemaToText } from '../../../utils/convertSchemaToText'
<<<<<<< HEAD
=======
import type { NodeLogger } from '../../../utils/nodeLogger'
>>>>>>> 270d2da4
import type { WorkflowState } from '../types'
import { prepareDmlNode } from './prepareDmlNode'

vi.mock('../../../langchain/agents/dmlGenerationAgent/agent')

vi.mock('../../../utils/convertSchemaToText', () => ({
  convertSchemaToText: vi.fn().mockReturnValue('Mocked schema text'),
}))

describe('prepareDmlNode', () => {
  beforeEach(() => {
    vi.clearAllMocks()
    // Set up default mock implementation
    vi.mocked(DMLGenerationAgent).mockImplementation(() => {
      const agent = {
        generate: vi.fn().mockResolvedValue({
          dmlStatements: '-- DML statements will be generated here',
        }),
      }
      // eslint-disable-next-line @typescript-eslint/consistent-type-assertions
      return agent as unknown as DMLGenerationAgent
    })
  })

  const createMockState = (overrides?: Partial<WorkflowState>) => {
    const repositories: Repositories = {
      schema: {
        updateTimelineItem: vi.fn(),
        getSchema: vi.fn(),
        getDesignSession: vi.fn(),
        createVersion: vi.fn(),
        createTimelineItem: vi.fn().mockResolvedValue(undefined),
        createArtifact: vi.fn(),
        updateArtifact: vi.fn(),
        getArtifact: vi.fn(),
      },
    }

    return {
      messages: [],
      userInput: 'test',
      formattedHistory: '',
      schemaData: { tables: {}, relationships: [] },
      buildingSchemaId: 'test-id',
      latestVersionNumber: 1,
      userId: 'user-id',
      designSessionId: 'session-id',
      retryCount: {},
      repositories,
      ...overrides,
    }
  }

  it('should generate DML statements when DDL and use cases are available', async () => {
    const state = createMockState({
      ddlStatements: 'CREATE TABLE users (id INT);',
      generatedUsecases: [
        {
          requirementType: 'functional',
          requirementCategory: 'User Management',
          requirement: 'Users should be able to register',
          title: 'User Registration',
          description: 'Allow users to create new accounts',
        },
      ],
    })

    const result = await prepareDmlNode(state, {
      configurable: { repositories: state.repositories },
    })

    // The actual implementation returns the placeholder
    expect(result).toBeDefined()
    expect(result.dmlStatements).toBe(
      '-- DML statements will be generated here',
    )
  })

  it('should return state unchanged when DDL statements are missing', async () => {
    const state = createMockState({
      generatedUsecases: [
        {
          requirementType: 'functional',
          requirementCategory: 'User Management',
          requirement: 'Users should be able to register',
          title: 'User Registration',
          description: 'Allow users to create new accounts',
        },
      ],
    })

    const result = await prepareDmlNode(state, {
      configurable: { repositories: state.repositories },
    })

    expect(result).toEqual(state)
    expect(result.dmlStatements).toBeUndefined()
  })

  it('should return state unchanged when use cases are missing', async () => {
    const state = createMockState({
      ddlStatements: 'CREATE TABLE users (id INT);',
    })

    const result = await prepareDmlNode(state, {
      configurable: { repositories: state.repositories },
    })

    expect(result).toEqual(state)
    expect(result.dmlStatements).toBeUndefined()
  })

<<<<<<< HEAD
  it('should format use cases by category', async () => {
    const mockGenerate = vi.fn().mockResolvedValue({
      dmlStatements: '-- Generated DML statements',
    })
=======
  it('should return state unchanged when use cases array is empty', async () => {
    const state = createMockState({
      ddlStatements: 'CREATE TABLE users (id INT);',
      generatedUsecases: [],
    })

    const result = await prepareDmlNode(state, {
      configurable: { repositories: state.repositories, logger: mockLogger },
    })

    expect(result).toEqual(state)
    expect(result.dmlStatements).toBeUndefined()
  })
>>>>>>> 270d2da4

  it('should handle empty DML generation result', async () => {
    vi.mocked(DMLGenerationAgent).mockImplementationOnce(() => {
      const agent = {
        generate: vi.fn().mockResolvedValue({
          dmlStatements: '',
        }),
      }
      // eslint-disable-next-line @typescript-eslint/consistent-type-assertions
      return agent as unknown as DMLGenerationAgent
    })

    const state = createMockState({
      ddlStatements: 'CREATE TABLE users (id INT);',
      generatedUsecases: [
        {
          requirementType: 'functional',
          requirementCategory: 'User Management',
          requirement: 'Users should be able to register',
          title: 'User Registration',
          description: 'Allow users to create new accounts',
        },
      ],
    })

<<<<<<< HEAD
    await prepareDmlNode(state, {
      configurable: { repositories: state.repositories },
    })

    expect(mockGenerate).toHaveBeenCalledTimes(1)
    expect(mockGenerate).toHaveBeenCalledWith(
      expect.objectContaining({
        schemaSQL: 'CREATE TABLE users (id INT);',
        formattedUseCases: expect.stringContaining('User Management:'),
        schemaContext: 'Mocked schema text',
      }),
    )

    // Verify the formatted use cases contain all expected content
    const firstCall = mockGenerate.mock.calls[0]
    if (firstCall?.[0]) {
      const arg = firstCall[0]
      if (
        typeof arg === 'object' &&
        arg !== null &&
        'formattedUseCases' in arg
      ) {
        // eslint-disable-next-line @typescript-eslint/consistent-type-assertions
        const argWithUseCases = arg as { formattedUseCases: unknown }
        const formattedUseCases = String(argWithUseCases.formattedUseCases)
        expect(formattedUseCases).toContain('User Management:')
        expect(formattedUseCases).toContain('Content Management:')
        expect(formattedUseCases).toContain('User Registration')
        expect(formattedUseCases).toContain('User Login')
        expect(formattedUseCases).toContain('Create Posts')
      }
    }
  })

  it('should handle use cases without category', async () => {
    const mockGenerate = vi.fn().mockResolvedValue({
      dmlStatements: '-- Generated DML statements',
    })

    vi.mocked(DMLGenerationAgent).mockImplementationOnce(() => {
      const agent = { generate: mockGenerate }
      // eslint-disable-next-line @typescript-eslint/consistent-type-assertions
      return agent as unknown as DMLGenerationAgent
    })

    const state = createMockState({
      ddlStatements: 'CREATE TABLE users (id INT);',
      generatedUsecases: [
        {
          requirementType: 'functional',
          requirementCategory: '',
          requirement: 'Basic functionality',
          title: 'Basic Feature',
          description: 'A basic feature without category',
        },
      ],
    })

    await prepareDmlNode(state, {
      configurable: { repositories: state.repositories },
    })

    expect(mockGenerate).toHaveBeenCalledWith({
      schemaSQL: 'CREATE TABLE users (id INT);',
      formattedUseCases: expect.stringContaining('General:'),
      schemaContext: 'Mocked schema text',
    })
  })

  it('should pass schema context to DML generation agent', async () => {
    const mockGenerate = vi.fn().mockResolvedValue({
      dmlStatements: '-- Generated DML statements',
    })
    vi.mocked(DMLGenerationAgent).mockImplementationOnce(() => {
      const agent = {
        generate: mockGenerate,
      }
      // eslint-disable-next-line @typescript-eslint/consistent-type-assertions
      return agent as unknown as DMLGenerationAgent
    })

    const state = createMockState({
      ddlStatements: 'CREATE TABLE users (id INT);',
      generatedUsecases: [
        {
          requirementType: 'functional',
          requirementCategory: 'User Management',
          requirement: 'Users should be able to register',
          title: 'User Registration',
          description: 'Allow users to create new accounts',
        },
      ],
      schemaData: {
        tables: {
          users: {
            name: 'users',
            comment: null,
            columns: {
              id: {
                name: 'id',
                type: 'INT',
                notNull: true,
                default: null,
                check: null,
                comment: null,
              },
              email: {
                name: 'email',
                type: 'VARCHAR',
                notNull: true,
                default: null,
                check: null,
                comment: null,
              },
            },
            constraints: {},
            indexes: {},
          },
        },
      },
    })

    await prepareDmlNode(state, {
      configurable: { repositories: state.repositories },
    })

    expect(mockGenerate).toHaveBeenCalledWith({
      schemaSQL: 'CREATE TABLE users (id INT);',
      formattedUseCases: expect.any(String),
      schemaContext: 'Mocked schema text',
    })

    // Verify convertSchemaToText was called with the correct schema
    expect(convertSchemaToText).toHaveBeenCalledWith(state.schemaData)
=======
    const result = await prepareDmlNode(state, {
      configurable: { repositories: state.repositories, logger: mockLogger },
    })

    expect(result.dmlStatements).toBeUndefined()
>>>>>>> 270d2da4
  })

  it('should process schema with convertSchemaToText', async () => {
    const state = createMockState({
      ddlStatements: 'CREATE TABLE users (id INT);',
      generatedUsecases: [
        {
          requirementType: 'functional',
          requirementCategory: 'User Management',
          requirement: 'Users should be able to register',
          title: 'User Registration',
          description: 'Allow users to create new accounts',
        },
      ],
      schemaData: {
        tables: {
          users: {
            name: 'users',
            comment: null,
            columns: {
              id: {
                name: 'id',
                type: 'INT',
                notNull: true,
                default: null,
                check: null,
                comment: null,
              },
              email: {
                name: 'email',
                type: 'VARCHAR',
                notNull: true,
                default: null,
                check: null,
                comment: null,
              },
            },
            constraints: {},
            indexes: {},
          },
        },
      },
    })

<<<<<<< HEAD
    const result = await prepareDmlNode(state, {
      configurable: { repositories: state.repositories },
=======
    await prepareDmlNode(state, {
      configurable: { repositories: state.repositories, logger: mockLogger },
>>>>>>> 270d2da4
    })

    // Verify convertSchemaToText produces correct output
    const schemaText = convertSchemaToText(state.schemaData)
    expect(schemaText).toContain('Table: users')
    expect(schemaText).toContain('id: INT (not nullable)')
    expect(schemaText).toContain('email: VARCHAR (not nullable)')
  })
})<|MERGE_RESOLUTION|>--- conflicted
+++ resolved
@@ -2,18 +2,10 @@
 import { DMLGenerationAgent } from '../../../langchain/agents/dmlGenerationAgent/agent'
 import type { Repositories } from '../../../repositories'
 import { convertSchemaToText } from '../../../utils/convertSchemaToText'
-<<<<<<< HEAD
-=======
-import type { NodeLogger } from '../../../utils/nodeLogger'
->>>>>>> 270d2da4
 import type { WorkflowState } from '../types'
 import { prepareDmlNode } from './prepareDmlNode'
 
 vi.mock('../../../langchain/agents/dmlGenerationAgent/agent')
-
-vi.mock('../../../utils/convertSchemaToText', () => ({
-  convertSchemaToText: vi.fn().mockReturnValue('Mocked schema text'),
-}))
 
 describe('prepareDmlNode', () => {
   beforeEach(() => {
@@ -22,7 +14,7 @@
     vi.mocked(DMLGenerationAgent).mockImplementation(() => {
       const agent = {
         generate: vi.fn().mockResolvedValue({
-          dmlStatements: '-- DML statements will be generated here',
+          dmlStatements: '-- Generated DML statements',
         }),
       }
       // eslint-disable-next-line @typescript-eslint/consistent-type-assertions
@@ -47,8 +39,7 @@
     return {
       messages: [],
       userInput: 'test',
-      formattedHistory: '',
-      schemaData: { tables: {}, relationships: [] },
+      schemaData: { tables: {} },
       buildingSchemaId: 'test-id',
       latestVersionNumber: 1,
       userId: 'user-id',
@@ -77,11 +68,7 @@
       configurable: { repositories: state.repositories },
     })
 
-    // The actual implementation returns the placeholder
-    expect(result).toBeDefined()
-    expect(result.dmlStatements).toBe(
-      '-- DML statements will be generated here',
-    )
+    expect(result.dmlStatements).toBe('-- Generated DML statements')
   })
 
   it('should return state unchanged when DDL statements are missing', async () => {
@@ -101,7 +88,6 @@
       configurable: { repositories: state.repositories },
     })
 
-    expect(result).toEqual(state)
     expect(result.dmlStatements).toBeUndefined()
   })
 
@@ -114,56 +100,60 @@
       configurable: { repositories: state.repositories },
     })
 
-    expect(result).toEqual(state)
     expect(result.dmlStatements).toBeUndefined()
   })
 
-<<<<<<< HEAD
+  it('should return state unchanged when use cases array is empty', async () => {
+    const state = createMockState({
+      ddlStatements: 'CREATE TABLE users (id INT);',
+      generatedUsecases: [],
+    })
+
+    const result = await prepareDmlNode(state, {
+      configurable: { repositories: state.repositories },
+    })
+
+    expect(result.dmlStatements).toBeUndefined()
+  })
+
   it('should format use cases by category', async () => {
     const mockGenerate = vi.fn().mockResolvedValue({
       dmlStatements: '-- Generated DML statements',
     })
-=======
-  it('should return state unchanged when use cases array is empty', async () => {
-    const state = createMockState({
-      ddlStatements: 'CREATE TABLE users (id INT);',
-      generatedUsecases: [],
-    })
-
-    const result = await prepareDmlNode(state, {
-      configurable: { repositories: state.repositories, logger: mockLogger },
-    })
-
-    expect(result).toEqual(state)
-    expect(result.dmlStatements).toBeUndefined()
-  })
->>>>>>> 270d2da4
-
-  it('should handle empty DML generation result', async () => {
+
     vi.mocked(DMLGenerationAgent).mockImplementationOnce(() => {
-      const agent = {
-        generate: vi.fn().mockResolvedValue({
-          dmlStatements: '',
-        }),
-      }
-      // eslint-disable-next-line @typescript-eslint/consistent-type-assertions
-      return agent as unknown as DMLGenerationAgent
-    })
-
-    const state = createMockState({
-      ddlStatements: 'CREATE TABLE users (id INT);',
-      generatedUsecases: [
-        {
-          requirementType: 'functional',
-          requirementCategory: 'User Management',
-          requirement: 'Users should be able to register',
-          title: 'User Registration',
-          description: 'Allow users to create new accounts',
-        },
-      ],
-    })
-
-<<<<<<< HEAD
+      const agent = { generate: mockGenerate }
+      // eslint-disable-next-line @typescript-eslint/consistent-type-assertions
+      return agent as unknown as DMLGenerationAgent
+    })
+
+    const state = createMockState({
+      ddlStatements: 'CREATE TABLE users (id INT);',
+      generatedUsecases: [
+        {
+          requirementType: 'functional',
+          requirementCategory: 'User Management',
+          requirement: 'Users should be able to register',
+          title: 'User Registration',
+          description: 'Allow users to create new accounts',
+        },
+        {
+          requirementType: 'functional',
+          requirementCategory: 'User Management',
+          requirement: 'Users should be able to login',
+          title: 'User Login',
+          description: 'Allow users to authenticate',
+        },
+        {
+          requirementType: 'functional',
+          requirementCategory: 'Content Management',
+          requirement: 'Users can create posts',
+          title: 'Create Posts',
+          description: 'Users can publish new posts',
+        },
+      ],
+    })
+
     await prepareDmlNode(state, {
       configurable: { repositories: state.repositories },
     })
@@ -173,7 +163,7 @@
       expect.objectContaining({
         schemaSQL: 'CREATE TABLE users (id INT);',
         formattedUseCases: expect.stringContaining('User Management:'),
-        schemaContext: 'Mocked schema text',
+        schemaContext: expect.any(String),
       }),
     )
 
@@ -229,7 +219,7 @@
     expect(mockGenerate).toHaveBeenCalledWith({
       schemaSQL: 'CREATE TABLE users (id INT);',
       formattedUseCases: expect.stringContaining('General:'),
-      schemaContext: 'Mocked schema text',
+      schemaContext: expect.any(String),
     })
   })
 
@@ -293,18 +283,42 @@
     expect(mockGenerate).toHaveBeenCalledWith({
       schemaSQL: 'CREATE TABLE users (id INT);',
       formattedUseCases: expect.any(String),
-      schemaContext: 'Mocked schema text',
+      schemaContext: expect.any(String),
     })
 
     // Verify convertSchemaToText was called with the correct schema
     expect(convertSchemaToText).toHaveBeenCalledWith(state.schemaData)
-=======
-    const result = await prepareDmlNode(state, {
-      configurable: { repositories: state.repositories, logger: mockLogger },
+  })
+
+  it('should handle empty DML generation result', async () => {
+    vi.mocked(DMLGenerationAgent).mockImplementationOnce(() => {
+      const agent = {
+        generate: vi.fn().mockResolvedValue({
+          dmlStatements: '',
+        }),
+      }
+      // eslint-disable-next-line @typescript-eslint/consistent-type-assertions
+      return agent as unknown as DMLGenerationAgent
+    })
+
+    const state = createMockState({
+      ddlStatements: 'CREATE TABLE users (id INT);',
+      generatedUsecases: [
+        {
+          requirementType: 'functional',
+          requirementCategory: 'User Management',
+          requirement: 'Users should be able to register',
+          title: 'User Registration',
+          description: 'Allow users to create new accounts',
+        },
+      ],
+    })
+
+    const result = await prepareDmlNode(state, {
+      configurable: { repositories: state.repositories },
     })
 
     expect(result.dmlStatements).toBeUndefined()
->>>>>>> 270d2da4
   })
 
   it('should process schema with convertSchemaToText', async () => {
@@ -349,13 +363,8 @@
       },
     })
 
-<<<<<<< HEAD
-    const result = await prepareDmlNode(state, {
-      configurable: { repositories: state.repositories },
-=======
     await prepareDmlNode(state, {
-      configurable: { repositories: state.repositories, logger: mockLogger },
->>>>>>> 270d2da4
+      configurable: { repositories: state.repositories },
     })
 
     // Verify convertSchemaToText produces correct output
