import type { RunnableConfig } from '@langchain/core/runnables'
import { executeQuery } from '@liam-hq/pglite-server'
import type { SqlResult } from '@liam-hq/pglite-server/src/types'
import { getConfigurable } from '../shared/getConfigurable'
import type { WorkflowState } from '../types'

/**
 * Validate Schema Node - DML Execution & Validation
 * Executed after DDL to populate schema with test data
 */
export async function validateSchemaNode(
  state: WorkflowState,
  config: RunnableConfig,
): Promise<WorkflowState> {
  const configurableResult = getConfigurable(config)
  if (configurableResult.isErr()) {
    return {
      ...state,
      error: configurableResult.error,
    }
  }
<<<<<<< HEAD
  const { logger } = configurableResult.value

  logger.log(`[${NODE_NAME}] Started`)

  // Check if DML statements are available
  if (!state.dmlStatements || !state.dmlStatements.trim()) {
    logger.log(`[${NODE_NAME}] No DML statements to execute`)
    logger.log(`[${NODE_NAME}] Completed`)
    return state
  }

  // Log DML execution intent
  const dmlLength = state.dmlStatements.length
  const statementCount = (state.dmlStatements.match(/;/g) || []).length + 1
  logger.log(
    `[${NODE_NAME}] Executing ${statementCount} DML statements (${dmlLength} characters)`,
  )
  logger.debug(`[${NODE_NAME}] DML statements:`, {
    dmlStatements: state.dmlStatements,
  })

  // Execute DML statements
  const results: SqlResult[] = await executeQuery(
    state.designSessionId,
    state.dmlStatements,
  )

  // Check for execution errors
  const hasErrors = results.some((result: SqlResult) => !result.success)

  if (hasErrors) {
    const errorMessages = results
      .filter((result: SqlResult) => !result.success)
      .map(
        (result: SqlResult) =>
          `SQL: ${result.sql}, Error: ${JSON.stringify(result.result)}`,
      )
      .join('; ')

    logger.error(`[${NODE_NAME}] DML execution failed: ${errorMessages}`)
    logger.log(`[${NODE_NAME}] Completed with errors`)

    // For now, we continue even with errors (future PR will handle error recovery)
    return {
      ...state,
      dmlExecutionErrors: errorMessages,
    }
  }

  // Log successful execution
  const successfulCount = results.filter((r) => r.success).length
  logger.log(
    `[${NODE_NAME}] DML executed successfully: ${successfulCount} statements`,
  )

  // Log affected rows if available
  const totalAffectedRows = results.reduce((total, result) => {
    if (result.success && result.metadata?.affectedRows) {
      return total + result.metadata.affectedRows
    }
    return total
  }, 0)

  if (totalAffectedRows > 0) {
    logger.info(`[${NODE_NAME}] Total rows affected: ${totalAffectedRows}`)
  }

  logger.log(`[${NODE_NAME}] Completed`)

=======
  // TODO: Implement DML execution and validation logic
  // This node should execute DML and validate the schema

  // For now, pass through the state unchanged (assuming validation passes)
  // Future implementation will execute DML and validate results
>>>>>>> dfe1e126
  return {
    ...state,
    dmlExecutionSuccessful: true,
  }
}<|MERGE_RESOLUTION|>--- conflicted
+++ resolved
@@ -19,27 +19,11 @@
       error: configurableResult.error,
     }
   }
-<<<<<<< HEAD
-  const { logger } = configurableResult.value
-
-  logger.log(`[${NODE_NAME}] Started`)
 
   // Check if DML statements are available
   if (!state.dmlStatements || !state.dmlStatements.trim()) {
-    logger.log(`[${NODE_NAME}] No DML statements to execute`)
-    logger.log(`[${NODE_NAME}] Completed`)
     return state
   }
-
-  // Log DML execution intent
-  const dmlLength = state.dmlStatements.length
-  const statementCount = (state.dmlStatements.match(/;/g) || []).length + 1
-  logger.log(
-    `[${NODE_NAME}] Executing ${statementCount} DML statements (${dmlLength} characters)`,
-  )
-  logger.debug(`[${NODE_NAME}] DML statements:`, {
-    dmlStatements: state.dmlStatements,
-  })
 
   // Execute DML statements
   const results: SqlResult[] = await executeQuery(
@@ -59,9 +43,6 @@
       )
       .join('; ')
 
-    logger.error(`[${NODE_NAME}] DML execution failed: ${errorMessages}`)
-    logger.log(`[${NODE_NAME}] Completed with errors`)
-
     // For now, we continue even with errors (future PR will handle error recovery)
     return {
       ...state,
@@ -69,33 +50,6 @@
     }
   }
 
-  // Log successful execution
-  const successfulCount = results.filter((r) => r.success).length
-  logger.log(
-    `[${NODE_NAME}] DML executed successfully: ${successfulCount} statements`,
-  )
-
-  // Log affected rows if available
-  const totalAffectedRows = results.reduce((total, result) => {
-    if (result.success && result.metadata?.affectedRows) {
-      return total + result.metadata.affectedRows
-    }
-    return total
-  }, 0)
-
-  if (totalAffectedRows > 0) {
-    logger.info(`[${NODE_NAME}] Total rows affected: ${totalAffectedRows}`)
-  }
-
-  logger.log(`[${NODE_NAME}] Completed`)
-
-=======
-  // TODO: Implement DML execution and validation logic
-  // This node should execute DML and validate the schema
-
-  // For now, pass through the state unchanged (assuming validation passes)
-  // Future implementation will execute DML and validate results
->>>>>>> dfe1e126
   return {
     ...state,
     dmlExecutionSuccessful: true,
