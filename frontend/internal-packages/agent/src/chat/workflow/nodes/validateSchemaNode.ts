--- conflicted
+++ resolved
@@ -1,11 +1,7 @@
-<<<<<<< HEAD
+import type { RunnableConfig } from '@langchain/core/runnables'
 import { executeQuery } from '@liam-hq/pglite-server'
 import type { SqlResult } from '@liam-hq/pglite-server/src/types'
-import { getWorkflowNodeProgress } from '../shared/getWorkflowNodeProgress'
-=======
-import type { RunnableConfig } from '@langchain/core/runnables'
 import { getConfigurable } from '../shared/getConfigurable'
->>>>>>> f5e0af14
 import type { WorkflowState } from '../types'
 
 const NODE_NAME = 'validateSchemaNode'
