import type { Schema } from '@liam-hq/db-structure'
import { beforeEach, describe, expect, it, vi } from 'vitest'
import type { Repositories, SchemaRepository } from '../../repositories'
import type { NodeLogger } from '../../utils/nodeLogger'
import { executeChatWorkflow } from './index'
import type { WorkflowState } from './types'

// Mock the agents
vi.mock('../../langchain/agents', () => ({
  DatabaseSchemaBuildAgent: vi.fn(),
  QAGenerateUsecaseAgent: vi.fn(),
  PMAnalysisAgent: vi.fn(),
}))

// Mock the schema converter
vi.mock('../../../utils/convertSchemaToText', () => ({
  convertSchemaToText: vi.fn(() => 'Mocked schema text'),
}))

// Mock the pglite-server
vi.mock('@liam-hq/pglite-server', () => ({
  executeQuery: vi.fn().mockResolvedValue([
    {
      success: true,
      sql: 'CREATE TABLE test (id INTEGER);',
      result: { rows: [], columns: [] },
    },
  ]),
}))

describe('Chat Workflow', () => {
  let mockSchemaData: Schema
  let mockAgent: {
    generate: ReturnType<typeof vi.fn>
  }
  let mockPMAnalysisAgent: {
    analyzeRequirements: ReturnType<typeof vi.fn>
  }
  let MockDatabaseSchemaBuildAgent: ReturnType<typeof vi.fn>
  let MockQAGenerateUsecaseAgent: ReturnType<typeof vi.fn>
  let MockPMAnalysisAgent: ReturnType<typeof vi.fn>
  let mockRepositories: Repositories
  let mockSchemaRepository: SchemaRepository
  let mockLogger: NodeLogger

  // Helper function to create test schema data
  const createMockSchema = (): Schema => ({
    tables: {
      users: {
        name: 'users',
        columns: {
          id: {
            name: 'id',
            type: 'integer',
            default: null,
            check: null,
<<<<<<< HEAD
            unique: false,
=======
            primary: true,
>>>>>>> 4a595a54
            notNull: true,
            comment: null,
          },
          email: {
            name: 'email',
            type: 'varchar',
            default: null,
            check: null,
<<<<<<< HEAD
            unique: false,
=======
            primary: false,
>>>>>>> 4a595a54
            notNull: true,
            comment: null,
          },
          name: {
            name: 'name',
            type: 'varchar',
            default: null,
            check: null,
<<<<<<< HEAD
            unique: false,
=======
            primary: false,
>>>>>>> 4a595a54
            notNull: false,
            comment: null,
          },
        },
        comment: null,
        indexes: {},
        constraints: {
          users_pkey: {
            type: 'PRIMARY KEY',
            name: 'users_pkey',
            columnName: 'id',
          },
        },
      },
    },
  })

  // Helper function to create base workflow state
  const createBaseState = (
    overrides: Partial<WorkflowState> = {},
  ): WorkflowState => ({
    userInput: 'Test input',
    formattedHistory: 'No previous conversation.',
    schemaData: mockSchemaData,
    projectId: 'test-project-id',
    buildingSchemaId: 'test-building-schema-id',
    latestVersionNumber: 1,
    userId: 'test-user-id',
    designSessionId: 'test-design-session-id',
    repositories: mockRepositories,
    logger: mockLogger,
    retryCount: {},
    ...overrides,
  })

  // Helper function to execute workflow and assert common expectations
  const executeAndAssertSuccess = async (state: WorkflowState) => {
    const result = await executeChatWorkflow(state)

    expect(result.error).toBeUndefined()
    expect(result.finalResponse).toBe('Mocked agent response')
    expect(typeof result.finalResponse).toBe('string')
    expect(mockAgent.generate).toHaveBeenCalledOnce()

    return result
  }

  beforeEach(async () => {
    // Reset all mocks
    vi.clearAllMocks()

    // Get the mocked modules
    const agentsModule = await import('../../langchain/agents')

    MockDatabaseSchemaBuildAgent = vi.mocked(
      agentsModule.DatabaseSchemaBuildAgent,
    )
    MockPMAnalysisAgent = vi.mocked(agentsModule.PMAnalysisAgent)
    MockQAGenerateUsecaseAgent = vi.mocked(agentsModule.QAGenerateUsecaseAgent)

    // Create mock repositories
    mockSchemaRepository = {
      getSchema: vi.fn(),
      getDesignSession: vi.fn(),
      createVersion: vi.fn(),
      createTimelineItem: vi.fn(),
    } as SchemaRepository

    mockRepositories = {
      schema: mockSchemaRepository,
    }

    // Create mock logger
    mockLogger = {
      debug: vi.fn(),
      log: vi.fn(),
      info: vi.fn(),
      warn: vi.fn(),
      error: vi.fn(),
    }

    // Create mock schema data
    mockSchemaData = createMockSchema()

    // Mock agent
    mockAgent = {
      generate: vi.fn().mockResolvedValue({
        message: 'Mocked agent response',
        schemaChanges: [],
      }),
    }

    // Mock PM Analysis agent
    mockPMAnalysisAgent = {
      analyzeRequirements: vi.fn().mockResolvedValue({
        businessRequirement: 'Mocked BRD',
        functionalRequirements: {
          'Test Category': ['Mocked functional requirement'],
        },
        nonFunctionalRequirements: {
          Performance: ['Mocked non-functional requirement'],
        },
      }),
    }

    // Setup agent mocks
    MockDatabaseSchemaBuildAgent.mockImplementation(() => mockAgent)
    MockPMAnalysisAgent.mockImplementation(() => mockPMAnalysisAgent)
    MockQAGenerateUsecaseAgent.mockImplementation(() => ({
      generate: vi.fn().mockResolvedValue({
        usecases: [
          {
            requirementType: 'functional',
            requirementCategory: 'Test Category',
            requirement: 'Mocked functional requirement',
            title: 'Mocked Use Case',
            description: 'Mocked use case description',
          },
        ],
      }),
    }))

    // Setup createVersion mock
    vi.mocked(mockSchemaRepository.createVersion).mockResolvedValue({
      success: true,
    })

    // Setup createTimelineItem mock
    vi.mocked(mockSchemaRepository.createTimelineItem).mockResolvedValue({
      success: true,
      timelineItem: {
        id: 'test-timeline-item-id',
        content: 'Test timeline item content',
        type: 'assistant',
        user_id: null,
        created_at: new Date().toISOString(),
        updated_at: new Date().toISOString(),
        organization_id: 'test-org-id',
        design_session_id: 'test-design-session-id',
        building_schema_version_id: null,
      },
    })
  })

  describe('Build Mode', () => {
    it('should execute successfully with valid Build mode state', async () => {
      const state = createBaseState({
        userInput: 'Add a created_at timestamp column to the users table',
      })

      await executeAndAssertSuccess(state)
    })

    it('should handle Build mode with structured JSON response and schema changes', async () => {
      const structuredResponse = {
        message: 'Added created_at column to users table',
        schemaChanges: [
          {
            op: 'add',
            path: '/tables/users/columns/created_at',
            value: {
              name: 'created_at',
              type: 'timestamp',
              default: 'CURRENT_TIMESTAMP',
              notNull: true,
            },
          },
        ],
      }

      mockAgent.generate.mockResolvedValue(structuredResponse)

      const state = createBaseState({
        userInput: 'Add a created_at timestamp column to the users table',
        buildingSchemaId: 'test-building-schema-id',
        latestVersionNumber: 1,
      })

      const result = await executeChatWorkflow(state)

      expect(result.error).toBeUndefined()
      expect(result.finalResponse).toBe(
        'Added created_at column to users table',
      )
      expect(mockSchemaRepository.createVersion).toHaveBeenCalledWith({
        buildingSchemaId: 'test-building-schema-id',
        latestVersionNumber: 1,
        patch: [
          {
            op: 'add',
            path: '/tables/users/columns/created_at',
            value: {
              name: 'created_at',
              type: 'timestamp',
              default: 'CURRENT_TIMESTAMP',
              notNull: true,
            },
          },
        ],
      })
    })

    it('should handle Build mode with invalid JSON response gracefully', async () => {
      mockAgent.generate.mockResolvedValue({
        message: 'Invalid JSON response',
        schemaChanges: [],
      })

      const state = createBaseState({
        userInput: 'Add a created_at timestamp column to the users table',
      })

      const result = await executeChatWorkflow(state)

      expect(result.error).toBeUndefined()
      expect(result.finalResponse).toBe('Invalid JSON response')
      expect(mockSchemaRepository.createVersion).not.toHaveBeenCalled()
    })

    it('should handle schema update failure', async () => {
      const structuredResponse = {
        message: 'Attempted to add created_at column',
        schemaChanges: [
          {
            op: 'add',
            path: '/tables/users/columns/created_at',
            value: { name: 'created_at', type: 'timestamp' },
          },
        ],
      }

      mockAgent.generate.mockResolvedValue(structuredResponse)
      vi.mocked(mockSchemaRepository.createVersion).mockResolvedValue({
        success: false,
        error: 'Database constraint violation',
      })

      const state = createBaseState({
        userInput: 'Add a created_at timestamp column to the users table',
        buildingSchemaId: 'test-building-schema-id',
        latestVersionNumber: 1,
      })

      const result = await executeChatWorkflow(state, { recursionLimit: 20 })

      // The test should handle either the expected error or recursion limit error
      expect(result.error).toMatch(
        /Database constraint violation|Recursion limit/,
      )
      expect(result.finalResponse).toMatch(
        /Sorry, an error occurred during processing/,
      )
    })

    it('should handle schema update exception', async () => {
      const structuredResponse = {
        message: 'Attempted to add created_at column',
        schemaChanges: [
          {
            op: 'add',
            path: '/tables/users/columns/created_at',
            value: { name: 'created_at', type: 'timestamp' },
          },
        ],
      }

      mockAgent.generate.mockResolvedValue(structuredResponse)
      vi.mocked(mockSchemaRepository.createVersion).mockRejectedValue(
        new Error('Network error'),
      )

      const state = createBaseState({
        userInput: 'Add a created_at timestamp column to the users table',
        buildingSchemaId: 'test-building-schema-id',
        latestVersionNumber: 1,
      })

      const result = await executeChatWorkflow(state)

      expect(result.error).toBe('Network error')
      expect(result.finalResponse).toBe(
        'Sorry, an error occurred during processing: Network error',
      )
    })

    it('should handle complex schema modifications', async () => {
      const state = createBaseState({
        userInput: 'Create a new posts table with foreign key to users',
      })

      await executeAndAssertSuccess(state)
    })
  })

  describe('Error Handling', () => {
    it('should handle agent generation errors', async () => {
      mockAgent.generate.mockRejectedValue(new Error('Agent generation failed'))
      const state = createBaseState()

      const result = await executeChatWorkflow(state)

      expect(result.error).toBe('Agent generation failed')
      expect(result.finalResponse).toBe(
        'Sorry, an error occurred during processing: Agent generation failed',
      )
    })

    it('should handle agent creation failure', async () => {
      MockDatabaseSchemaBuildAgent.mockImplementation(() => {
        throw new Error('Failed to create DatabaseSchemaBuildAgent')
      })
      const state = createBaseState()

      const result = await executeChatWorkflow(state)

      expect(result.error).toBe('Failed to create DatabaseSchemaBuildAgent')
      expect(result.finalResponse).toBe(
        'Sorry, an error occurred during processing: Failed to create DatabaseSchemaBuildAgent',
      )
    })

    it('should handle empty user input', async () => {
      const state = createBaseState({ userInput: '' })

      const result = await executeChatWorkflow(state)

      expect(result).toBeDefined()
      expect(result.userInput).toBe('')
      expect(result.finalResponse).toBe('Mocked agent response')
    })
  })

  describe('State Management', () => {
    it('should preserve state properties through workflow execution', async () => {
      const initialState = createBaseState({
        userInput: 'Test state management',
        formattedHistory: 'Previous message 1\nPrevious message 2',
        projectId: 'test-project-123',
      })

      const result = await executeChatWorkflow(initialState, {})

      expect(result.userInput).toBe(initialState.userInput)
      expect(result.projectId).toBe(initialState.projectId)
      expect(result.schemaData).toEqual(initialState.schemaData)
      expect(result.formattedHistory).toBe(initialState.formattedHistory)
    })
  })

  describe('Agent Selection', () => {
    it('should instantiate DatabaseSchemaBuildAgent', async () => {
      const state = createBaseState({})

      await executeChatWorkflow(state)

      expect(MockDatabaseSchemaBuildAgent).toHaveBeenCalledOnce()
    })
  })

  describe('Workflow Integration', () => {
    // Helper function to execute multiple workflows sequentially
    const executeSequentialWorkflows = async (
      states: Partial<WorkflowState>[],
    ) => {
      const results = []
      for (const stateOverride of states) {
        const state = createBaseState(stateOverride)
        const result = await executeChatWorkflow(state)
        results.push(result)
      }
      return results
    }

    it('should handle multiple sequential workflow executions', async () => {
      const stateOverrides = [
        { userInput: 'First modification' },
        { userInput: 'Second modification' },
        { userInput: 'Third modification' },
      ]

      const results = await executeSequentialWorkflows(stateOverrides)

      expect(results).toHaveLength(3)
      for (const [index, result] of results.entries()) {
        expect(result).toBeDefined()
        expect(result.userInput).toBe(stateOverrides?.[index]?.userInput)
        expect(result.finalResponse).toBe('Mocked agent response')
      }
    })

    it('should maintain consistency across different input types', async () => {
      const testInputs = [
        'Simple question about users table',
        'Complex query with multiple joins and conditions',
        'Schema modification request with constraints',
        'Question with special characters: @#$%^&*()',
        'Multi-line\ninput\nwith\nbreaks',
      ]

      const stateOverrides = testInputs.map((userInput) => ({ userInput }))
      const results = await executeSequentialWorkflows(stateOverrides)

      for (const [index, result] of results.entries()) {
        expect(result).toBeDefined()
        expect(result.userInput).toBe(testInputs[index])
        expect(result.finalResponse).toBe('Mocked agent response')
      }
    })
  })
})<|MERGE_RESOLUTION|>--- conflicted
+++ resolved
@@ -54,11 +54,6 @@
             type: 'integer',
             default: null,
             check: null,
-<<<<<<< HEAD
-            unique: false,
-=======
-            primary: true,
->>>>>>> 4a595a54
             notNull: true,
             comment: null,
           },
@@ -67,11 +62,6 @@
             type: 'varchar',
             default: null,
             check: null,
-<<<<<<< HEAD
-            unique: false,
-=======
-            primary: false,
->>>>>>> 4a595a54
             notNull: true,
             comment: null,
           },
@@ -80,11 +70,6 @@
             type: 'varchar',
             default: null,
             check: null,
-<<<<<<< HEAD
-            unique: false,
-=======
-            primary: false,
->>>>>>> 4a595a54
             notNull: false,
             comment: null,
           },
