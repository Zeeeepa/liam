--- conflicted
+++ resolved
@@ -8,12 +8,8 @@
 // Mock the agents
 vi.mock('../../langchain/agents', () => ({
   DatabaseSchemaBuildAgent: vi.fn(),
-<<<<<<< HEAD
-  PMAgent: vi.fn(),
   QAGenerateUsecaseAgent: vi.fn(),
-=======
   PMAnalysisAgent: vi.fn(),
->>>>>>> bb2a933f
 }))
 
 // Mock the schema converter
@@ -29,16 +25,9 @@
   let mockPMAnalysisAgent: {
     analyzeRequirements: ReturnType<typeof vi.fn>
   }
-  let mockQAAgent: {
-    generate: ReturnType<typeof vi.fn>
-  }
   let MockDatabaseSchemaBuildAgent: ReturnType<typeof vi.fn>
-<<<<<<< HEAD
-  let MockPMAgent: ReturnType<typeof vi.fn>
   let MockQAGenerateUsecaseAgent: ReturnType<typeof vi.fn>
-=======
   let MockPMAnalysisAgent: ReturnType<typeof vi.fn>
->>>>>>> bb2a933f
   let mockRepositories: Repositories
   let mockSchemaRepository: SchemaRepository
   let mockLogger: NodeLogger
@@ -105,6 +94,15 @@
     logger: mockLogger,
     retryCount: {},
     generatedUsecases: undefined,
+    analyzedRequirements: {
+      businessRequirement: 'Mocked BRD',
+      functionalRequirements: {
+        'Test Category': ['Mocked functional requirement'],
+      },
+      nonFunctionalRequirements: {
+        Performance: ['Mocked non-functional requirement'],
+      },
+    },
     ...overrides,
   })
 
@@ -130,12 +128,8 @@
     MockDatabaseSchemaBuildAgent = vi.mocked(
       agentsModule.DatabaseSchemaBuildAgent,
     )
-<<<<<<< HEAD
-    MockPMAgent = vi.mocked(agentsModule.PMAgent)
+    MockPMAnalysisAgent = vi.mocked(agentsModule.PMAnalysisAgent)
     MockQAGenerateUsecaseAgent = vi.mocked(agentsModule.QAGenerateUsecaseAgent)
-=======
-    MockPMAnalysisAgent = vi.mocked(agentsModule.PMAnalysisAgent)
->>>>>>> bb2a933f
 
     // Create mock repositories
     mockSchemaRepository = {
@@ -169,9 +163,8 @@
       }),
     }
 
-<<<<<<< HEAD
-    // Mock PM agent
-    mockPMAgent = {
+    // Mock PM Analysis agent
+    mockPMAnalysisAgent = {
       analyzeRequirements: vi.fn().mockResolvedValue({
         businessRequirement: 'Mocked BRD',
         functionalRequirements: {
@@ -183,8 +176,10 @@
       }),
     }
 
-    // Mock QA agent
-    mockQAAgent = {
+    // Setup agent mocks
+    MockDatabaseSchemaBuildAgent.mockImplementation(() => mockAgent)
+    MockPMAnalysisAgent.mockImplementation(() => mockPMAnalysisAgent)
+    MockQAGenerateUsecaseAgent.mockImplementation(() => ({
       generate: vi.fn().mockResolvedValue({
         usecases: [
           {
@@ -193,31 +188,10 @@
             requirement: 'Mocked functional requirement',
             title: 'Mocked Use Case',
             description: 'Mocked use case description',
-=======
-    // Mock PM Analysis agent
-    mockPMAnalysisAgent = {
-      analyzeRequirements: vi.fn().mockResolvedValue(
-        JSON.stringify({
-          businessRequirement: 'Mocked BRD',
-          functionalRequirements: {
-            'Test Category': ['Mocked functional requirement'],
-          },
-          nonFunctionalRequirements: {
-            Performance: ['Mocked non-functional requirement'],
->>>>>>> bb2a933f
           },
         ],
       }),
-    }
-
-    // Setup agent mocks
-    MockDatabaseSchemaBuildAgent.mockImplementation(() => mockAgent)
-<<<<<<< HEAD
-    MockPMAgent.mockImplementation(() => mockPMAgent)
-    MockQAGenerateUsecaseAgent.mockImplementation(() => mockQAAgent)
-=======
-    MockPMAnalysisAgent.mockImplementation(() => mockPMAnalysisAgent)
->>>>>>> bb2a933f
+    }))
 
     // Setup createVersion mock
     vi.mocked(mockSchemaRepository.createVersion).mockResolvedValue({
