--- conflicted
+++ resolved
@@ -36,12 +36,8 @@
   // Schema update fields
   buildingSchemaId: string
   latestVersionNumber: number
-<<<<<<< HEAD
   buildingSchemaVersionId?: string | undefined
-  organizationId?: string | undefined
-=======
   organizationId: string
->>>>>>> 089ee443
   userId: string
 
   // Message saving fields
