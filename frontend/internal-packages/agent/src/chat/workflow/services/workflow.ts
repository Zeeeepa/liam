import { END, START, StateGraph } from '@langchain/langgraph'
import { WORKFLOW_ERROR_MESSAGES } from '../constants/progressMessages'
import {
  analyzeRequirementsNode,
  designSchemaNode,
  executeDDLNode,
  finalizeArtifactsNode,
  generateDDLNode,
<<<<<<< HEAD
=======
  generateUsecaseNode,
  prepareDMLNode,
>>>>>>> 5ef50a9d
  reviewDeliverablesNode,
  validateSchemaNode,
} from '../nodes'
import {
  DEFAULT_RECURSION_LIMIT,
  createAnnotations,
} from '../shared/langGraphUtils'
import type { WorkflowState } from '../types'

/**
 * Create and configure the LangGraph workflow
 */
const createGraph = () => {
  const ChatStateAnnotation = createAnnotations()
  const graph = new StateGraph(ChatStateAnnotation)

  graph
    .addNode('analyzeRequirements', analyzeRequirementsNode)
    .addNode('designSchema', designSchemaNode)
    .addNode('generateDDL', generateDDLNode)
<<<<<<< HEAD
=======
    .addNode('executeDDL', executeDDLNode)
    .addNode('generateUsecase', generateUsecaseNode)
    .addNode('prepareDML', prepareDMLNode)
>>>>>>> 5ef50a9d
    .addNode('validateSchema', validateSchemaNode)
    .addNode('reviewDeliverables', reviewDeliverablesNode)
    .addNode('finalizeArtifacts', finalizeArtifactsNode)

    .addEdge(START, 'analyzeRequirements')
    .addEdge('analyzeRequirements', 'designSchema')
    .addEdge('designSchema', 'generateDDL')
<<<<<<< HEAD
    .addEdge('generateDDL', 'validateSchema')
=======
    .addEdge('generateDDL', 'executeDDL')
    .addEdge('executeDDL', 'generateUsecase')
    .addEdge('generateUsecase', 'prepareDML')
    .addEdge('prepareDML', 'validateSchema')
>>>>>>> 5ef50a9d
    .addEdge('finalizeArtifacts', END)

    // Conditional edges for validation results
    .addConditionalEdges('validateSchema', (state) => {
      // success → reviewDeliverables
      // dml error or test fail → designSchema
      return state.error ? 'designSchema' : 'reviewDeliverables'
    })

    // Conditional edges for review results
    .addConditionalEdges('reviewDeliverables', (state) => {
      // OK → finalizeArtifacts
      // NG or issues found → analyzeRequirements
      return state.error ? 'analyzeRequirements' : 'finalizeArtifacts'
    })

  return graph.compile()
}

/**
 * Execute workflow using LangGraph
 */
export const executeWorkflow = async (
  initialState: WorkflowState,
  recursionLimit: number = DEFAULT_RECURSION_LIMIT,
): Promise<WorkflowState> => {
  try {
    const compiled = createGraph()

    const result = await compiled.invoke(initialState, {
      recursionLimit,
    })

    return result
  } catch (error) {
    console.error(WORKFLOW_ERROR_MESSAGES.LANGGRAPH_FAILED, error)

    // Even with LangGraph execution failure, go through finalizeArtifactsNode to ensure proper response
    const errorMessage =
      error instanceof Error
        ? error.message
        : WORKFLOW_ERROR_MESSAGES.EXECUTION_FAILED

    const errorState = { ...initialState, error: errorMessage }
    return await finalizeArtifactsNode(errorState)
  }
}<|MERGE_RESOLUTION|>--- conflicted
+++ resolved
@@ -6,11 +6,8 @@
   executeDDLNode,
   finalizeArtifactsNode,
   generateDDLNode,
-<<<<<<< HEAD
-=======
   generateUsecaseNode,
   prepareDMLNode,
->>>>>>> 5ef50a9d
   reviewDeliverablesNode,
   validateSchemaNode,
 } from '../nodes'
@@ -31,12 +28,9 @@
     .addNode('analyzeRequirements', analyzeRequirementsNode)
     .addNode('designSchema', designSchemaNode)
     .addNode('generateDDL', generateDDLNode)
-<<<<<<< HEAD
-=======
     .addNode('executeDDL', executeDDLNode)
     .addNode('generateUsecase', generateUsecaseNode)
     .addNode('prepareDML', prepareDMLNode)
->>>>>>> 5ef50a9d
     .addNode('validateSchema', validateSchemaNode)
     .addNode('reviewDeliverables', reviewDeliverablesNode)
     .addNode('finalizeArtifacts', finalizeArtifactsNode)
@@ -44,14 +38,10 @@
     .addEdge(START, 'analyzeRequirements')
     .addEdge('analyzeRequirements', 'designSchema')
     .addEdge('designSchema', 'generateDDL')
-<<<<<<< HEAD
-    .addEdge('generateDDL', 'validateSchema')
-=======
     .addEdge('generateDDL', 'executeDDL')
     .addEdge('executeDDL', 'generateUsecase')
     .addEdge('generateUsecase', 'prepareDML')
     .addEdge('prepareDML', 'validateSchema')
->>>>>>> 5ef50a9d
     .addEdge('finalizeArtifacts', END)
 
     // Conditional edges for validation results
