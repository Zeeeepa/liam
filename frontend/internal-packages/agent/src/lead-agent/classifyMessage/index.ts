import { dispatchCustomEvent } from '@langchain/core/callbacks/dispatch'
import {
  AIMessage,
  AIMessageChunk,
  SystemMessage,
  ToolMessage,
} from '@langchain/core/messages'
import type { RunnableConfig } from '@langchain/core/runnables'
import { Command, END } from '@langchain/langgraph'
import { ChatOpenAI } from '@langchain/openai'
import { fromAsyncThrowable } from '@liam-hq/neverthrow'
import { getConfigurable } from '../../chat/workflow/shared/getConfigurable'
import type {
  WorkflowConfigurable,
  WorkflowState,
} from '../../chat/workflow/types'
import { SSE_EVENTS } from '../../client'
import { WorkflowTerminationError } from '../../shared/errorHandling'
import { routeToAgent } from '../tools/routeToAgent'
import { isQACompleted } from '../utils/workflowStatus'
import { prompt } from './prompt'

export async function classifyMessage(
  state: WorkflowState,
  config: RunnableConfig,
): Promise<Command> {
  // 1. Check if QA is completed first (highest priority)
  if (isQACompleted(state)) {
    return new Command({ goto: 'summarizeWorkflow' })
  }

  // 2. Analyze initial request with LLM
  const model = new ChatOpenAI({
    model: 'gpt-5-nano',
  }).bindTools([routeToAgent], {
    parallel_tool_calls: false,
    tool_choice: 'auto',
  })

<<<<<<< HEAD
  const invoke = fromAsyncThrowable((configurable: WorkflowConfigurable) => {
    return model.invoke([new SystemMessage(prompt), ...state.messages], {
      configurable,
    })
  })
=======
  const invoke = ResultAsync.fromThrowable(
    (configurable: WorkflowConfigurable) => {
      return model.stream([new SystemMessage(prompt), ...state.messages], {
        configurable,
      })
    },
    (error) => (error instanceof Error ? error : new Error(String(error))),
  )
>>>>>>> 61c308bf

  const result = await getConfigurable(config)
    .asyncAndThen(invoke)
    .andThen((stream) => {
      return ResultAsync.fromPromise(
        (async () => {
          // OpenAI ("chatcmpl-...") and LangGraph ("run-...") use different id formats,
          // so we overwrite with a UUID to unify chunk ids for consistent handling.
          const id = crypto.randomUUID()
          let accumulatedChunk: AIMessageChunk | null = null

          for await (const _chunk of stream) {
            const chunk = new AIMessageChunk({ ..._chunk, id, name: 'lead' })
            await dispatchCustomEvent(SSE_EVENTS.MESSAGES, chunk)

            // Accumulate chunks using concat method
            accumulatedChunk = accumulatedChunk
              ? accumulatedChunk.concat(chunk)
              : chunk
          }

          // Convert the final accumulated chunk to AIMessage
          const response = accumulatedChunk
            ? new AIMessage({
                content: accumulatedChunk.content,
                additional_kwargs: accumulatedChunk.additional_kwargs,
                ...(accumulatedChunk.tool_calls && {
                  tool_calls: accumulatedChunk.tool_calls,
                }),
                ...(accumulatedChunk.name && { name: accumulatedChunk.name }),
              })
            : new AIMessage('')

          return response
        })(),
        (error) => (error instanceof Error ? error : new Error(String(error))),
      )
    })

  if (result.isErr()) {
    throw new WorkflowTerminationError(result.error, 'classifyMessage')
  }

  const response = result.value

  // 3. Check if database design request (tool call to routeToAgent)
  if (response.tool_calls?.[0]?.name === 'routeToAgent') {
    // Create ToolMessage to properly complete the tool call
    const toolMessage = new ToolMessage({
      content: response.tool_calls[0].args?.['targetAgent'] || 'pmAgent',
      tool_call_id: response.tool_calls[0].id ?? '',
    })

    // Route to PM Agent with both the AI response and tool completion
    return new Command({
      update: {
        messages: [response, toolMessage],
        next: 'pmAgent',
      },
      goto: END,
    })
  }

  // 4. Regular response without routing
  return new Command({
    update: {
      messages: [response],
      next: END,
    },
    goto: END,
  })
}<|MERGE_RESOLUTION|>--- conflicted
+++ resolved
@@ -9,6 +9,7 @@
 import { Command, END } from '@langchain/langgraph'
 import { ChatOpenAI } from '@langchain/openai'
 import { fromAsyncThrowable } from '@liam-hq/neverthrow'
+import { ResultAsync } from 'neverthrow'
 import { getConfigurable } from '../../chat/workflow/shared/getConfigurable'
 import type {
   WorkflowConfigurable,
@@ -37,22 +38,11 @@
     tool_choice: 'auto',
   })
 
-<<<<<<< HEAD
   const invoke = fromAsyncThrowable((configurable: WorkflowConfigurable) => {
-    return model.invoke([new SystemMessage(prompt), ...state.messages], {
+    return model.stream([new SystemMessage(prompt), ...state.messages], {
       configurable,
     })
   })
-=======
-  const invoke = ResultAsync.fromThrowable(
-    (configurable: WorkflowConfigurable) => {
-      return model.stream([new SystemMessage(prompt), ...state.messages], {
-        configurable,
-      })
-    },
-    (error) => (error instanceof Error ? error : new Error(String(error))),
-  )
->>>>>>> 61c308bf
 
   const result = await getConfigurable(config)
     .asyncAndThen(invoke)
