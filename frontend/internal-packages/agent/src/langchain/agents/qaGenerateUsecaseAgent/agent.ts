import { type BaseMessage, SystemMessage } from '@langchain/core/messages'
import type { Runnable } from '@langchain/core/runnables'
import { ChatOpenAI } from '@langchain/openai'
<<<<<<< HEAD
import { dmlOperationSchema } from '@liam-hq/artifact'
import { toJsonSchema } from '@valibot/to-json-schema'
import { v4 as uuidv4 } from 'uuid'
=======
>>>>>>> 48ae333b
import * as v from 'valibot'
import { reasoningSchema } from '../../utils/schema'
import type { Reasoning } from '../../utils/types'
import { QA_GENERATE_USECASE_SYSTEM_MESSAGE } from './prompts'

// Direct JsonSchema definition instead of using toJsonSchema
// because the generated schema has subtle incompatibilities with withStructuredOutput
// (specifically the properties:{}, required:[] structure).
// TODO: Migrate from valibot to zod, which is officially supported by langchain
const USECASE_GENERATION_SCHEMA = {
  title: 'UsecaseGeneration',
  type: 'object',
  properties: {
    usecases: {
      type: 'array',
      items: {
        type: 'object',
        properties: {
          requirementType: {
            type: 'string',
            enum: ['functional', 'non_functional'],
          },
          requirementCategory: { type: 'string' },
          requirement: { type: 'string' },
          title: { type: 'string' },
          description: { type: 'string' },
        },
        required: [
          'requirementType',
          'requirementCategory',
          'requirement',
          'title',
          'description',
        ],
        additionalProperties: false,
      },
    },
  },
  required: ['usecases'],
  additionalProperties: false,
}

// Single usecase schema
const usecaseSchema = v.object({
  id: v.pipe(v.string(), v.uuid()), // UUID
  requirementType: v.picklist(['functional', 'non_functional']), // Type of requirement
  requirementCategory: v.string(), // Category of the requirement
  requirement: v.string(), // Content/text of the specific requirement
  title: v.string(),
  description: v.string(),
  dmlOperations: v.array(dmlOperationSchema), // DML operations array
})

// Response schema for structured output
const usecaseGenerationSchema = v.object({
  usecases: v.array(usecaseSchema),
})

export type Usecase = v.InferOutput<typeof usecaseSchema>
type UsecaseResponse = v.InferOutput<typeof usecaseGenerationSchema>

type RunInput = (BaseMessage | SystemMessage)[]

type RunOutput = UsecaseResponse

type UsecaseWithReasoning = {
  response: UsecaseResponse
  reasoning: Reasoning | null
}

export class QAGenerateUsecaseAgent {
  private usecaseModel: Runnable<
    RunInput,
    {
      raw: BaseMessage
      parsed: RunOutput
    }
  >

  constructor() {
    const baseModel = new ChatOpenAI({
      model: 'o4-mini',
      reasoning: { effort: 'high', summary: 'detailed' },
      useResponsesApi: true,
    })

    this.usecaseModel = baseModel.withStructuredOutput<RunOutput>(
      USECASE_GENERATION_SCHEMA,
      {
        includeRaw: true,
      },
    )
  }

  async generate(messages: BaseMessage[]): Promise<UsecaseWithReasoning> {
    const allMessages = [
      new SystemMessage(QA_GENERATE_USECASE_SYSTEM_MESSAGE),
      ...messages,
    ]

<<<<<<< HEAD
    const rawResponse = await this.usecaseModel.invoke(allMessages)
    const parsedResponse = v.parse(usecaseGenerationSchema, rawResponse)

    const usecasesWithIds = parsedResponse.usecases.map((usecase) => ({
      ...usecase,
      id: uuidv4(),
      dmlOperations: [], // Initialize as empty array
    }))

    return { usecases: usecasesWithIds }
=======
    const { raw } = await this.usecaseModel.invoke(allMessages)
    const parsedReasoning = v.safeParse(
      reasoningSchema,
      raw.additional_kwargs['reasoning'],
    )
    const reasoning = parsedReasoning.success ? parsedReasoning.output : null

    return {
      response: v.parse(
        usecaseGenerationSchema,
        raw.additional_kwargs['parsed'],
      ),
      reasoning,
    }
>>>>>>> 48ae333b
  }
}<|MERGE_RESOLUTION|>--- conflicted
+++ resolved
@@ -1,12 +1,8 @@
 import { type BaseMessage, SystemMessage } from '@langchain/core/messages'
 import type { Runnable } from '@langchain/core/runnables'
 import { ChatOpenAI } from '@langchain/openai'
-<<<<<<< HEAD
 import { dmlOperationSchema } from '@liam-hq/artifact'
-import { toJsonSchema } from '@valibot/to-json-schema'
 import { v4 as uuidv4 } from 'uuid'
-=======
->>>>>>> 48ae333b
 import * as v from 'valibot'
 import { reasoningSchema } from '../../utils/schema'
 import type { Reasoning } from '../../utils/types'
@@ -107,18 +103,6 @@
       ...messages,
     ]
 
-<<<<<<< HEAD
-    const rawResponse = await this.usecaseModel.invoke(allMessages)
-    const parsedResponse = v.parse(usecaseGenerationSchema, rawResponse)
-
-    const usecasesWithIds = parsedResponse.usecases.map((usecase) => ({
-      ...usecase,
-      id: uuidv4(),
-      dmlOperations: [], // Initialize as empty array
-    }))
-
-    return { usecases: usecasesWithIds }
-=======
     const { raw } = await this.usecaseModel.invoke(allMessages)
     const parsedReasoning = v.safeParse(
       reasoningSchema,
@@ -126,13 +110,20 @@
     )
     const reasoning = parsedReasoning.success ? parsedReasoning.output : null
 
+    const parsedResponse = v.parse(
+      usecaseGenerationSchema,
+      raw.additional_kwargs['parsed'],
+    )
+
+    const usecasesWithIds = parsedResponse.usecases.map((usecase) => ({
+      ...usecase,
+      id: uuidv4(),
+      dmlOperations: [],
+    }))
+
     return {
-      response: v.parse(
-        usecaseGenerationSchema,
-        raw.additional_kwargs['parsed'],
-      ),
+      response: { usecases: usecasesWithIds },
       reasoning,
     }
->>>>>>> 48ae333b
   }
 }