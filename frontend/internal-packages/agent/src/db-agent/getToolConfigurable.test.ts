import type { RunnableConfig } from '@langchain/core/runnables'
import { describe, expect, it, vi } from 'vitest'
import type { Repositories } from '../repositories'
import { InMemoryRepository } from '../repositories/InMemoryRepository'
import { getToolConfigurable } from './getToolConfigurable'

describe('getToolConfigurable', () => {
  const repositories: Repositories = {
    schema: new InMemoryRepository(),
  }

  const mockLogger = {
    log: vi.fn(),
    debug: vi.fn(),
    info: vi.fn(),
    warn: vi.fn(),
    error: vi.fn(),
  }

  it('should successfully extract tool configuration', () => {
    const config: RunnableConfig = {
      configurable: {
        buildingSchemaId: 'test-version-id',
        latestVersionNumber: 1,
        repositories,
        logger: mockLogger,
      },
    }

    const result = getToolConfigurable(config)

    expect(result.isOk()).toBe(true)
    if (result.isOk()) {
      expect(result.value.buildingSchemaId).toBe('test-version-id')
      expect(result.value.repositories).toBe(repositories)
    }
  })

  it('should return error when configurable object is missing', () => {
    const config: RunnableConfig = {}

    const result = getToolConfigurable(config)

    expect(result.isErr()).toBe(true)
    if (result.isErr()) {
      expect(result.error.message).toBe(
        'Missing configurable object in RunnableConfig',
      )
    }
  })

  it('should return error when repositories is missing', () => {
    const config: RunnableConfig = {
      configurable: {
        buildingSchemaId: 'test-version-id',
        latestVersionNumber: 1,
        logger: mockLogger,
        // Missing repositories
      },
    }

    const result = getToolConfigurable(config)

    expect(result.isErr()).toBe(true)
    if (result.isErr()) {
      expect(result.error.message).toBe(
        'Missing repositories in configurable object',
      )
    }
  })

<<<<<<< HEAD
  it('should return error when logger is missing', () => {
    const config: RunnableConfig = {
      configurable: {
        buildingSchemaId: 'test-version-id',
        latestVersionNumber: 1,
        repositories,
        // Missing logger
      },
    }

    const result = getToolConfigurable(config)

    expect(result.isErr()).toBe(true)
    if (result.isErr()) {
      expect(result.error.message).toBe('Missing logger in configurable object')
    }
  })

=======
>>>>>>> b291c5ff
  it('should return error when buildingSchemaId is missing', () => {
    const config: RunnableConfig = {
      configurable: {
        repositories,
        logger: mockLogger,
        latestVersionNumber: 1,
        // Missing buildingSchemaId
      },
    }

    const result = getToolConfigurable(config)

    expect(result.isErr()).toBe(true)
    if (result.isErr()) {
      expect(result.error.message).toContain(
        'Invalid configurable object in RunnableConfig',
      )
    }
  })

  it('should return error when buildingSchemaId is not a string', () => {
    const config: RunnableConfig = {
      configurable: {
        buildingSchemaId: 123, // Should be string
        latestVersionNumber: 1,
        repositories,
        logger: mockLogger,
      },
    }

    const result = getToolConfigurable(config)

    expect(result.isErr()).toBe(true)
    if (result.isErr()) {
      expect(result.error.message).toContain(
        'Invalid configurable object in RunnableConfig',
      )
    }
  })

  it('should accept empty string for buildingSchemaId', () => {
    const config: RunnableConfig = {
      configurable: {
        buildingSchemaId: '', // Empty string is valid for v.string()
        latestVersionNumber: 1,
        repositories,
        logger: mockLogger,
      },
    }

    const result = getToolConfigurable(config)

    expect(result.isOk()).toBe(true)
    if (result.isOk()) {
      expect(result.value.buildingSchemaId).toBe('')
    }
  })

  it('should handle additional properties in configurable object', () => {
    const config: RunnableConfig = {
      configurable: {
        buildingSchemaId: 'test-version-id',
        latestVersionNumber: 1,
        repositories,
        logger: mockLogger,
        additionalProperty: 'should-be-ignored',
      },
    }

    const result = getToolConfigurable(config)

    expect(result.isOk()).toBe(true)
    if (result.isOk()) {
      expect(result.value.buildingSchemaId).toBe('test-version-id')
      expect(result.value.repositories).toBe(repositories)
      // Additional properties should not be included in the result
      expect('additionalProperty' in result.value).toBe(false)
    }
  })

  it('should accept string as repositories (truthy check)', () => {
    const config: RunnableConfig = {
      configurable: {
        buildingSchemaId: 'test-version-id',
        latestVersionNumber: 1,
        repositories: 'not-an-object', // Truthy value passes basic check
        logger: mockLogger,
      },
    }

    const result = getToolConfigurable(config)

    expect(result.isOk()).toBe(true)
    if (result.isOk()) {
      expect(result.value.repositories).toBe('not-an-object')
    }
  })

<<<<<<< HEAD
  it('should accept string as logger (truthy check)', () => {
    const config: RunnableConfig = {
      configurable: {
        buildingSchemaId: 'test-version-id',
        latestVersionNumber: 1,
        repositories,
        logger: 'not-an-object', // Truthy value passes basic check
      },
    }

    const result = getToolConfigurable(config)

    expect(result.isOk()).toBe(true)
    if (result.isOk()) {
      expect(result.value.repositories).toBe(repositories)
    }
  })

=======
>>>>>>> b291c5ff
  it('should return error when repositories is null', () => {
    const config: RunnableConfig = {
      configurable: {
        buildingSchemaId: 'test-version-id',
        latestVersionNumber: 1,
        repositories: null, // Falsy value
        logger: mockLogger,
      },
    }

    const result = getToolConfigurable(config)

    expect(result.isErr()).toBe(true)
    if (result.isErr()) {
      expect(result.error.message).toBe(
        'Missing repositories in configurable object',
      )
    }
  })
<<<<<<< HEAD

  it('should return error when logger is null', () => {
    const config: RunnableConfig = {
      configurable: {
        buildingSchemaId: 'test-version-id',
        latestVersionNumber: 1,
        repositories,
        logger: null, // Falsy value
      },
    }

    const result = getToolConfigurable(config)

    expect(result.isErr()).toBe(true)
    if (result.isErr()) {
      expect(result.error.message).toBe('Missing logger in configurable object')
    }
  })
=======
>>>>>>> b291c5ff
})<|MERGE_RESOLUTION|>--- conflicted
+++ resolved
@@ -69,27 +69,6 @@
     }
   })
 
-<<<<<<< HEAD
-  it('should return error when logger is missing', () => {
-    const config: RunnableConfig = {
-      configurable: {
-        buildingSchemaId: 'test-version-id',
-        latestVersionNumber: 1,
-        repositories,
-        // Missing logger
-      },
-    }
-
-    const result = getToolConfigurable(config)
-
-    expect(result.isErr()).toBe(true)
-    if (result.isErr()) {
-      expect(result.error.message).toBe('Missing logger in configurable object')
-    }
-  })
-
-=======
->>>>>>> b291c5ff
   it('should return error when buildingSchemaId is missing', () => {
     const config: RunnableConfig = {
       configurable: {
@@ -188,27 +167,6 @@
     }
   })
 
-<<<<<<< HEAD
-  it('should accept string as logger (truthy check)', () => {
-    const config: RunnableConfig = {
-      configurable: {
-        buildingSchemaId: 'test-version-id',
-        latestVersionNumber: 1,
-        repositories,
-        logger: 'not-an-object', // Truthy value passes basic check
-      },
-    }
-
-    const result = getToolConfigurable(config)
-
-    expect(result.isOk()).toBe(true)
-    if (result.isOk()) {
-      expect(result.value.repositories).toBe(repositories)
-    }
-  })
-
-=======
->>>>>>> b291c5ff
   it('should return error when repositories is null', () => {
     const config: RunnableConfig = {
       configurable: {
@@ -228,25 +186,4 @@
       )
     }
   })
-<<<<<<< HEAD
-
-  it('should return error when logger is null', () => {
-    const config: RunnableConfig = {
-      configurable: {
-        buildingSchemaId: 'test-version-id',
-        latestVersionNumber: 1,
-        repositories,
-        logger: null, // Falsy value
-      },
-    }
-
-    const result = getToolConfigurable(config)
-
-    expect(result.isErr()).toBe(true)
-    if (result.isErr()) {
-      expect(result.error.message).toBe('Missing logger in configurable object')
-    }
-  })
-=======
->>>>>>> b291c5ff
 })