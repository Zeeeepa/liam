--- conflicted
+++ resolved
@@ -66,31 +66,6 @@
     )
 
     // Verify the schema was actually updated in the repository by schemaDesignTool
-<<<<<<< HEAD
-    const schemaData = await repositories.schema.getSchema('test-schema')
-    expect(schemaData.data?.schema).toEqual(
-      aSchema({
-        tables: {
-          users: aTable({
-            name: 'users',
-            columns: {
-              id: aColumn({
-                name: 'id',
-                type: 'integer',
-                notNull: true,
-              }),
-              name: aColumn({
-                name: 'name',
-                type: 'varchar(255)',
-                notNull: false,
-              }),
-            },
-          }),
-        },
-      }),
-    )
-    expect(schemaData.data?.latestVersionNumber).toBe(2)
-=======
     const schemaResult = await repositories.schema.getSchema('test-schema')
     expect(schemaResult.isOk()).toBe(true)
     if (schemaResult.isOk()) {
@@ -117,7 +92,6 @@
       )
       expect(schemaResult.value.latestVersionNumber).toBe(2)
     }
->>>>>>> b291c5ff
   })
 
   it('should throw error when update fails', async () => {
