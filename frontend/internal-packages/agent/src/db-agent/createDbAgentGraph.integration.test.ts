--- conflicted
+++ resolved
@@ -19,15 +19,12 @@
 
     const initialState: DbAgentState = {
       messages: [new HumanMessage(userInput)],
-<<<<<<< HEAD
       analyzedRequirements: {
         businessRequirement: '',
         functionalRequirements: {},
         nonFunctionalRequirements: {},
       },
       testcases: [],
-=======
->>>>>>> 3eb174e0
       schemaData: aSchema(),
       designSessionId: context.designSessionId,
       buildingSchemaId: context.buildingSchemaId,
