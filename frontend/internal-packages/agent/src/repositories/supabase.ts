--- conflicted
+++ resolved
@@ -93,48 +93,6 @@
   }
 
   getSchema(designSessionId: string): ResultAsync<SchemaData, Error> {
-<<<<<<< HEAD
-    return ResultAsync.fromPromise(
-      this.getBuildingSchema(designSessionId),
-      (err) => new Error(`Failed to fetch schema data: ${String(err)}`),
-    ).andThen((buildingSchemaResult) => {
-      if (buildingSchemaResult.error || !buildingSchemaResult.data) {
-        return errAsync(
-          new Error(
-            `Failed to fetch schema data: ${String(
-              buildingSchemaResult.error,
-            )}`,
-          ),
-        )
-      }
-
-      const { buildingSchema } = buildingSchemaResult.data
-
-      return ResultAsync.fromPromise(
-        this.getSchemaVersions(buildingSchema.id),
-        (err) => new Error(`Failed to fetch schema versions: ${String(err)}`),
-      ).andThen((versionsResult) => {
-        if (versionsResult.error || !versionsResult.data) {
-          return errAsync(
-            new Error(
-              versionsResult.error?.message ||
-                'Schema versions data is missing',
-            ),
-          )
-        }
-
-        const { versions } = versionsResult.data
-        const currentSchema = this.buildCurrentSchema(buildingSchema, versions)
-        const latestVersionNumber = this.getLatestVersionNumber(versions)
-
-        return okAsync({
-          id: buildingSchema.id,
-          schema: currentSchema,
-          latestVersionNumber,
-        })
-      })
-    })
-=======
     return this.getBuildingSchema(designSessionId)
       .andThen(({ buildingSchema }) =>
         this.getSchemaVersions(buildingSchema.id).map(({ versions }) => ({
@@ -151,7 +109,6 @@
           latestVersionNumber,
         }
       })
->>>>>>> b291c5ff
   }
 
   private getBuildingSchema(
