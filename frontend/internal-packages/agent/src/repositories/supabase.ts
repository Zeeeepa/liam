import type { SupabaseClientType } from '@liam-hq/db'
import type { Json } from '@liam-hq/db/supabase/database.types'
import type { Artifact, Schema } from '@liam-hq/db-structure'
import {
  applyPatchOperations,
  artifactSchema,
  operationsSchema,
  schemaSchema,
} from '@liam-hq/db-structure'
import { compare } from 'fast-json-patch'
import * as v from 'valibot'
import type {
  ArtifactResult,
  CreateArtifactParams,
  CreateTimelineItemParams,
  CreateVersionParams,
  DesignSessionData,
  SchemaData,
  SchemaRepository,
  TimelineItemResult,
<<<<<<< HEAD
  UpdateArtifactParams,
=======
  UpdateTimelineItemParams,
>>>>>>> 78b7c101
  VersionResult,
} from './types'

const updateBuildingSchemaResultSchema = v.union([
  v.object({
    success: v.literal(true),
    messageId: v.string(),
    versionId: v.string(),
  }),
  v.object({
    success: v.literal(false),
    error: v.nullable(v.string()),
  }),
])

/**
 * Convert Artifact to Json safely without type casting
 */
const artifactToJson = (artifact: Artifact): Json => {
  return JSON.parse(JSON.stringify(artifact))
}

/**
 * Supabase implementation of SchemaRepository
 */
export class SupabaseSchemaRepository implements SchemaRepository {
  private client: SupabaseClientType

  constructor(client: SupabaseClientType) {
    this.client = client
  }

  async getDesignSession(
    designSessionId: string,
  ): Promise<DesignSessionData | null> {
    // Fetch design session with timeline items
    const { data, error } = await this.client
      .from('design_sessions')
      .select(`
        organization_id,
        timeline_items (
          id,
          content,
          type,
          user_id,
          created_at,
          updated_at,
          organization_id,
          design_session_id,
          building_schema_version_id,
          progress
        )
      `)
      .eq('id', designSessionId)
      .order('created_at', {
        ascending: true,
        referencedTable: 'timeline_items',
      })
      .single()

    if (error || !data) {
      console.error(
        `Could not fetch design session data for ${designSessionId}:`,
        error,
      )
      return null
    }

    return {
      organization_id: data.organization_id,
      timeline_items: data.timeline_items || [],
    }
  }

  async getSchema(designSessionId: string): Promise<{
    data: SchemaData | null
    error: { message: string } | null
  }> {
    const buildingSchemaResult = await this.getBuildingSchema(designSessionId)
    if (buildingSchemaResult.error || !buildingSchemaResult.data) {
      return buildingSchemaResult
    }

    const { buildingSchema } = buildingSchemaResult.data

    const versionsResult = await this.getSchemaVersions(buildingSchema.id)
    if (versionsResult.error) {
      return versionsResult
    }

    const { versions } = versionsResult.data
    const currentSchema = this.buildCurrentSchema(buildingSchema, versions)
    const latestVersionNumber = this.getLatestVersionNumber(versions)

    return {
      data: {
        id: buildingSchema.id,
        schema: currentSchema,
        latestVersionNumber,
      },
      error: null,
    }
  }

  private async getBuildingSchema(designSessionId: string) {
    const { data: buildingSchema, error: buildingSchemaError } =
      await this.client
        .from('building_schemas')
        .select('id, initial_schema_snapshot')
        .eq('design_session_id', designSessionId)
        .single()

    if (buildingSchemaError || !buildingSchema) {
      return {
        data: null,
        error: buildingSchemaError
          ? { message: buildingSchemaError.message }
          : null,
      }
    }

    return { data: { buildingSchema }, error: null }
  }

  private async getSchemaVersions(buildingSchemaId: string) {
    const { data: versions, error: versionsError } = await this.client
      .from('building_schema_versions')
      .select('number, patch')
      .eq('building_schema_id', buildingSchemaId)
      .order('number', { ascending: true })

    if (versionsError) {
      return {
        data: null,
        error: { message: versionsError.message },
      }
    }

    return { data: { versions: versions || [] }, error: null }
  }

  // TODO: Set response type to `{ success: true, data: Schema } | { success: false, error: unknown }`
  // to be able to return errors
  private buildCurrentSchema(
    buildingSchema: { initial_schema_snapshot: unknown },
    versions: Array<{ number: number; patch: unknown }>,
  ): Schema {
    const currentSchema: Record<string, unknown> =
      typeof buildingSchema.initial_schema_snapshot === 'object' &&
      buildingSchema.initial_schema_snapshot !== null
        ? JSON.parse(JSON.stringify(buildingSchema.initial_schema_snapshot))
        : { tables: {} }

    for (const version of versions) {
      const patchParsed = v.safeParse(operationsSchema, version.patch)
      if (patchParsed.success) {
        applyPatchOperations(currentSchema, patchParsed.output)
      } else {
        console.warn(
          `Invalid patch operations in version ${version.number}:`,
          version.patch,
        )
      }
    }

    // Validate and return as Schema type
    const validationResult = v.safeParse(schemaSchema, currentSchema)
    if (!validationResult.success) {
      console.warn('Schema validation failed, using fallback schema')
      return { tables: {} }
    }

    return validationResult.output
  }

  private getLatestVersionNumber(versions: Array<{ number: number }>): number {
    return versions.length > 0 ? Math.max(...versions.map((v) => v.number)) : 0
  }

  async createVersion(params: CreateVersionParams): Promise<VersionResult> {
    const { buildingSchemaId, latestVersionNumber, patch } = params

    // Generate message content based on patch operations
    const patchCount = patch.length
    const messageContent =
      patchCount === 1
        ? 'Schema updated with 1 change'
        : `Schema updated with ${patchCount} changes`

    const { data: buildingSchema, error } = await this.client
      .from('building_schemas')
      .select(`
        id, organization_id, initial_schema_snapshot, design_session_id
      `)
      .eq('id', buildingSchemaId)
      .maybeSingle()

    if (!buildingSchema || error) {
      throw new Error(`Failed to fetch building schema: ${error?.message}`)
    }

    // Get all previous versions to reconstruct the content
    const { data: previousVersions, error: previousVersionsError } =
      await this.client
        .from('building_schema_versions')
        .select('number, patch')
        .eq('building_schema_id', buildingSchemaId)
        .lte('number', latestVersionNumber)
        .order('number', { ascending: true })

    if (previousVersionsError) {
      throw new Error(
        `Failed to fetch previous versions: ${previousVersionsError.message}`,
      )
    }

    const patchArrayHistory = previousVersions
      ?.map((version) => {
        const parsed = v.safeParse(operationsSchema, version.patch)
        if (parsed.success) {
          return parsed.output
        }
        return null
      })
      .filter((version) => version !== null)

    // Reconstruct the base content (first version) from the initial schema snapshot
    const baseContent: Record<string, unknown> =
      typeof buildingSchema.initial_schema_snapshot === 'object'
        ? JSON.parse(JSON.stringify(buildingSchema.initial_schema_snapshot))
        : {}

    // Apply all patches in order to get the current content
    const currentContent: Record<string, unknown> = { ...baseContent }

    // Apply all patches in order
    for (const patchArray of patchArrayHistory) {
      // Apply each operation in the patch to currentContent
      applyPatchOperations(currentContent, patchArray)
    }

    // Now apply the new patch to get the new content
    const newContent = JSON.parse(JSON.stringify(currentContent))
    applyPatchOperations(newContent, patch)

    // Validate the new schema structure before proceeding
    const validationResult = v.safeParse(schemaSchema, newContent)
    if (!validationResult.success) {
      const errorMessages = validationResult.issues
        .map((issue) => `${issue.path?.join('.')} ${issue.message}`)
        .join(', ')
      return {
        success: false,
        error: `Invalid schema after applying changes: ${errorMessages}`,
      }
    }

    // Calculate reverse patch from new content to current content
    const reversePatch = compare(newContent, currentContent)

    // Get the latest version number for this schema
    const { data: latestVersion, error: latestVersionError } = await this.client
      .from('building_schema_versions')
      .select('number')
      .eq('building_schema_id', buildingSchemaId)
      .order('number', { ascending: false })
      .limit(1)
      .maybeSingle()

    if (latestVersionError) {
      throw new Error(
        `Failed to get latest version: ${latestVersionError.message}`,
      )
    }

    // Get the actual latest version number
    const actualLatestVersionNumber = latestVersion ? latestVersion.number : 0

    // Check if the expected version number matches the actual latest version number
    if (latestVersionNumber !== actualLatestVersionNumber) {
      // Version conflict detected
      return {
        success: false,
        error:
          'Version conflict: The schema has been modified since you last loaded it',
      }
    }

    const rpcParams = {
      p_schema_id: buildingSchemaId,
      p_schema_schema: newContent,
      p_schema_version_patch: JSON.parse(JSON.stringify(patch)),
      p_schema_version_reverse_patch: JSON.parse(JSON.stringify(reversePatch)),
      p_latest_schema_version_number: actualLatestVersionNumber,
      p_message_content: messageContent,
    }

    const { data, error: rpcError } = await this.client.rpc(
      'update_building_schema',
      rpcParams,
    )

    const parsedResult = v.safeParse(updateBuildingSchemaResultSchema, data)

    if (rpcError) {
      return {
        success: false,
        error: rpcError.message,
      }
    }

    if (parsedResult.success) {
      if (parsedResult.output.success) {
        return {
          success: true,
        }
      }
      return {
        success: false,
        error: parsedResult.output.error,
      }
    }
    return {
      success: false,
      error: 'Invalid response from server',
    }
  }

  async createTimelineItem(
    params: CreateTimelineItemParams,
  ): Promise<TimelineItemResult> {
    const { designSessionId, content, type } = params
    const userId = 'userId' in params ? params.userId : null
    const buildingSchemaVersionId =
      'buildingSchemaVersionId' in params
        ? params.buildingSchemaVersionId
        : null
    const progress = 'progress' in params ? params.progress : null

    const now = new Date().toISOString()

    const { data: timelineItem, error } = await this.client
      .from('timeline_items')
      .insert({
        design_session_id: designSessionId,
        content,
        type,
        user_id: userId,
        building_schema_version_id: buildingSchemaVersionId,
        progress,
        updated_at: now,
      })
      .select()
      .single()

    if (error) {
      console.error(
        'Failed to save timeline item:',
        JSON.stringify(error, null, 2),
      )
      return {
        success: false,
        error: error.message,
      }
    }

    return {
      success: true,
      timelineItem,
    }
  }

<<<<<<< HEAD
  async createArtifact(params: CreateArtifactParams): Promise<ArtifactResult> {
    const { designSessionId, artifact } = params

    // Validate artifact data
    const validationResult = v.safeParse(artifactSchema, artifact)
    if (!validationResult.success) {
      const errorMessages = validationResult.issues
        .map((issue) => `${issue.path?.join('.')} ${issue.message}`)
        .join(', ')
      return {
        success: false,
        error: `Invalid artifact data: ${errorMessages}`,
      }
    }

    const { data: artifactData, error } = await this.client
      .from('artifacts')
      .insert({
        design_session_id: designSessionId,
        artifact: artifactToJson(artifact),
      })
      .select()
      .single()

    if (error) {
      console.error(
        'Failed to create artifact:',
        JSON.stringify(error, null, 2),
      )
      return {
        success: false,
        error: error.message,
      }
    }

    return {
      success: true,
      artifact: artifactData,
    }
  }

  async updateArtifact(params: UpdateArtifactParams): Promise<ArtifactResult> {
    const { designSessionId, artifact } = params

    // Validate artifact data
    const validationResult = v.safeParse(artifactSchema, artifact)
    if (!validationResult.success) {
      const errorMessages = validationResult.issues
        .map((issue) => `${issue.path?.join('.')} ${issue.message}`)
        .join(', ')
      return {
        success: false,
        error: `Invalid artifact data: ${errorMessages}`,
      }
    }

    const { data: artifactData, error } = await this.client
      .from('artifacts')
      .update({
        artifact: artifactToJson(artifact),
      })
      .eq('design_session_id', designSessionId)
=======
  async updateTimelineItem(
    id: string,
    updates: UpdateTimelineItemParams,
  ): Promise<TimelineItemResult> {
    const now = new Date().toISOString()

    const { data: timelineItem, error } = await this.client
      .from('timeline_items')
      .update({
        ...updates,
        updated_at: now,
      })
      .eq('id', id)
>>>>>>> 78b7c101
      .select()
      .single()

    if (error) {
      console.error(
<<<<<<< HEAD
        'Failed to update artifact:',
=======
        'Failed to update timeline item:',
>>>>>>> 78b7c101
        JSON.stringify(error, null, 2),
      )
      return {
        success: false,
        error: error.message,
      }
    }

    return {
      success: true,
<<<<<<< HEAD
      artifact: artifactData,
    }
  }

  async getArtifact(designSessionId: string): Promise<ArtifactResult> {
    const { data: artifactData, error } = await this.client
      .from('artifacts')
      .select('*')
      .eq('design_session_id', designSessionId)
      .maybeSingle()

    if (error) {
      console.error('Failed to get artifact:', JSON.stringify(error, null, 2))
      return {
        success: false,
        error: error.message,
      }
    }

    if (!artifactData) {
      return {
        success: false,
        error: 'Artifact not found',
      }
    }

    return {
      success: true,
      artifact: artifactData,
=======
      timelineItem,
>>>>>>> 78b7c101
    }
  }
}<|MERGE_RESOLUTION|>--- conflicted
+++ resolved
@@ -18,11 +18,8 @@
   SchemaData,
   SchemaRepository,
   TimelineItemResult,
-<<<<<<< HEAD
   UpdateArtifactParams,
-=======
   UpdateTimelineItemParams,
->>>>>>> 78b7c101
   VersionResult,
 } from './types'
 
@@ -395,7 +392,39 @@
     }
   }
 
-<<<<<<< HEAD
+  async updateTimelineItem(
+    id: string,
+    updates: UpdateTimelineItemParams,
+  ): Promise<TimelineItemResult> {
+    const now = new Date().toISOString()
+
+    const { data: timelineItem, error } = await this.client
+      .from('timeline_items')
+      .update({
+        ...updates,
+        updated_at: now,
+      })
+      .eq('id', id)
+      .select()
+      .single()
+
+    if (error) {
+      console.error(
+        'Failed to update timeline item:',
+        JSON.stringify(error, null, 2),
+      )
+      return {
+        success: false,
+        error: error.message,
+      }
+    }
+
+    return {
+      success: true,
+      timelineItem,
+    }
+  }
+
   async createArtifact(params: CreateArtifactParams): Promise<ArtifactResult> {
     const { designSessionId, artifact } = params
 
@@ -458,31 +487,12 @@
         artifact: artifactToJson(artifact),
       })
       .eq('design_session_id', designSessionId)
-=======
-  async updateTimelineItem(
-    id: string,
-    updates: UpdateTimelineItemParams,
-  ): Promise<TimelineItemResult> {
-    const now = new Date().toISOString()
-
-    const { data: timelineItem, error } = await this.client
-      .from('timeline_items')
-      .update({
-        ...updates,
-        updated_at: now,
-      })
-      .eq('id', id)
->>>>>>> 78b7c101
       .select()
       .single()
 
     if (error) {
       console.error(
-<<<<<<< HEAD
         'Failed to update artifact:',
-=======
-        'Failed to update timeline item:',
->>>>>>> 78b7c101
         JSON.stringify(error, null, 2),
       )
       return {
@@ -493,7 +503,6 @@
 
     return {
       success: true,
-<<<<<<< HEAD
       artifact: artifactData,
     }
   }
@@ -523,9 +532,6 @@
     return {
       success: true,
       artifact: artifactData,
-=======
-      timelineItem,
->>>>>>> 78b7c101
     }
   }
 }