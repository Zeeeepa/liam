--- conflicted
+++ resolved
@@ -124,7 +124,14 @@
   ): Promise<TimelineItemResult>
 
   /**
-<<<<<<< HEAD
+   * Update an existing timeline item
+   */
+  updateTimelineItem(
+    id: string,
+    updates: UpdateTimelineItemParams,
+  ): Promise<TimelineItemResult>
+
+  /**
    * Create a new artifact for a design session
    */
   createArtifact(params: CreateArtifactParams): Promise<ArtifactResult>
@@ -138,14 +145,6 @@
    * Get artifact for a design session
    */
   getArtifact(designSessionId: string): Promise<ArtifactResult>
-=======
-   * Update an existing timeline item
-   */
-  updateTimelineItem(
-    id: string,
-    updates: UpdateTimelineItemParams,
-  ): Promise<TimelineItemResult>
->>>>>>> 78b7c101
 }
 
 /**
