--- conflicted
+++ resolved
@@ -166,13 +166,10 @@
       updateArtifact: vi.fn(),
       getArtifact: vi.fn(),
       updateTimelineItem: vi.fn(),
-<<<<<<< HEAD
       createValidationQuery: vi.fn(),
       createValidationResults: vi.fn(),
-=======
       createWorkflowRun: vi.fn(),
       updateWorkflowRunStatus: vi.fn(),
->>>>>>> 5a52b77e
     } as SchemaRepository
 
     mockRepositories = {
