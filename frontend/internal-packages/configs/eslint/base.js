import { includeIgnoreFile } from '@eslint/compat'
import tseslint from '@typescript-eslint/eslint-plugin'
import tsParser from '@typescript-eslint/parser'
<<<<<<< HEAD
import customRulesModule from './rules/index.js'
=======
import { noNonEnglishPlugin } from './no-non-english-plugin.js'
>>>>>>> aa0bb71a

/**
 * Base ESLint configuration with typescript-eslint setup
 * @param {Object} options Configuration options
 * @param {string} options.tsconfigPath Path to tsconfig.json file
 * @returns {Array} ESLint configuration array
 */
export function createBaseConfig(options = {}) {
  const { tsconfigPath = './tsconfig.json', gitignorePath } = options

  return [
    includeIgnoreFile(gitignorePath),
    {
      files: ['**/*.ts', '**/*.tsx'],
      ignores: [
        '**/trigger.config.ts',
        '**/vitest.config.ts',
        '**/dist/**',
        '**/.trigger/**',
        '**/app/.well-known/**',
      ],
      plugins: {
        '@typescript-eslint': tseslint,
<<<<<<< HEAD
        'custom': customRulesModule,
=======
        'no-non-english': noNonEnglishPlugin,
>>>>>>> aa0bb71a
      },
      languageOptions: {
        parser: tsParser,
        parserOptions: {
          projectService: tsconfigPath,
          ecmaVersion: 2022,
          sourceType: 'module',
        },
      },
      rules: {
        '@typescript-eslint/no-unsafe-member-access': 'error',
<<<<<<< HEAD
        'custom/require-use-server': 'error',
=======
        'no-non-english/no-non-english-characters': 'error',
>>>>>>> aa0bb71a
      },
    },
    {
      files: ['**/trigger.config.ts', '**/vitest.config.ts'],
      plugins: {
        '@typescript-eslint': tseslint,
        'no-non-english': noNonEnglishPlugin,
      },
      languageOptions: {
        parser: tsParser,
        parserOptions: {
          ecmaVersion: 2022,
          sourceType: 'module',
        },
      },
      rules: {
        'no-non-english/no-non-english-characters': 'error',
      },
    },
  ]
}<|MERGE_RESOLUTION|>--- conflicted
+++ resolved
@@ -1,11 +1,8 @@
 import { includeIgnoreFile } from '@eslint/compat'
 import tseslint from '@typescript-eslint/eslint-plugin'
 import tsParser from '@typescript-eslint/parser'
-<<<<<<< HEAD
 import customRulesModule from './rules/index.js'
-=======
 import { noNonEnglishPlugin } from './no-non-english-plugin.js'
->>>>>>> aa0bb71a
 
 /**
  * Base ESLint configuration with typescript-eslint setup
@@ -29,11 +26,8 @@
       ],
       plugins: {
         '@typescript-eslint': tseslint,
-<<<<<<< HEAD
         'custom': customRulesModule,
-=======
         'no-non-english': noNonEnglishPlugin,
->>>>>>> aa0bb71a
       },
       languageOptions: {
         parser: tsParser,
@@ -45,11 +39,8 @@
       },
       rules: {
         '@typescript-eslint/no-unsafe-member-access': 'error',
-<<<<<<< HEAD
         'custom/require-use-server': 'error',
-=======
         'no-non-english/no-non-english-characters': 'error',
->>>>>>> aa0bb71a
       },
     },
     {
