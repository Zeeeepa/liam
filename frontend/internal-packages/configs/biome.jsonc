--- conflicted
+++ resolved
@@ -57,15 +57,8 @@
         "noUselessEscapeInRegex": "off",
         // TODO: Re-enable noUselessUndefinedInitialization after fixing undefined initialization issues
         "noUselessUndefinedInitialization": "off",
-<<<<<<< HEAD
-        // TODO: Re-enable useDateNow after replacing new Date().getTime() with Date.now()
-        "useDateNow": "off",
-        "noUselessFragments": "error",
-=======
         "useDateNow": "error",
-        // TODO: Re-enable noUselessFragments after removing unnecessary fragments
-        "noUselessFragments": "off"
->>>>>>> 4b74e9d5
+        "noUselessFragments": "error"
       },
       "style": {
         "noParameterAssign": "error",
