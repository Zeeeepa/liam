--- conflicted
+++ resolved
@@ -11,15 +11,9 @@
     "date-fns": "4.1.0",
     "fumadocs-core": "15.3.1",
     "fumadocs-docgen": "2.0.0",
-<<<<<<< HEAD
     "fumadocs-mdx": "11.6.3",
     "fumadocs-ui": "15.3.1",
-    "lucide-react": "0.509.0",
-=======
-    "fumadocs-mdx": "11.6.1",
-    "fumadocs-ui": "15.2.12",
     "lucide-react": "0.510.0",
->>>>>>> 37b080d0
     "next": "15.3.2",
     "react": "18.3.1",
     "react-dom": "18",
