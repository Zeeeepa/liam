import { PromptTemplate } from '@langchain/core/prompts'
import { ChatOpenAI } from '@langchain/openai'
<<<<<<< HEAD
import { langfuseLangchainHandler } from '../../lib'
=======
import { prisma } from '@liam-hq/db'
>>>>>>> c83e7c2d
import type { GenerateReviewPayload, ReviewResponse } from '../types'

const REVIEW_TEMPLATE = `
You are a database design expert.
Please analyze the following schema changes and provide a detailed review.

Documentation Context:
{docsContent}

Schema Files:
{schemaFiles}

Schema Changes:
{schemaChanges}

Please provide a comprehensive review of the database schema changes. Your review should be detailed and constructive.
The response must be a single string containing your detailed review.
`

export async function processGenerateReview(
  payload: GenerateReviewPayload,
): Promise<string> {
  try {
    const docs = await prisma.doc.findMany({
      where: {
        projectId: payload.projectId,
      },
      select: {
        title: true,
        content: true,
      },
    })

    const docsContent = docs
      .map((doc) => `# ${doc.title}\n\n${doc.content}`)
      .join('\n\n---\n\n')
    const prompt = PromptTemplate.fromTemplate(REVIEW_TEMPLATE)

    const model = new ChatOpenAI({
      temperature: 0.7,
      model: 'gpt-4o-mini',
    })

    const chain = prompt.pipe(model)
<<<<<<< HEAD
    const response = await chain.invoke(
      {
        schemaFiles: payload.schemaFiles,
        schemaChanges: payload.schemaChanges,
      },
      {
        callbacks: [langfuseLangchainHandler],
      },
    )
=======
    const response = await chain.invoke({
      docsContent,
      schemaFiles: payload.schemaFiles,
      schemaChanges: payload.schemaChanges,
    })
>>>>>>> c83e7c2d

    return response.content.toString()
  } catch (error) {
    console.error('Error generating review:', error)
    throw error
  }
}<|MERGE_RESOLUTION|>--- conflicted
+++ resolved
@@ -1,10 +1,7 @@
 import { PromptTemplate } from '@langchain/core/prompts'
 import { ChatOpenAI } from '@langchain/openai'
-<<<<<<< HEAD
 import { langfuseLangchainHandler } from '../../lib'
-=======
 import { prisma } from '@liam-hq/db'
->>>>>>> c83e7c2d
 import type { GenerateReviewPayload, ReviewResponse } from '../types'
 
 const REVIEW_TEMPLATE = `
@@ -39,7 +36,7 @@
     })
 
     const docsContent = docs
-      .map((doc) => `# ${doc.title}\n\n${doc.content}`)
+      .map((doc: { title: string; content: string }) => `# ${doc.title}\n\n${doc.content}`)
       .join('\n\n---\n\n')
     const prompt = PromptTemplate.fromTemplate(REVIEW_TEMPLATE)
 
@@ -49,9 +46,9 @@
     })
 
     const chain = prompt.pipe(model)
-<<<<<<< HEAD
     const response = await chain.invoke(
       {
+        docsContent,
         schemaFiles: payload.schemaFiles,
         schemaChanges: payload.schemaChanges,
       },
@@ -59,13 +56,6 @@
         callbacks: [langfuseLangchainHandler],
       },
     )
-=======
-    const response = await chain.invoke({
-      docsContent,
-      schemaFiles: payload.schemaFiles,
-      schemaChanges: payload.schemaChanges,
-    })
->>>>>>> c83e7c2d
 
     return response.content.toString()
   } catch (error) {
