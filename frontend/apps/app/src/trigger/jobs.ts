import { postComment } from '@/src/functions/postComment'
import { processGenerateReview } from '@/src/functions/processGenerateReview'
import {
  type SavePullRequestPayload,
  processSavePullRequest,
} from '@/src/functions/processSavePullRequest'
import { logger, task } from '@trigger.dev/sdk/v3'
import type { GenerateReviewPayload, ReviewResponse } from '../types'

export const savePullRequestTask = task({
  id: 'save-pull-request',
  run: async (payload: {
    pullRequestNumber: number
    projectId: number | undefined
    owner: string
    name: string
    repositoryId: number
  }) => {
    logger.log('Executing PR save task:', { payload })

    try {
      const result = await processSavePullRequest({
        prNumber: payload.pullRequestNumber,
        owner: payload.owner,
        name: payload.name,
        repositoryId: payload.repositoryId,
      } as SavePullRequestPayload)
      logger.info('Successfully saved PR to database:', { prId: result.prId })

      // Trigger the next task in the chain - generate review
      await generateReviewTask.trigger({
        ...payload,
        projectId: undefined,
        schemaChanges: result.schemaChanges,
      } as GenerateReviewPayload)

      return result
    } catch (error) {
      logger.error('Error in savePullRequest task:', { error })
      throw error
    }
  },
})

export const generateReviewTask = task({
  id: 'generate-review',
  run: async (payload: GenerateReviewPayload) => {
    const reviewComment = await processGenerateReview(payload)
    logger.log('Generated review:', { reviewComment })
    await saveReviewTask.trigger({
      reviewComment,
      projectId: payload.projectId,
      pullRequestId: payload.pullRequestNumber,
      repositoryId: payload.repositoryId,
    })
    return { reviewComment }
  },
})

export const saveReviewTask = task({
  id: 'save-review',
  run: async (payload: ReviewResponse) => {
    logger.log('Executing review save task:', { payload })
    await postCommentTask.trigger(payload)
    return { success: true }
  },
})

export const postCommentTask = task({
  id: 'post-comment',
<<<<<<< HEAD
  run: async (payload: ReviewResponse) => {
=======
  run: async (payload: {
    reviewComment: string
    projectId: number | undefined
    pullRequestId: number
    repositoryId: number
  }) => {
>>>>>>> 815802b3
    logger.log('Executing comment post task:', { payload })
    const result = await postComment(payload)
    return result
  },
})<|MERGE_RESOLUTION|>--- conflicted
+++ resolved
@@ -68,16 +68,7 @@
 
 export const postCommentTask = task({
   id: 'post-comment',
-<<<<<<< HEAD
   run: async (payload: ReviewResponse) => {
-=======
-  run: async (payload: {
-    reviewComment: string
-    projectId: number | undefined
-    pullRequestId: number
-    repositoryId: number
-  }) => {
->>>>>>> 815802b3
     logger.log('Executing comment post task:', { payload })
     const result = await postComment(payload)
     return result
