import { postComment } from '@/src/functions/postComment'
import { processGenerateReview } from '@/src/functions/processGenerateReview'
import {
  type SavePullRequestPayload,
  getPullRequest,
  processSavePullRequest,
} from '@/src/functions/processSavePullRequest'
import { processSaveReview } from '@/src/functions/processSaveReview'
import { logger, task } from '@trigger.dev/sdk/v3'
import type { GenerateReviewPayload, ReviewResponse } from '../types'

export const savePullRequestTask = task({
  id: 'save-pull-request',
  run: async (payload: {
    pullRequestNumber: number
    projectId: number | undefined
    owner: string
    name: string
    repositoryId: number
  }) => {
    logger.log('Executing PR save task:', { payload })

    try {
      const result = await processSavePullRequest({
        prNumber: payload.pullRequestNumber,
        owner: payload.owner,
        name: payload.name,
        repositoryId: payload.repositoryId,
      } as SavePullRequestPayload)
      logger.info('Successfully saved PR to database:', { prId: result.prId })

      const pullRequest = await getPullRequest(
        payload.repositoryId,
        BigInt(payload.pullRequestNumber),
      )

      // Trigger the next task in the chain - generate review
      await generateReviewTask.trigger({
        pullRequestId: pullRequest.id,
        projectId: undefined,
        schemaChanges: result.schemaChanges,
        repositoryDbId: result.repositoryDbId,
        pullRequestDbId: result.prId,
      } as GenerateReviewPayload)

      return result
    } catch (error) {
      logger.error('Error in savePullRequest task:', { error })
      throw error
    }
  },
})

export const generateReviewTask = task({
  id: 'generate-review',
  run: async (payload: GenerateReviewPayload) => {
    const reviewComment = await processGenerateReview(payload)
    logger.log('Generated review:', { reviewComment })
    await saveReviewTask.trigger({
      reviewComment,
      ...payload,
    })
    return { reviewComment }
  },
})

export const saveReviewTask = task({
  id: 'save-review',
  run: async (payload: ReviewResponse) => {
    logger.log('Executing review save task:', { payload })
    try {
      await processSaveReview(payload)
      await postCommentTask.trigger({
        reviewComment: payload.reviewComment,
        projectId: payload.projectId,
<<<<<<< HEAD
        pullRequestDbId: payload.pullRequestDbId,
        pullRequestNumber: payload.pullRequestNumber,
        repositoryDbId: payload.repositoryDbId,
=======
        pullRequestId: payload.pullRequestId,
        repositoryId: payload.repositoryId,
>>>>>>> f7873408
      })
      return { success: true }
    } catch (error) {
      console.error('Error in review process:', error)

      if (error instanceof Error) {
        return {
          success: false,
          error: {
            message: error.message,
            type: error.constructor.name,
          },
        }
      }

      return {
        success: false,
        error: {
          message: 'An unexpected error occurred',
          type: 'UnknownError',
        },
      }
    }
  },
})

export const postCommentTask = task({
  id: 'post-comment',
  run: async (payload: {
    reviewComment: string
    projectId: number | undefined
<<<<<<< HEAD
    pullRequestDbId: number
    pullRequestNumber: number
    repositoryDbId: number
=======
    pullRequestId: number
    repositoryId: number
>>>>>>> f7873408
  }) => {
    logger.log('Executing comment post task:', { payload })
    const result = await postComment(payload)
    return result
  },
})<|MERGE_RESOLUTION|>--- conflicted
+++ resolved
@@ -58,6 +58,7 @@
     logger.log('Generated review:', { reviewComment })
     await saveReviewTask.trigger({
       reviewComment,
+      pullRequestNumber: payload.pullRequestId,
       ...payload,
     })
     return { reviewComment }
@@ -73,14 +74,9 @@
       await postCommentTask.trigger({
         reviewComment: payload.reviewComment,
         projectId: payload.projectId,
-<<<<<<< HEAD
         pullRequestDbId: payload.pullRequestDbId,
         pullRequestNumber: payload.pullRequestNumber,
         repositoryDbId: payload.repositoryDbId,
-=======
-        pullRequestId: payload.pullRequestId,
-        repositoryId: payload.repositoryId,
->>>>>>> f7873408
       })
       return { success: true }
     } catch (error) {
@@ -112,14 +108,9 @@
   run: async (payload: {
     reviewComment: string
     projectId: number | undefined
-<<<<<<< HEAD
     pullRequestDbId: number
     pullRequestNumber: number
     repositoryDbId: number
-=======
-    pullRequestId: number
-    repositoryId: number
->>>>>>> f7873408
   }) => {
     logger.log('Executing comment post task:', { payload })
     const result = await postComment(payload)
