import { postComment } from '@/src/functions/postComment'
import { processGenerateReview } from '@/src/functions/processGenerateReview'
import {
  type SavePullRequestPayload,
  processSavePullRequest,
} from '@/src/functions/processSavePullRequest'
<<<<<<< HEAD
=======
import { processSaveReview } from '@/src/functions/processSaveReview'
>>>>>>> 0e176aec
import { logger, task } from '@trigger.dev/sdk/v3'
import type { GenerateReviewPayload, ReviewResponse } from '../types'

export const savePullRequestTask = task({
  id: 'save-pull-request',
  run: async (payload: {
    pullRequestNumber: number
    projectId: number | undefined
    owner: string
    name: string
    repositoryId: number
  }) => {
    logger.log('Executing PR save task:', { payload })

    try {
      const result = await processSavePullRequest({
        prNumber: payload.pullRequestNumber,
        owner: payload.owner,
        name: payload.name,
        repositoryId: payload.repositoryId,
      } as SavePullRequestPayload)
      logger.info('Successfully saved PR to database:', { prId: result.prId })

      // Trigger the next task in the chain - generate review
      await generateReviewTask.trigger({
        ...payload,
        projectId: undefined,
        schemaChanges: result.schemaChanges,
<<<<<<< HEAD
        repositoryDbId: result.repositoryDbId,
        pullRequestDbId: result.prId,
=======
>>>>>>> 0e176aec
      } as GenerateReviewPayload)

      return result
    } catch (error) {
      logger.error('Error in savePullRequest task:', { error })
      throw error
    }
  },
})

export const generateReviewTask = task({
  id: 'generate-review',
  run: async (payload: GenerateReviewPayload) => {
    const reviewComment = await processGenerateReview(payload)
    logger.log('Generated review:', { reviewComment })
    await saveReviewTask.trigger({
      reviewComment,
<<<<<<< HEAD
      projectId: payload.projectId,
      repositoryDbId: payload.repositoryDbId,
      pullRequestDbId: payload.pullRequestDbId,
=======
      ...payload,
>>>>>>> 0e176aec
    })
    return { reviewComment }
  },
})

export const saveReviewTask = task({
  id: 'save-review',
  run: async (payload: ReviewResponse) => {
    logger.log('Executing review save task:', { payload })
    try {
      await processSaveReview(payload)
      await postCommentTask.trigger({
        reviewComment: payload.reviewComment,
        projectId: payload.projectId,
        pullRequestNumber: payload.pullRequestNumber,
        repositoryId: payload.repositoryId,
      })
      return { success: true }
    } catch (error) {
      console.error('Error in review process:', error)

      if (error instanceof Error) {
        return {
          success: false,
          error: {
            message: error.message,
            type: error.constructor.name,
          },
        }
      }

      return {
        success: false,
        error: {
          message: 'An unexpected error occurred',
          type: 'UnknownError',
        },
      }
    }
  },
})

export const postCommentTask = task({
  id: 'post-comment',
<<<<<<< HEAD
  run: async (payload: ReviewResponse) => {
=======
  run: async (payload: {
    reviewComment: string
    projectId: number | undefined
    pullRequestNumber: number
    repositoryId: number
  }) => {
>>>>>>> 0e176aec
    logger.log('Executing comment post task:', { payload })
    const result = await postComment(payload)
    return result
  },
})<|MERGE_RESOLUTION|>--- conflicted
+++ resolved
@@ -4,10 +4,7 @@
   type SavePullRequestPayload,
   processSavePullRequest,
 } from '@/src/functions/processSavePullRequest'
-<<<<<<< HEAD
-=======
 import { processSaveReview } from '@/src/functions/processSaveReview'
->>>>>>> 0e176aec
 import { logger, task } from '@trigger.dev/sdk/v3'
 import type { GenerateReviewPayload, ReviewResponse } from '../types'
 
@@ -36,11 +33,8 @@
         ...payload,
         projectId: undefined,
         schemaChanges: result.schemaChanges,
-<<<<<<< HEAD
         repositoryDbId: result.repositoryDbId,
         pullRequestDbId: result.prId,
-=======
->>>>>>> 0e176aec
       } as GenerateReviewPayload)
 
       return result
@@ -58,13 +52,7 @@
     logger.log('Generated review:', { reviewComment })
     await saveReviewTask.trigger({
       reviewComment,
-<<<<<<< HEAD
-      projectId: payload.projectId,
-      repositoryDbId: payload.repositoryDbId,
-      pullRequestDbId: payload.pullRequestDbId,
-=======
       ...payload,
->>>>>>> 0e176aec
     })
     return { reviewComment }
   },
@@ -79,8 +67,9 @@
       await postCommentTask.trigger({
         reviewComment: payload.reviewComment,
         projectId: payload.projectId,
+        pullRequestDbId: payload.pullRequestDbId,
         pullRequestNumber: payload.pullRequestNumber,
-        repositoryId: payload.repositoryId,
+        repositoryDbId: payload.repositoryDbId,
       })
       return { success: true }
     } catch (error) {
@@ -109,16 +98,13 @@
 
 export const postCommentTask = task({
   id: 'post-comment',
-<<<<<<< HEAD
-  run: async (payload: ReviewResponse) => {
-=======
   run: async (payload: {
     reviewComment: string
     projectId: number | undefined
+    pullRequestDbId: number
     pullRequestNumber: number
-    repositoryId: number
+    repositoryDbId: number
   }) => {
->>>>>>> 0e176aec
     logger.log('Executing comment post task:', { payload })
     const result = await postComment(payload)
     return result
