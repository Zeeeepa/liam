{
  "name": "@liam-hq/app",
  "private": true,
  "version": "0.1.0",
  "dependencies": {
    "@codemirror/commands": "6.8.1",
    "@codemirror/lang-json": "6.0.1",
    "@codemirror/lang-yaml": "6.1.2",
    "@codemirror/language": "6.11.0",
    "@codemirror/lint": "6.8.5",
    "@codemirror/merge": "6.10.1",
    "@codemirror/state": "6.5.2",
    "@codemirror/view": "6.36.8",
    "@langchain/community": "0.3.43",
    "@langchain/core": "0.3.56",
    "@langchain/langgraph": "0.3.0",
    "@langchain/openai": "0.5.10",
    "@lezer/highlight": "1.2.1",
    "@liam-hq/db": "workspace:*",
    "@liam-hq/db-structure": "workspace:*",
    "@liam-hq/erd-core": "workspace:*",
    "@liam-hq/github": "workspace:*",
    "@liam-hq/jobs": "workspace:*",
    "@liam-hq/ui": "workspace:*",
    "@next/third-parties": "15.3.2",
    "@octokit/auth-app": "7.2.1",
    "@octokit/rest": "21.1.1",
    "@sentry/nextjs": "9",
    "@trigger.dev/build": "3.3.17",
    "@trigger.dev/sdk": "3.3.17",
    "@types/react-syntax-highlighter": "15.5.13",
    "@vercel/otel": "1.12.0",
    "ai": "4.3.15",
    "cheerio": "1.0.0",
    "clsx": "2.1.1",
    "codemirror": "6.0.1",
    "date-fns": "4.1.0",
    "dotenv": "16.5.0",
    "fast-json-patch": "3.1.1",
    "flags": "4.0.0",
<<<<<<< HEAD
    "langfuse": "3.37.2",
    "langfuse-langchain": "3.37.2",
=======
>>>>>>> 5b44d44c
    "langfuse-vercel": "3.37.2",
    "lucide-react": "0.511.0",
    "next": "15.3.2",
    "react": "18.3.1",
    "react-dom": "18",
    "react-markdown": "10.1.0",
    "react-syntax-highlighter": "15.6.1",
    "remark-gfm": "4.0.1",
    "resend": "4.5.1",
    "ts-pattern": "5.7.0",
    "valibot": "1.1.0",
    "yaml": "2.8.0"
  },
  "devDependencies": {
    "@biomejs/biome": "1.9.4",
    "@liam-hq/configs": "workspace:*",
    "@octokit/openapi-types": "25.0.0",
    "@storybook/react": "8.6.14",
    "@types/gtag.js": "0.0.20",
    "@types/node": "22.15.19",
    "@types/react": "18",
    "@types/react-dom": "18",
    "esbuild": "0.25.4",
    "eslint": "9.27.0",
    "storybook": "8.6.14",
    "typed-css-modules": "0.9.1",
    "typescript": "5.8.3",
    "vitest": "3.1.3"
  },
  "scripts": {
    "build": "pnpm gen && next build",
    "dev": "concurrently \"pnpm:dev:*\"",
    "dev:css": "tcm -p '!(node_modules|.next|.trigger|.turbo)/**/*.module.css' --watch",
    "dev:next": "next dev --port 3001",
    "fmt": "concurrently \"pnpm:fmt:*\"",
    "fmt:biome": "biome check --write --unsafe .",
    "fmt:eslint": "eslint --fix .",
    "gen": "concurrently \"pnpm:gen:*\"",
    "gen:css": "tcm -p '!(node_modules|.next|.trigger|.turbo)/**/*.module.css'",
    "lint": "concurrently \"pnpm:lint:*\"",
    "lint:biome": "biome check .",
    "lint:eslint": "eslint .",
    "lint:tsc": "tsc --noEmit",
    "postinstall": "cp ../../packages/db-structure/node_modules/@ruby/prism/src/prism.wasm prism.wasm",
    "start": "next start",
    "test": "vitest --watch=false",
    "test:vitest": "pnpm vitest"
  }
}<|MERGE_RESOLUTION|>--- conflicted
+++ resolved
@@ -38,11 +38,7 @@
     "dotenv": "16.5.0",
     "fast-json-patch": "3.1.1",
     "flags": "4.0.0",
-<<<<<<< HEAD
-    "langfuse": "3.37.2",
     "langfuse-langchain": "3.37.2",
-=======
->>>>>>> 5b44d44c
     "langfuse-vercel": "3.37.2",
     "lucide-react": "0.511.0",
     "next": "15.3.2",
