import { createClient } from '@/libs/db/server'
import type { Tables } from '@liam-hq/db/supabase/database.types'
import { redirect } from 'next/navigation'
import styles from './ProjectsPage.module.css'
import { ProjectsWithCommitData } from './ProjectsWithCommitData'

<<<<<<< HEAD
export const runtime = 'edge'
=======
interface ProjectsPageProps {
  organizationId?: string
}
>>>>>>> f391335b

export async function ProjectsPage({
  projects,
  organizationId,
}: {
  projects: Tables<'Project'>[] | null
  organizationId?: number
}) {
  return (
    <div className={styles.container}>
      <div className={styles.contentContainer}>
        <h1 className={styles.heading}>Projects</h1>
        <ProjectsWithCommitData
          projects={projects}
          organizationId={organizationId}
        />
      </div>
    </div>
  )
}

export default async function ProjectsPageRoute({
  params,
}: {
  params: { organizationId?: string }
}) {
  const organizationId = params.organizationId
    ? Number.parseInt(params.organizationId)
    : undefined

  const supabase = await createClient()
  const { data } = await supabase.auth.getSession()

  if (data.session === null) {
    return redirect('/login')
  }

  let baseQuery = supabase.from('Project').select(
    `
      *,
      ProjectRepositoryMapping (
        *,
        repository:Repository(*)
      )
    `,
  )

  if (organizationId) {
    baseQuery = baseQuery.eq('organizationId', organizationId)
  }

  const { data: projects } = await baseQuery

  return (
    <ProjectsPage
      projects={projects as Tables<'Project'>[] | null}
      organizationId={organizationId}
    />
  )
}<|MERGE_RESOLUTION|>--- conflicted
+++ resolved
@@ -4,20 +4,14 @@
 import styles from './ProjectsPage.module.css'
 import { ProjectsWithCommitData } from './ProjectsWithCommitData'
 
-<<<<<<< HEAD
 export const runtime = 'edge'
-=======
-interface ProjectsPageProps {
-  organizationId?: string
-}
->>>>>>> f391335b
 
 export async function ProjectsPage({
   projects,
   organizationId,
 }: {
-  projects: Tables<'Project'>[] | null
-  organizationId?: number
+  projects: Tables<'projects'>[] | null
+  organizationId?: string
 }) {
   return (
     <div className={styles.container}>
@@ -38,7 +32,7 @@
   params: { organizationId?: string }
 }) {
   const organizationId = params.organizationId
-    ? Number.parseInt(params.organizationId)
+    ? params.organizationId
     : undefined
 
   const supabase = await createClient()
@@ -48,10 +42,10 @@
     return redirect('/login')
   }
 
-  let baseQuery = supabase.from('Project').select(
+  let baseQuery = supabase.from('projects').select(
     `
       *,
-      ProjectRepositoryMapping (
+      project_repository_mappings (
         *,
         repository:Repository(*)
       )
@@ -66,7 +60,7 @@
 
   return (
     <ProjectsPage
-      projects={projects as Tables<'Project'>[] | null}
+      projects={projects as Tables<'projects'>[] | null}
       organizationId={organizationId}
     />
   )
