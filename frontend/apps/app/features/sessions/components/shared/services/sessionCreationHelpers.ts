'use server'

import path from 'node:path'
import { createSupabaseRepositories } from '@liam-hq/agent'
import type { SupabaseClientType } from '@liam-hq/db'
import type { Schema } from '@liam-hq/schema'
import { parse, setPrismWasmUrl } from '@liam-hq/schema/parser'
import { redirect } from 'next/navigation'
import { getOrganizationId } from '@/features/organizations/services/getOrganizationId'
import { createClient } from '@/libs/db/server'
import type {
  CreateSessionState,
  SchemaFormat,
} from '../validation/sessionFormValidation'

type SessionCreationParams = {
  parentDesignSessionId?: string | null
  initialMessage: string
  isDeepModelingEnabled: boolean
  projectId?: string | null
  schemaFilePath?: string | null
  gitSha?: string | null
}

const generateSessionName = (initialMessage: string): string => {
  const cleanMessage = initialMessage.trim().replace(/\s+/g, ' ')

  if (!cleanMessage || cleanMessage.length < 3) {
    return `Design Session - ${new Date().toISOString()}`
  }

  const truncated = cleanMessage.slice(0, 20)
  return truncated.length < cleanMessage.length ? `${truncated}...` : truncated
}

type SchemaSource = {
  schema: Schema
  schemaFilePath: string | null
}

const getCurrentUserId = async (
  supabase: SupabaseClientType,
): Promise<string | null> => {
  const { data: userData } = await supabase.auth.getUser()
  return userData?.user?.id || null
}

const createDesignSession = async (
  params: SessionCreationParams,
  supabase: SupabaseClientType,
  organizationId: string,
  currentUserId: string,
): Promise<{ id: string } | CreateSessionState> => {
  const { data: designSession, error: insertError } = await supabase
    .from('design_sessions')
    .insert({
      name: generateSessionName(params.initialMessage),
      project_id: params.projectId,
      organization_id: organizationId,
      created_by_user_id: currentUserId,
      parent_design_session_id: params.parentDesignSessionId,
    })
    .select()
    .single()

  if (insertError) {
    console.error('Error creating design session:', insertError)
    return { success: false, error: 'Failed to create design session' }
  }

  return designSession
}

const createBuildingSchema = async (
  designSessionId: string,
  schema: Schema,
  schemaFilePath: string | null,
  gitSha: string | null,
  supabase: SupabaseClientType,
  organizationId: string,
): Promise<{ id: string } | CreateSessionState> => {
  const { data: buildingSchema, error: buildingSchemaError } = await supabase
    .from('building_schemas')
    .insert({
      design_session_id: designSessionId,
      organization_id: organizationId,
      schema: JSON.parse(JSON.stringify(schema)),
      initial_schema_snapshot: JSON.parse(JSON.stringify(schema)),
      schema_file_path: schemaFilePath,
      git_sha: gitSha,
    })
    .select()
    .single()

  if (buildingSchemaError || !buildingSchema) {
    console.error('Building schema creation error:', buildingSchemaError)
    return { success: false, error: 'Failed to create building schema' }
  }

  return buildingSchema
}

const saveInitialMessage = async (
  initialMessage: string,
  designSessionId: string,
  organizationId: string,
  currentUserId: string,
): Promise<CreateSessionState> => {
  const supabase = await createClient()
  const repositories = createSupabaseRepositories(supabase, organizationId)

  // Save initial user message to timeline
  const userMessageResult = await repositories.schema.createTimelineItem({
    designSessionId,
    content: initialMessage,
    type: 'user',
    userId: currentUserId,
  })

  if (!userMessageResult.success) {
    console.error('Error saving initial user message:', userMessageResult.error)
    return { success: false, error: 'Failed to save initial user message' }
  }

<<<<<<< HEAD
  const history: [string, string][] = []
  const chatPayload = {
    userInput: initialMessage,
    history,
    organizationId,
    buildingSchemaId,
    latestVersionNumber: 0,
    designSessionId,
    userId: currentUserId,
  }

  const payloadHash = createHash('sha256')
    .update(JSON.stringify(chatPayload))
    .digest('hex')

  const idempotencyKey = await idempotencyKeys.create(
    `chat-${designSessionId}-${payloadHash}`,
  )

  try {
    const task = isDeepModelingEnabled
      ? deepModelingWorkflowTask
      : designProcessWorkflowTask
    await task.trigger(chatPayload, {
      idempotencyKey,
    })
  } catch (error) {
    console.error('Chat processing job trigger error:', error)
    return { success: false, error: 'Failed to trigger chat processing job' }
  }

=======
>>>>>>> 9be56353
  return { success: true }
}
export const parseSchemaContent = async (
  content: string,
  format: SchemaFormat,
): Promise<Schema | CreateSessionState> => {
  try {
    setPrismWasmUrl(path.resolve(process.cwd(), 'prism.wasm'))
    const { value: parsedSchema, errors } = await parse(content, format)

    if (errors && errors.length > 0) {
      return { success: false, error: 'Failed to parse schema content' }
    }

    return parsedSchema
  } catch (error) {
    console.error('Error parsing schema content:', error)
    return { success: false, error: 'Failed to parse schema content' }
  }
}

export const createSessionWithSchema = async (
  params: SessionCreationParams,
  schemaSource: SchemaSource,
): Promise<CreateSessionState> => {
  const supabase = await createClient()
  const currentUserId = await getCurrentUserId(supabase)
  if (!currentUserId) {
    return { success: false, error: 'Authentication required' }
  }

  const organizationId = await getOrganizationId()
  if (!organizationId) {
    return { success: false, error: 'Organization not found' }
  }

  const designSessionResult = await createDesignSession(
    params,
    supabase,
    organizationId,
    currentUserId,
  )
  if ('success' in designSessionResult) {
    return designSessionResult
  }
  const designSession = designSessionResult

  const buildingSchemaResult = await createBuildingSchema(
    designSession.id,
    schemaSource.schema,
    schemaSource.schemaFilePath,
    params.gitSha || null,
    supabase,
    organizationId,
  )
  if ('success' in buildingSchemaResult) {
    return buildingSchemaResult
  }

  // Save the initial message to timeline
  const messageResult = await saveInitialMessage(
    params.initialMessage,
    designSession.id,
    organizationId,
    currentUserId,
  )
  if (!messageResult.success) {
    return messageResult
  }

  // Just redirect without starting the workflow
  // Pass isDeepModelingEnabled as query parameter
  const queryParams = new URLSearchParams({
    deepModeling: params.isDeepModelingEnabled.toString(),
  })
  redirect(`/app/design_sessions/${designSession.id}?${queryParams.toString()}`)
}<|MERGE_RESOLUTION|>--- conflicted
+++ resolved
@@ -122,40 +122,6 @@
     return { success: false, error: 'Failed to save initial user message' }
   }
 
-<<<<<<< HEAD
-  const history: [string, string][] = []
-  const chatPayload = {
-    userInput: initialMessage,
-    history,
-    organizationId,
-    buildingSchemaId,
-    latestVersionNumber: 0,
-    designSessionId,
-    userId: currentUserId,
-  }
-
-  const payloadHash = createHash('sha256')
-    .update(JSON.stringify(chatPayload))
-    .digest('hex')
-
-  const idempotencyKey = await idempotencyKeys.create(
-    `chat-${designSessionId}-${payloadHash}`,
-  )
-
-  try {
-    const task = isDeepModelingEnabled
-      ? deepModelingWorkflowTask
-      : designProcessWorkflowTask
-    await task.trigger(chatPayload, {
-      idempotencyKey,
-    })
-  } catch (error) {
-    console.error('Chat processing job trigger error:', error)
-    return { success: false, error: 'Failed to trigger chat processing job' }
-  }
-
-=======
->>>>>>> 9be56353
   return { success: true }
 }
 export const parseSchemaContent = async (
