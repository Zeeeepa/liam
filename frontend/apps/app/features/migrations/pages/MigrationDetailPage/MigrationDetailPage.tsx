--- conflicted
+++ resolved
@@ -5,12 +5,9 @@
 import Link from 'next/link'
 import { notFound } from 'next/navigation'
 import type { FC } from 'react'
-<<<<<<< HEAD
 import { UserFeedbackClient } from '../../../../components/UserFeedbackClient'
-=======
 import { RadarChart } from '../../components/RadarChart/RadarChart'
 import type { CategoryEnum } from '../../components/RadarChart/RadarChart'
->>>>>>> 6371d56b
 import styles from './MigrationDetailPage.module.css'
 
 type Props = {
@@ -103,13 +100,7 @@
   const matchedFiles = files
     .map((file) => file.filename)
     .filter((filename) =>
-<<<<<<< HEAD
-      patterns.some((pattern: { pattern: string }) =>
-        minimatch(filename, pattern.pattern),
-      ),
-=======
       schemaPaths.some((schemaPath) => filename === schemaPath.path),
->>>>>>> 6371d56b
     )
 
   const erdLinks = matchedFiles.map((filename) => ({
