--- conflicted
+++ resolved
@@ -5,7 +5,12 @@
 import styles from './MigrationDetailPage.module.css'
 
 type Props = {
+  projectId: string
   migrationId: string
+  erdLinks: Array<{
+    path: string
+    filename: string
+  }>
 }
 
 async function getMigrationContents(migrationId: string) {
@@ -32,23 +37,6 @@
 
   const pullRequest = migration.pullRequest
 
-<<<<<<< HEAD
-type Props = {
-  projectId: string
-  migrationId: string
-  erdLinks: Array<{
-    path: string
-    filename: string
-  }>
-}
-
-export const MigrationDetailPage: FC<Props> = async ({
-  projectId,
-  migrationId,
-  erdLinks,
-}) => {
-  const migration = await getMigration({ migrationId })
-=======
   const overallReview = await prisma.overallReview.findFirst({
     where: {
       pullRequestId: pullRequest.id,
@@ -65,7 +53,9 @@
   }
 }
 
-export const MigrationDetailPage: FC<Props> = async ({ migrationId }) => {
+export const MigrationDetailPage: FC<Props> = async ({ 
+  migrationId,
+  erdLinks, }) => {
   const { migration, overallReview } = await getMigrationContents(migrationId)
 
   const projectId = overallReview.projectId
@@ -74,7 +64,6 @@
     ? overallReview.reviewedAt.toLocaleDateString('en-US')
     : 'Not available'
 
->>>>>>> c83e7c2d
   return (
     <main className={styles.wrapper}>
       <Link
