--- conflicted
+++ resolved
@@ -24,28 +24,4 @@
   flex-direction: column;
   align-items: center;
   gap: var(--spacing-7, 28px);
-<<<<<<< HEAD
-}
-
-.recentsSection {
-  margin-top: var(--spacing-12);
-  padding-top: var(--spacing-12);
-  border-top: 1px solid var(--global-border);
-  width: 100%;
-  max-width: 600px;
-}
-
-.recentsTitle {
-  font-size: var(--font-size-8, 20px);
-  font-weight: 600;
-  margin-bottom: var(--spacing-6);
-  color: var(--global-foreground);
-}
-
-.sessionsList {
-  display: flex;
-  flex-direction: column;
-  gap: var(--spacing-3, 12px);
-=======
->>>>>>> 689edde4
 }