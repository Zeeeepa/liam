'use client'

import type { TableGroupData } from '@/app/lib/schema/convertSchemaToText'
import type { Schema } from '@liam-hq/db-structure'
import type { FC } from 'react'
import { useEffect, useRef, useState } from 'react'
import { ChatInput } from '../ChatInput'
import { ChatMessage, type ChatMessageProps } from '../ChatMessage'
import type { Mode } from '../ModeToggleSwitch/ModeToggleSwitch'
import styles from './Chat.module.css'

/**
 * Helper function to create a ChatEntry from an existing message and additional properties
 */
const createChatEntry = (
  baseMessage: ChatEntry,
  additionalProps: Partial<ChatEntry>,
): ChatEntry => {
  return { ...baseMessage, ...additionalProps }
}

/**
 * Represents a chat message entry with additional metadata
 */
interface ChatEntry extends ChatMessageProps {
  /** Unique identifier for the message */
  id: string
  /** The type of agent that generated this message (ask or build) */
  agentType?: Mode
}

interface Props {
  schemaData: Schema
  tableGroups?: Record<string, TableGroupData>
  projectId: string
}

<<<<<<< HEAD
export const Chat: FC<Props> = ({ schemaData, tableGroups, projectId }) => {
  const [messages, setMessages] = useState<
    (ChatMessageProps & { id: string })[]
  >([
=======
export const Chat: FC<Props> = ({ schemaData, tableGroups }) => {
  const [messages, setMessages] = useState<ChatEntry[]>([
>>>>>>> bd3c5244
    {
      id: 'welcome',
      content:
        'Hello! Feel free to ask questions about your schema or consult about database design.',
      isUser: false,
      timestamp: new Date(),
      isGenerating: false, // Explicitly set to false for consistency
      agentType: 'ask', // Default to ask for welcome message
    },
  ])
  const [isLoading, setIsLoading] = useState(false)
  const [currentMode, setCurrentMode] = useState<Mode>('ask')
  const messagesEndRef = useRef<HTMLDivElement>(null)

  // Scroll to bottom when component mounts
  useEffect(() => {
    messagesEndRef.current?.scrollIntoView({ behavior: 'smooth' })
  }, [])

  const handleSendMessage = async (content: string, mode: Mode) => {
    // Update the current mode
    setCurrentMode(mode)
    // Add user message
    const userMessage: ChatEntry = {
      id: `user-${Date.now()}`,
      content,
      isUser: true,
      timestamp: new Date(),
      isGenerating: false, // Explicitly set to false for consistency
      agentType: mode, // Store the current mode with the user message as well
    }
    setMessages((prev) => [...prev, userMessage])
    setIsLoading(true)

    // Create AI message placeholder for streaming (without timestamp)
    const aiMessageId = `ai-${Date.now()}`
    setMessages((prev) => [
      ...prev,
      {
        id: aiMessageId,
        content: '',
        isUser: false,
        // No timestamp during streaming
        isGenerating: true, // Mark as generating
        agentType: mode, // Store the current mode with the message
      },
    ])

    try {
      // Format chat history for API
      const history = messages
        .filter((msg) => msg.id !== 'welcome')
        .map((msg) => [msg.isUser ? 'Human' : 'AI', msg.content])

      // Call API with streaming response
      const response = await fetch('/api/chat', {
        method: 'POST',
        headers: {
          'Content-Type': 'application/json',
        },
        body: JSON.stringify({
          message: content,
          schemaData,
          tableGroups,
          history,
<<<<<<< HEAD
          projectId,
=======
          mode,
>>>>>>> bd3c5244
        }),
      })

      if (!response.ok) {
        throw new Error('Failed to get response')
      }

      // Process the streaming response
      const reader = response.body?.getReader()
      if (!reader) {
        throw new Error('Response body is not readable')
      }

      let accumulatedContent = ''

      // Read the stream
      while (true) {
        const { done, value } = await reader.read()

        if (done) {
          // Streaming is complete, add timestamp and remove isGenerating
          setMessages((prev) =>
            prev.map((msg) =>
              msg.id === aiMessageId
                ? createChatEntry(msg, {
                    content: accumulatedContent,
                    timestamp: new Date(),
                    isGenerating: false, // Remove generating state when complete
                  })
                : msg,
            ),
          )
          break
        }

        // Decode the chunk and append to accumulated content
        const chunk = new TextDecoder().decode(value)
        accumulatedContent += chunk

        // Update the AI message with the accumulated content (without timestamp)
        // Keep isGenerating: true during streaming
        setMessages((prev) =>
          prev.map((msg) =>
            msg.id === aiMessageId
              ? createChatEntry(msg, {
                  content: accumulatedContent,
                  isGenerating: true,
                })
              : msg,
          ),
        )

        // Scroll to bottom as content streams in
        messagesEndRef.current?.scrollIntoView({ behavior: 'smooth' })
      }
    } catch (error) {
      console.error('Error sending message:', error)
      // Update error in the AI message or add a new error message
      setMessages((prev) => {
        // Check if we already added an AI message that we can update
        const aiMessageIndex = prev.findIndex((msg) => msg.id.startsWith('ai-'))

        if (aiMessageIndex >= 0 && prev[aiMessageIndex].content === '') {
          // Update the existing empty message with error, add timestamp, and remove generating state
          const updatedMessages = [...prev]
          updatedMessages[aiMessageIndex] = createChatEntry(
            updatedMessages[aiMessageIndex],
            {
              content: 'Sorry, an error occurred. Please try again.',
              timestamp: new Date(),
              isGenerating: false, // Remove generating state on error
              agentType: mode, // Ensure the agent type is set for error messages
            },
          )
          return updatedMessages
        }

        // Create a new error message with timestamp
        const errorMessage: ChatEntry = {
          id: `error-${Date.now()}`,
          content: 'Sorry, an error occurred. Please try again.',
          isUser: false,
          timestamp: new Date(),
          isGenerating: false, // Ensure error message is not in generating state
          agentType: mode, // Use the current mode for error messages
        }

        // Add the error message to the messages array
        return [...prev, errorMessage]
      })
    } finally {
      setIsLoading(false)
    }
  }

  return (
    <div className={styles.wrapper}>
      <div className={styles.messagesContainer}>
        {messages.map((message) => (
          <ChatMessage
            key={message.id}
            content={message.content}
            isUser={message.isUser}
            timestamp={message.timestamp}
            isGenerating={message.isGenerating}
            agentType={message.agentType || currentMode}
          />
        ))}
        {isLoading && (
          <div className={styles.loadingIndicator}>
            <div className={styles.loadingDot} />
            <div className={styles.loadingDot} />
            <div className={styles.loadingDot} />
          </div>
        )}
        <div ref={messagesEndRef} />
      </div>
      <ChatInput
        onSendMessage={handleSendMessage}
        isLoading={isLoading}
        initialMode={currentMode}
      />
    </div>
  )
}<|MERGE_RESOLUTION|>--- conflicted
+++ resolved
@@ -35,15 +35,8 @@
   projectId: string
 }
 
-<<<<<<< HEAD
 export const Chat: FC<Props> = ({ schemaData, tableGroups, projectId }) => {
-  const [messages, setMessages] = useState<
-    (ChatMessageProps & { id: string })[]
-  >([
-=======
-export const Chat: FC<Props> = ({ schemaData, tableGroups }) => {
   const [messages, setMessages] = useState<ChatEntry[]>([
->>>>>>> bd3c5244
     {
       id: 'welcome',
       content:
@@ -109,11 +102,8 @@
           schemaData,
           tableGroups,
           history,
-<<<<<<< HEAD
           projectId,
-=======
           mode,
->>>>>>> bd3c5244
         }),
       })
 
