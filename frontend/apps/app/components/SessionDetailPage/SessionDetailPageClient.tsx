--- conflicted
+++ resolved
@@ -140,11 +140,7 @@
     }
 
     triggerInitialWorkflow()
-<<<<<<< HEAD
-  }, [timelineItems, status, designSessionId, isDeepModelingEnabled, start])
-=======
-  }, [messages, designSessionId, isDeepModelingEnabled])
->>>>>>> 211ccf0d
+  }, [messages, designSessionId, isDeepModelingEnabled, start])
 
   // Show Output if artifact exists OR workflow is not pending
   const shouldShowOutput = hasRealtimeArtifact || status !== 'pending'
