'use client'

import {
  isHumanMessage,
  mapStoredMessagesToChatMessages,
  type StoredMessage,
} from '@langchain/core/messages'
import type { Schema } from '@liam-hq/schema'
import clsx from 'clsx'
import { type FC, useCallback, useEffect, useRef, useState } from 'react'
import { Chat } from './components/Chat'
import { Output } from './components/Output'
import { useRealtimeArtifact } from './components/Output/components/Artifact/hooks/useRealtimeArtifact'
import { OUTPUT_TABS } from './components/Output/constants'
<<<<<<< HEAD
import { OutputPlaceholder } from './components/OutputPlaceholder'
=======
>>>>>>> 34c666f6
import { useRealtimeTimelineItems } from './hooks/useRealtimeTimelineItems'
import { useRealtimeVersionsWithSchema } from './hooks/useRealtimeVersionsWithSchema'
import { useStream } from './hooks/useStream'
import { SQL_REVIEW_COMMENTS } from './mock'
import styles from './SessionDetailPage.module.css'
import { convertTimelineItemToTimelineItemEntry } from './services/convertTimelineItemToTimelineItemEntry'
import type { DesignSessionWithTimelineItems, Version } from './types'

type Props = {
  buildingSchemaId: string
  designSessionWithTimelineItems: DesignSessionWithTimelineItems
  initialMessages: StoredMessage[]
  initialDisplayedSchema: Schema
  initialPrevSchema: Schema
  initialVersions: Version[]
  isDeepModelingEnabled: boolean
  initialIsPublic: boolean
  initialWorkflowError?: string | null
}

export const SessionDetailPageClient: FC<Props> = ({
  buildingSchemaId,
  designSessionWithTimelineItems,
  initialMessages,
  initialDisplayedSchema,
  initialPrevSchema,
  initialVersions,
  isDeepModelingEnabled,
  initialIsPublic,
  initialWorkflowError,
}) => {
  const designSessionId = designSessionWithTimelineItems.id

  const handleSelectedVersionChange = useCallback((version: Version | null) => {
    if (version !== null) {
      setActiveTab(OUTPUT_TABS.ERD)
    }
  }, [])

  const {
    versions,
    selectedVersion,
    setSelectedVersion,
    displayedSchema,
    prevSchema,
  } = useRealtimeVersionsWithSchema({
    buildingSchemaId,
    initialVersions,
    initialDisplayedSchema,
    initialPrevSchema,
    onChangeSelectedVersion: handleSelectedVersionChange,
  })

  const [activeTab, setActiveTab] = useState<string | undefined>(undefined)

  const handleChangeSelectedVersion = useCallback(
    (version: Version) => {
      setSelectedVersion(version)

      if (activeTab === OUTPUT_TABS.ARTIFACT) {
        setActiveTab(OUTPUT_TABS.ERD)
      }
    },
    [setSelectedVersion, activeTab],
  )

  const { addOrUpdateTimelineItem } = useRealtimeTimelineItems(
    designSessionId,
    designSessionWithTimelineItems.timeline_items.map((timelineItem) =>
      convertTimelineItemToTimelineItemEntry(timelineItem),
    ),
  )

<<<<<<< HEAD
  const [activeTab, setActiveTab] = useState<string | undefined>(undefined)

  // Handler for navigating to specific tabs from tool calls
  const handleNavigateToTab = useCallback((tab: 'erd' | 'artifact') => {
    if (tab === 'erd') {
      setActiveTab(OUTPUT_TABS.ERD)
    } else if (tab === 'artifact') {
      setActiveTab(OUTPUT_TABS.ARTIFACT)
    }
  }, [])

  // TODO: Connect to Messages component once migration path from TimelineItems to Messages is established
  // const handleArtifactLinkClick = useCallback(() => {
  //   setActiveTab(OUTPUT_TABS.ARTIFACT)
  // }, [])

  const hasSelectedVersion = selectedVersion !== null

  // Use realtime artifact hook to monitor artifact changes
  const { artifact } = useRealtimeArtifact(designSessionId)
  const hasRealtimeArtifact = !!artifact
=======
  const handleArtifactChange = useCallback((newArtifact: unknown) => {
    if (newArtifact !== null) {
      setActiveTab(OUTPUT_TABS.ARTIFACT)
    }
  }, [])
>>>>>>> 34c666f6

  const { artifact } = useRealtimeArtifact(
    designSessionId,
    handleArtifactChange,
  )
  const shouldShowOutputSection = artifact !== null || selectedVersion !== null

  const chatMessages = mapStoredMessagesToChatMessages(initialMessages)
  const { isStreaming, messages, start, error } = useStream({
    initialMessages: chatMessages,
    designSessionId,
  })

  // Combine streaming error with workflow errors
  const combinedError = error || initialWorkflowError
  // Track if initial workflow has been triggered to prevent multiple executions
  const hasTriggeredInitialWorkflow = useRef(false)

  // Auto-trigger workflow on page load if there's an unanswered user message
  useEffect(() => {
    const triggerInitialWorkflow = async () => {
      // Skip if already triggered
      if (hasTriggeredInitialWorkflow.current) return

      // Check if there's exactly one timeline item and it's a user message
      if (messages.length !== 1) return

      const firstItem = messages[0]
      if (!firstItem || !isHumanMessage(firstItem)) return

      // Mark as triggered before the async call
      hasTriggeredInitialWorkflow.current = true

      // Trigger the workflow for the initial user message
      await start({
        designSessionId,
        userInput: firstItem.text,
        isDeepModelingEnabled,
      })
    }

    triggerInitialWorkflow()
  }, [messages, designSessionId, isDeepModelingEnabled, start])

  return (
    <div className={styles.container}>
      <div
        className={clsx(
          styles.columns,
          shouldShowOutputSection ? styles.twoColumns : styles.oneColumn,
        )}
      >
        <div className={styles.chatSection}>
          <Chat
            schemaData={displayedSchema}
            messages={messages}
            isWorkflowRunning={isStreaming}
            onMessageSend={addOrUpdateTimelineItem}
<<<<<<< HEAD
            onNavigate={handleNavigateToTab}
=======
            error={combinedError}
>>>>>>> 34c666f6
          />
        </div>
        {shouldShowOutputSection && (
          <div className={styles.outputSection}>
            {activeTab !== undefined ? (
              <Output
                designSessionId={designSessionId}
                schema={displayedSchema}
                prevSchema={prevSchema}
                sqlReviewComments={SQL_REVIEW_COMMENTS}
                versions={versions}
                selectedVersion={selectedVersion}
                onSelectedVersionChange={handleChangeSelectedVersion}
                activeTab={activeTab}
                onTabChange={setActiveTab}
                initialIsPublic={initialIsPublic}
              />
            ) : (
              <Output
                designSessionId={designSessionId}
                schema={displayedSchema}
                prevSchema={prevSchema}
                sqlReviewComments={SQL_REVIEW_COMMENTS}
                versions={versions}
                selectedVersion={selectedVersion}
                onSelectedVersionChange={handleChangeSelectedVersion}
                initialIsPublic={initialIsPublic}
              />
            )}
          </div>
        )}
      </div>
    </div>
  )
}<|MERGE_RESOLUTION|>--- conflicted
+++ resolved
@@ -12,10 +12,6 @@
 import { Output } from './components/Output'
 import { useRealtimeArtifact } from './components/Output/components/Artifact/hooks/useRealtimeArtifact'
 import { OUTPUT_TABS } from './components/Output/constants'
-<<<<<<< HEAD
-import { OutputPlaceholder } from './components/OutputPlaceholder'
-=======
->>>>>>> 34c666f6
 import { useRealtimeTimelineItems } from './hooks/useRealtimeTimelineItems'
 import { useRealtimeVersionsWithSchema } from './hooks/useRealtimeVersionsWithSchema'
 import { useStream } from './hooks/useStream'
@@ -89,8 +85,11 @@
     ),
   )
 
-<<<<<<< HEAD
-  const [activeTab, setActiveTab] = useState<string | undefined>(undefined)
+  const handleArtifactChange = useCallback((newArtifact: unknown) => {
+    if (newArtifact !== null) {
+      setActiveTab(OUTPUT_TABS.ARTIFACT)
+    }
+  }, [])
 
   // Handler for navigating to specific tabs from tool calls
   const handleNavigateToTab = useCallback((tab: 'erd' | 'artifact') => {
@@ -100,24 +99,6 @@
       setActiveTab(OUTPUT_TABS.ARTIFACT)
     }
   }, [])
-
-  // TODO: Connect to Messages component once migration path from TimelineItems to Messages is established
-  // const handleArtifactLinkClick = useCallback(() => {
-  //   setActiveTab(OUTPUT_TABS.ARTIFACT)
-  // }, [])
-
-  const hasSelectedVersion = selectedVersion !== null
-
-  // Use realtime artifact hook to monitor artifact changes
-  const { artifact } = useRealtimeArtifact(designSessionId)
-  const hasRealtimeArtifact = !!artifact
-=======
-  const handleArtifactChange = useCallback((newArtifact: unknown) => {
-    if (newArtifact !== null) {
-      setActiveTab(OUTPUT_TABS.ARTIFACT)
-    }
-  }, [])
->>>>>>> 34c666f6
 
   const { artifact } = useRealtimeArtifact(
     designSessionId,
@@ -176,11 +157,8 @@
             messages={messages}
             isWorkflowRunning={isStreaming}
             onMessageSend={addOrUpdateTimelineItem}
-<<<<<<< HEAD
             onNavigate={handleNavigateToTab}
-=======
             error={combinedError}
->>>>>>> 34c666f6
           />
         </div>
         {shouldShowOutputSection && (
