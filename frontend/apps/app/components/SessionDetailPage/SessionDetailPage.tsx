'use client'
import type { Schema } from '@liam-hq/db-structure'
import { schemaSchema } from '@liam-hq/db-structure'
import {
  type ComponentProps,
  type FC,
  useCallback,
  useEffect,
  useState,
  useTransition,
} from 'react'
import * as v from 'valibot'
<<<<<<< HEAD
import { Chat } from '@/components/Chat'
import { Artifact } from './components/Artifact'
import styles from './SessionDetailPage.module.css'
=======
import styles from './SessionDetailPage.module.css'
import { Output } from './components/Output'
import {
  ARTIFACT_DOC,
  SCHEMA_UPDATES_DOC,
  SCHEMA_UPDATES_REVIEW_COMMENTS,
} from './mock'
>>>>>>> 4eec8bb5
import {
  fetchSchemaDataClient,
  setupBuildingSchemaRealtimeSubscription,
} from './services/buildingSchemaServiceClient'

type Props = {
  designSession: ComponentProps<typeof Chat>['designSession']
}

export const SessionDetailPage: FC<Props> = ({ designSession }) => {
  const [schema, setSchema] = useState<Schema | null>(null)
  const [isLoadingSchema, startTransition] = useTransition()
  const [, setQuickFixMessage] = useState<string>('')
  const designSessionId = designSession.id

  const handleQuickFix = useCallback((comment: string) => {
    const fixMessage = `Please fix the following issue pointed out by the QA Agent:

"${comment}"

Please suggest a specific solution to resolve this problem.`
    setQuickFixMessage(fixMessage)
  }, [])

  // Load initial schema data
  useEffect(() => {
    const loadInitialSchema = async () => {
      startTransition(async () => {
        try {
          const { data: schemaData, error } =
            await fetchSchemaDataClient(designSessionId)

          if (error) {
            console.error('Failed to fetch initial schema:', error)
            return
          }

          if (schemaData.schema) {
            const schema = v.parse(schemaSchema, schemaData.schema)
            setSchema(schema)
          }
        } catch (error) {
          console.error('Error loading initial schema:', error)
        }
      })
    }

    if (designSessionId) {
      loadInitialSchema()
    }
  }, [designSessionId])

  // Handle schema updates from realtime subscription
  const handleSchemaUpdate = useCallback(
    async (triggeredDesignSessionId: string) => {
      try {
        const { data: schemaData, error } = await fetchSchemaDataClient(
          triggeredDesignSessionId,
        )

        if (error) {
          console.error('Failed to fetch updated schema:', error)
          return
        }

        if (schemaData.schema) {
          const schema = v.parse(schemaSchema, schemaData.schema)
          setSchema(schema)
        }
      } catch (error) {
        console.error('Error handling schema update:', error)
      }
    },
    [],
  )

  // Handle realtime subscription errors
  const handleRealtimeError = useCallback((_error: Error) => {
    // TODO: Add user notification system
    // console.error('Schema realtime subscription error:', error)
  }, [])

  // Set up realtime subscription for schema updates
  useEffect(() => {
    if (!designSessionId) {
      return
    }

    const subscription = setupBuildingSchemaRealtimeSubscription(
      designSessionId,
      handleSchemaUpdate,
      handleRealtimeError,
    )

    return () => {
      subscription.unsubscribe()
    }
  }, [designSessionId, handleSchemaUpdate, handleRealtimeError])

  // Show loading state while schema is being fetched
  if (isLoadingSchema) {
    return <div>Loading schema...</div>
  }

  // Show error state if no schema is available
  if (!schema) {
    return <div>Failed to load schema</div>
  }

  return (
    <div className={styles.container}>
      <div className={styles.columns}>
        <div className={styles.chatSection}>
          <Chat schemaData={schema} designSession={designSession} />
        </div>
        <div className={styles.outputSection}>
          <Output
            schema={schema}
            schemaUpdatesDoc={SCHEMA_UPDATES_DOC}
            schemaUpdatesReviewComments={SCHEMA_UPDATES_REVIEW_COMMENTS}
            onQuickFix={handleQuickFix}
            artifactDoc={ARTIFACT_DOC}
          />
        </div>
      </div>
    </div>
  )
}<|MERGE_RESOLUTION|>--- conflicted
+++ resolved
@@ -10,19 +10,14 @@
   useTransition,
 } from 'react'
 import * as v from 'valibot'
-<<<<<<< HEAD
-import { Chat } from '@/components/Chat'
-import { Artifact } from './components/Artifact'
-import styles from './SessionDetailPage.module.css'
-=======
-import styles from './SessionDetailPage.module.css'
+import { Chat } from '../Chat'
 import { Output } from './components/Output'
 import {
   ARTIFACT_DOC,
   SCHEMA_UPDATES_DOC,
   SCHEMA_UPDATES_REVIEW_COMMENTS,
 } from './mock'
->>>>>>> 4eec8bb5
+import styles from './SessionDetailPage.module.css'
 import {
   fetchSchemaDataClient,
   setupBuildingSchemaRealtimeSubscription,
