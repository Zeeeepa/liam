--- conflicted
+++ resolved
@@ -9,11 +9,7 @@
 import * as v from 'valibot'
 import { MarkdownContent } from '../../../../../../MarkdownContent'
 import { CopyButton } from '../../../../CopyButton'
-<<<<<<< HEAD
-import { extractToolCallsFromMessage } from '../utils'
-=======
 import markdownStyles from '../Markdown.module.css'
->>>>>>> 40adab6d
 import { DBAgent, LeadAgent, PMAgent, QAAgent } from './AgentAvatar'
 import styles from './AiMessage.module.css'
 import { ReasoningMessage } from './ReasoningMessage'
