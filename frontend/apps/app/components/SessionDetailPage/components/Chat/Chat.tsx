'use client'

import type { BaseMessage } from '@langchain/core/messages'
import type { Schema } from '@liam-hq/schema'
import { type FC, useTransition } from 'react'
import type { TimelineItemEntry } from '../../types'
import styles from './Chat.module.css'
import { ChatInput } from './components/ChatInput'
import { ErrorDisplay } from './components/ErrorDisplay'
import { Messages } from './components/Messages'
import { WorkflowRunningIndicator } from './components/WorkflowRunningIndicator'
import { generateTimelineItemId } from './services/timelineItemHelpers'
import { useScrollToBottom } from './useScrollToBottom'

type Props = {
  schemaData: Schema
  // designSessionId: string
  messages: BaseMessage[]
  onMessageSend: (message: TimelineItemEntry) => void
  // onVersionView: (versionId: string) => void
  // onRetry?: () => void
  isWorkflowRunning?: boolean
  error?: string | null
  // onArtifactLinkClick: () => void
  // isDeepModelingEnabled: boolean
  onNavigate: (tab: 'erd' | 'artifact') => void
}

export const Chat: FC<Props> = ({
  schemaData,
  messages,
  onMessageSend,
  isWorkflowRunning = false,
<<<<<<< HEAD
  onNavigate,
=======
  error,
>>>>>>> 34c666f6
}) => {
  const { containerRef } = useScrollToBottom<HTMLDivElement>(messages.length)
  const [, startTransition] = useTransition()

  const startAIResponse = async (content: string) => {
    const optimisticMessage: TimelineItemEntry = {
      id: generateTimelineItemId('user'),
      type: 'user',
      content,
      timestamp: new Date(),
    }
    onMessageSend(optimisticMessage)
  }

  const handleSendMessage = (content: string) => {
    const userMessage: TimelineItemEntry = {
      id: generateTimelineItemId('user'),
      type: 'user',
      content,
      timestamp: new Date(),
    }
    onMessageSend(userMessage)

    startTransition(() => {
      startAIResponse(content)
    })
  }

  return (
    <div className={styles.wrapper}>
      <div className={styles.messagesContainer} ref={containerRef}>
<<<<<<< HEAD
        <Messages
          messages={messages}
          onNavigate={onNavigate}
          isWorkflowRunning={isWorkflowRunning}
        />
=======
        <Messages messages={messages} />
        {error && <ErrorDisplay error={error} />}
>>>>>>> 34c666f6
        {isWorkflowRunning && <WorkflowRunningIndicator />}
      </div>
      <ChatInput
        onSendMessage={handleSendMessage}
        isWorkflowRunning={isWorkflowRunning}
        schema={schemaData}
      />
    </div>
  )
}<|MERGE_RESOLUTION|>--- conflicted
+++ resolved
@@ -31,11 +31,8 @@
   messages,
   onMessageSend,
   isWorkflowRunning = false,
-<<<<<<< HEAD
   onNavigate,
-=======
   error,
->>>>>>> 34c666f6
 }) => {
   const { containerRef } = useScrollToBottom<HTMLDivElement>(messages.length)
   const [, startTransition] = useTransition()
@@ -67,16 +64,12 @@
   return (
     <div className={styles.wrapper}>
       <div className={styles.messagesContainer} ref={containerRef}>
-<<<<<<< HEAD
         <Messages
           messages={messages}
           onNavigate={onNavigate}
           isWorkflowRunning={isWorkflowRunning}
         />
-=======
-        <Messages messages={messages} />
         {error && <ErrorDisplay error={error} />}
->>>>>>> 34c666f6
         {isWorkflowRunning && <WorkflowRunningIndicator />}
       </div>
       <ChatInput
