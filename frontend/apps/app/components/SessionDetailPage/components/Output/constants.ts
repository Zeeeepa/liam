--- conflicted
+++ resolved
@@ -18,12 +18,7 @@
 
 export const ERD_SCHEMA_TABS_LIST: OutputTab[] = [
   { value: OUTPUT_TABS.ERD, label: 'ERD' },
-<<<<<<< HEAD
   { value: OUTPUT_TABS.SQL, label: 'SQL' },
-  { value: OUTPUT_TABS.ARTIFACT, label: 'Artifact' },
-=======
-  { value: OUTPUT_TABS.SCHEMA_UPDATES, label: 'Schema Updates' },
->>>>>>> a766aa00
 ]
 
 export const DEFAULT_OUTPUT_TAB = OUTPUT_TABS.ERD