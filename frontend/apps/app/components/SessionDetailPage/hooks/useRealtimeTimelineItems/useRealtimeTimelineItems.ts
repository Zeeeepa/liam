--- conflicted
+++ resolved
@@ -1,10 +1,7 @@
 'use client'
 
-<<<<<<< HEAD
 import { err, ok, type Result } from 'neverthrow'
-=======
 import { timelineItemsSchema } from '@liam-hq/db'
->>>>>>> ae609038
 import { useCallback, useEffect, useState } from 'react'
 import * as v from 'valibot'
 import { createClient } from '@/libs/db/client'
@@ -13,7 +10,7 @@
 import { isDuplicateTimelineItem } from './utils/isDuplicateTimelineItem'
 
 const parseTimelineItem = (data: unknown): Result<TimelineItem, Error> => {
-  const parsed = v.safeParse(timelineItemSchema, data)
+  const parsed = v.safeParse(timelineItemsSchema, data)
   if (!parsed.success) {
     return err(new Error('Invalid timeline item format'))
   }
@@ -140,7 +137,6 @@
           filter: `design_session_id=eq.${designSessionId}`,
         },
         (payload) => {
-<<<<<<< HEAD
           const parseResult = parseTimelineItem(payload.new)
           if (parseResult.isErr()) {
             handleError(parseResult.error)
@@ -150,20 +146,6 @@
           const updatedTimelineItem = parseResult.value
           if (updatedTimelineItem.design_session_id === designSessionId) {
             handleNewTimelineItem(updatedTimelineItem)
-=======
-          try {
-            const parsed = v.safeParse(timelineItemsSchema, payload.new)
-            if (!parsed.success) {
-              throw new Error('Invalid timeline item format')
-            }
-
-            const updatedTimelineItem = parsed.output
-            if (updatedTimelineItem.design_session_id === designSessionId) {
-              handleNewTimelineItem(updatedTimelineItem)
-            }
-          } catch (error) {
-            handleError(error)
->>>>>>> ae609038
           }
         },
       )
