'use client'
import {
  PopoverAnchor,
  PopoverContent,
  PopoverPortal,
  PopoverRoot,
} from '@liam-hq/ui'
import clsx from 'clsx'
import type * as React from 'react'
import type { ChangeEvent, FC, FormEvent } from 'react'
import { useEffect, useRef, useState } from 'react'
import { MentionSuggestor } from '../Chat/MentionSuggestor'
import type {
  InputProps,
  MentionSuggestionItem,
} from '../Chat/MentionSuggestor/types'
import { ModeToggleSwitch } from '../ModeToggleSwitch/ModeToggleSwitch'
import type { Mode } from '../ModeToggleSwitch/ModeToggleSwitch'
import { CancelButton } from './CancelButton'
import styles from './ChatInput.module.css'
import { SendButton } from './SendButton'
import {
  handleMentionSelect as getMentionText,
  handleMentionKeyboardEvents as handleMentionKeyboard,
  handleNormalKeyboardEvents as handleNormalKeyboard,
  handleRegularTextInput as isRegularTextInput,
} from './keyboardHandlers'
import { getAllMentionCandidates } from './mentionUtils'
import type { Schema } from './types'

// ChatInput component props
interface ChatInputProps {
<<<<<<< HEAD
  onSendMessage: (message: string) => void
  onCancel?: () => void
  isLoading: boolean
  error?: boolean
  initialMessage?: string
  schema: Schema
=======
  onSendMessage: (message: string, mode: Mode) => void
  onCancel?: () => void // New prop for cancellation
  isLoading: boolean
  error?: boolean
  initialMessage?: string
  initialMode?: Mode
>>>>>>> 53cf5659
}

export const ChatInput: FC<ChatInputProps> = ({
  onSendMessage,
  onCancel,
  isLoading,
  error = false,
  initialMessage = '',
<<<<<<< HEAD
  schema,
=======
  initialMode = 'ask',
>>>>>>> 53cf5659
}) => {
  const [message, setMessage] = useState(initialMessage)
  const [mode, setMode] = useState<Mode>(initialMode)
  const hasContent = message.trim().length > 0
  const textareaRef = useRef<HTMLTextAreaElement>(null)

  // --- States for suggestion ---
  const [mentionCaret, setMentionCaret] = useState(0)
  const [mentionVisible, setMentionVisible] = useState(false)

  // State to track IME composition status
  const [isImeComposing, setIsImeComposing] = useState(false)

  // Input props for mention suggestor
  // Use useRef instead of useState to avoid unnecessary re-renders
  const inputPropsRef = useRef<InputProps>({})

  // Adjust height on initial render
  useEffect(() => {
    const textarea = textareaRef.current
    if (textarea) {
      textarea.style.height = 'auto'
      textarea.style.height = `${textarea.scrollHeight}px`
    }
  }, [])

<<<<<<< HEAD
  // Get all mention candidates from the schema
  const mentionCandidates = getAllMentionCandidates(schema)

  // Handle textarea changes
=======
  // Update mode when initialMode changes
  useEffect(() => {
    setMode(initialMode)
  }, [initialMode])

>>>>>>> 53cf5659
  const handleChange = (e: ChangeEvent<HTMLTextAreaElement>) => {
    const value = e.target.value
    setMessage(value)

    // Detect mention trigger
    const caret = e.target.selectionStart
    setMentionCaret(caret)
    const before = value.slice(0, caret)
    const atMatch = /@([\w-]*)$/.exec(before)
    if (atMatch) {
      setMentionVisible(true)
    } else {
      setMentionVisible(false)
    }

    // Adjust height after content changes
    const textarea = e.target
    textarea.style.height = 'auto'
    textarea.style.height = `${textarea.scrollHeight}px`
  }

  // Handle mention suggestion selection
  const handleMentionSelect = (
    item: MentionSuggestionItem,
    byKeyboard?: boolean,
  ) => {
    setMessage((prev) => getMentionText(item, prev, mentionCaret))
    setMentionVisible(false)
    if (byKeyboard) {
      setTimeout(() => {
        textareaRef.current?.focus()
      }, 0)
    }
  }

  // When IME composition starts
  const handleCompositionStart = () => {
    setIsImeComposing(true)
  }

  // When IME composition ends
  const handleCompositionEnd = () => {
    setIsImeComposing(false)
  }

  const handleSubmit = (e: FormEvent) => {
    e.preventDefault()
    if (isLoading) {
      onCancel?.()
    } else if (hasContent) {
<<<<<<< HEAD
      onSendMessage(message)
=======
      // If not loading and has content, send message
      onSendMessage(message, mode)
>>>>>>> 53cf5659
      setMessage('')
      setTimeout(() => {
        const textarea = textareaRef.current
        if (textarea) {
          textarea.style.height = '24px'
        }
      }, 0)
    }
  }

  // Main keyboard event handler with reduced complexity
  const handleKeyDown = (e: React.KeyboardEvent<HTMLTextAreaElement>) => {
    // First check for regular text input which is always allowed
    if (isRegularTextInput(e)) {
      return
    }

    // Then handle events based on whether mention suggestions are visible
    if (mentionVisible) {
      handleMentionKeyboard(e, inputPropsRef)
    } else {
      handleNormalKeyboard(e, isImeComposing, hasContent, handleSubmit)
    }
  }

  return (
    <div className={styles.container}>
      <form
        className={clsx(
          styles.inputContainer,
          isLoading && styles.disabled,
          isLoading && styles.loading,
          error && styles.error,
        )}
        onSubmit={handleSubmit}
      >
        <div className={styles.inputWrapper} style={{ position: 'relative' }}>
          {/* Use memoized props to avoid unnecessary renders */}
          <PopoverRoot
            open={mentionVisible}
            onOpenChange={(open) => {
              // Only update if the value actually changes
              if (open !== mentionVisible) {
                setMentionVisible(open)
              }
            }}
          >
            <PopoverAnchor asChild>
              <textarea
                ref={textareaRef}
                value={message}
                onChange={handleChange}
                placeholder="Ask anything, @ to mention schema tables"
                disabled={isLoading}
                className={styles.input}
                rows={1}
                data-error={error ? 'true' : undefined}
                // Apply keyboard event handlers for mention suggestions
                onKeyDown={handleKeyDown}
                // IME composition event handlers
                onCompositionStart={handleCompositionStart}
                onCompositionEnd={handleCompositionEnd}
                // Apply ARIA attributes for accessibility
                aria-autocomplete="list"
                aria-haspopup="listbox"
                aria-expanded={mentionVisible}
                aria-controls={
                  mentionVisible ? 'chatinput-suggest-list' : undefined
                }
                // Apply ID from mention input props if available
                id={
                  mentionVisible && inputPropsRef.current
                    ? inputPropsRef.current.id || undefined
                    : undefined
                }
              />
            </PopoverAnchor>
            <PopoverPortal>
              <PopoverContent
                side="top"
                align="start"
                sideOffset={4}
                style={{ minWidth: textareaRef.current?.offsetWidth || 200 }}
                onOpenAutoFocus={(e) => e.preventDefault()}
              >
                <MentionSuggestor
                  trigger="@"
                  input={message}
                  caret={mentionCaret}
                  candidates={mentionCandidates}
                  visible={mentionVisible}
                  noItemsMessage="No commands found"
                  onSelect={handleMentionSelect}
                  onClose={() => {
                    setMentionVisible(false)
                  }}
                  onInputProps={(inputProps) => {
                    // Directly receive inputProps
                    inputPropsRef.current = {
                      id: inputProps.id,
                      onKeyDown: inputProps.onKeyDown,
                    }
                  }}
                />
              </PopoverContent>
            </PopoverPortal>
          </PopoverRoot>
        </div>
        {isLoading ? (
          <CancelButton
            hasContent={true}
            onClick={handleSubmit}
            disabled={false}
          />
        ) : (
          <SendButton
            hasContent={hasContent}
            onClick={handleSubmit}
            disabled={isLoading || error}
          />
        )}
      </form>
      <ModeToggleSwitch
        className={styles.modeToggle}
        value={mode}
        onChange={setMode}
      />
    </div>
  )
}<|MERGE_RESOLUTION|>--- conflicted
+++ resolved
@@ -30,21 +30,13 @@
 
 // ChatInput component props
 interface ChatInputProps {
-<<<<<<< HEAD
-  onSendMessage: (message: string) => void
-  onCancel?: () => void
-  isLoading: boolean
-  error?: boolean
-  initialMessage?: string
-  schema: Schema
-=======
   onSendMessage: (message: string, mode: Mode) => void
   onCancel?: () => void // New prop for cancellation
   isLoading: boolean
   error?: boolean
   initialMessage?: string
+  schema: Schema
   initialMode?: Mode
->>>>>>> 53cf5659
 }
 
 export const ChatInput: FC<ChatInputProps> = ({
@@ -53,11 +45,8 @@
   isLoading,
   error = false,
   initialMessage = '',
-<<<<<<< HEAD
   schema,
-=======
   initialMode = 'ask',
->>>>>>> 53cf5659
 }) => {
   const [message, setMessage] = useState(initialMessage)
   const [mode, setMode] = useState<Mode>(initialMode)
@@ -84,18 +73,15 @@
     }
   }, [])
 
-<<<<<<< HEAD
   // Get all mention candidates from the schema
   const mentionCandidates = getAllMentionCandidates(schema)
 
   // Handle textarea changes
-=======
   // Update mode when initialMode changes
   useEffect(() => {
     setMode(initialMode)
   }, [initialMode])
 
->>>>>>> 53cf5659
   const handleChange = (e: ChangeEvent<HTMLTextAreaElement>) => {
     const value = e.target.value
     setMessage(value)
@@ -146,12 +132,8 @@
     if (isLoading) {
       onCancel?.()
     } else if (hasContent) {
-<<<<<<< HEAD
-      onSendMessage(message)
-=======
       // If not loading and has content, send message
       onSendMessage(message, mode)
->>>>>>> 53cf5659
       setMessage('')
       setTimeout(() => {
         const textarea = textareaRef.current
