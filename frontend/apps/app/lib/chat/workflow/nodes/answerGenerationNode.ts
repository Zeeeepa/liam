import { createPromptVariables, langchain } from '@/lib/langchain'
import type { AgentName, WorkflowState } from '../types'

interface MastraAgent {
  generate: (
    prompt: Array<{ role: string; content: string }>,
  ) => Promise<{ text: string }>
}

interface PreparedAnswerGeneration {
<<<<<<< HEAD
  agent: NonNullable<ReturnType<typeof langchain.getAgent>>
=======
  agent: MastraAgent
>>>>>>> 5b44d44c
  agentName: AgentName
  schemaText: string
  formattedChatHistory: string
}

async function prepareAnswerGeneration(
  state: WorkflowState,
): Promise<PreparedAnswerGeneration | { error: string }> {
  // Since validationNode has already validated required fields,
  // we can trust that the processed data is available
  if (!state.agentName || !state.schemaText || !state.formattedChatHistory) {
    return { error: 'Required processed data is missing from validation step' }
  }

  const agentName = state.agentName
  const formattedChatHistory = state.formattedChatHistory
  const schemaText = state.schemaText

<<<<<<< HEAD
  // Get the agent from LangChain
  const agent = langchain.getAgent(agentName)
  if (!agent) {
    return { error: `${agentName} not found in LangChain instance` }
=======
  // Get the agent from Mastra
  const potentialAgent = mastra.getAgent(agentName)

  // Type guard for agent
  if (!potentialAgent) {
    return { error: `${agentName} not found in Mastra instance` }
>>>>>>> 5b44d44c
  }

  // Type guard to ensure agent has required methods
  if (
    typeof potentialAgent !== 'object' ||
    potentialAgent === null ||
    !('generate' in potentialAgent) ||
    typeof potentialAgent.generate !== 'function'
  ) {
    return { error: `${agentName} agent doesn't have required methods` }
  }

  // Safe to cast after type validation
  const agent = potentialAgent as MastraAgent

  return {
    agent,
    agentName,
    schemaText,
    formattedChatHistory,
  }
}

// Helper function to convert history format
function convertHistoryFormat(history: string[]): [string, string][] {
  const result: [string, string][] = []
  for (let i = 0; i < history.length; i += 2) {
    if (i + 1 < history.length) {
      result.push([history[i], history[i + 1]])
    }
  }
  return result
}

/**
 * Answer generation node - synchronous execution only
 * Streaming is now handled by finalResponseNode
 */
export async function answerGenerationNode(
  state: WorkflowState,
): Promise<WorkflowState> {
  try {
    const prepared = await prepareAnswerGeneration(state)

    if ('error' in prepared) {
      return {
        ...state,
        error: prepared.error,
      }
    }

    const { agent, schemaText } = prepared

<<<<<<< HEAD
    // Convert history format and create prompt variables for LangChain
    const historyFormatted = convertHistoryFormat(state.history)
    const promptVariables = createPromptVariables(
      schemaText,
      state.userInput,
      historyFormatted,
    )

    // Use LangChain's generate method for non-streaming
    const result = await agent.generate(promptVariables)

    return {
      ...state,
      generatedAnswer: result,
      error: undefined,
    }
  } catch (error) {
    const errorMsg =
      error instanceof Error ? error.message : 'Failed to generate answer'
    return {
      ...state,
      error: errorMsg,
    }
  }
}

// Streaming implementation
async function* answerGenerationNodeStreaming(
  state: WorkflowState,
): AsyncGenerator<
  { type: 'text' | 'error'; content: string },
  WorkflowState,
  unknown
> {
  try {
    const prepared = await prepareAnswerGeneration(state)

    if ('error' in prepared) {
      yield { type: 'error' as const, content: prepared.error }
=======
    // Use Mastra's generate method for synchronous execution
    const result = await agent.generate(
      createPrompt(schemaText, formattedChatHistory, state.userInput),
    )

    // Type guard for result
    if (!result || typeof result !== 'object' || !('text' in result)) {
>>>>>>> 5b44d44c
      return {
        ...state,
        error: 'Agent response missing expected text property',
      }
    }

<<<<<<< HEAD
    const { agent, schemaText } = prepared

    // Convert history format and create prompt variables for LangChain
    const historyFormatted = convertHistoryFormat(state.history)
    const promptVariables = createPromptVariables(
      schemaText,
      state.userInput,
      historyFormatted,
    )

    // Use LangChain's streaming capabilities
    const stream = agent.stream(promptVariables)

    // Stream text chunks in real-time
    let fullText = ''
    for await (const chunk of stream) {
      fullText += chunk
      yield { type: 'text' as const, content: chunk }
    }

=======
>>>>>>> 5b44d44c
    return {
      ...state,
      generatedAnswer: result.text,
      error: undefined,
    }
  } catch (error) {
    const errorMsg =
      error instanceof Error ? error.message : 'Failed to generate answer'
    return {
      ...state,
      error: errorMsg,
    }
  }
}<|MERGE_RESOLUTION|>--- conflicted
+++ resolved
@@ -1,18 +1,8 @@
 import { createPromptVariables, langchain } from '@/lib/langchain'
 import type { AgentName, WorkflowState } from '../types'
 
-interface MastraAgent {
-  generate: (
-    prompt: Array<{ role: string; content: string }>,
-  ) => Promise<{ text: string }>
-}
-
 interface PreparedAnswerGeneration {
-<<<<<<< HEAD
   agent: NonNullable<ReturnType<typeof langchain.getAgent>>
-=======
-  agent: MastraAgent
->>>>>>> 5b44d44c
   agentName: AgentName
   schemaText: string
   formattedChatHistory: string
@@ -31,33 +21,13 @@
   const formattedChatHistory = state.formattedChatHistory
   const schemaText = state.schemaText
 
-<<<<<<< HEAD
   // Get the agent from LangChain
   const agent = langchain.getAgent(agentName)
+
+  // Type guard for agent
   if (!agent) {
     return { error: `${agentName} not found in LangChain instance` }
-=======
-  // Get the agent from Mastra
-  const potentialAgent = mastra.getAgent(agentName)
-
-  // Type guard for agent
-  if (!potentialAgent) {
-    return { error: `${agentName} not found in Mastra instance` }
->>>>>>> 5b44d44c
   }
-
-  // Type guard to ensure agent has required methods
-  if (
-    typeof potentialAgent !== 'object' ||
-    potentialAgent === null ||
-    !('generate' in potentialAgent) ||
-    typeof potentialAgent.generate !== 'function'
-  ) {
-    return { error: `${agentName} agent doesn't have required methods` }
-  }
-
-  // Safe to cast after type validation
-  const agent = potentialAgent as MastraAgent
 
   return {
     agent,
@@ -65,17 +35,6 @@
     schemaText,
     formattedChatHistory,
   }
-}
-
-// Helper function to convert history format
-function convertHistoryFormat(history: string[]): [string, string][] {
-  const result: [string, string][] = []
-  for (let i = 0; i < history.length; i += 2) {
-    if (i + 1 < history.length) {
-      result.push([history[i], history[i + 1]])
-    }
-  }
-  return result
 }
 
 /**
@@ -95,89 +54,26 @@
       }
     }
 
-    const { agent, schemaText } = prepared
+    const { agent, schemaText, formattedChatHistory } = prepared
 
-<<<<<<< HEAD
-    // Convert history format and create prompt variables for LangChain
-    const historyFormatted = convertHistoryFormat(state.history)
+    // Convert formatted chat history to array format if needed
+    const historyArray: [string, string][] = formattedChatHistory
+      ? [['Assistant', formattedChatHistory]]
+      : []
+
+    // Create prompt variables with correct format
     const promptVariables = createPromptVariables(
       schemaText,
       state.userInput,
-      historyFormatted,
+      historyArray,
     )
 
-    // Use LangChain's generate method for non-streaming
-    const result = await agent.generate(promptVariables)
+    // Use agent's generate method with prompt variables
+    const response = await agent.generate(promptVariables)
 
     return {
       ...state,
-      generatedAnswer: result,
-      error: undefined,
-    }
-  } catch (error) {
-    const errorMsg =
-      error instanceof Error ? error.message : 'Failed to generate answer'
-    return {
-      ...state,
-      error: errorMsg,
-    }
-  }
-}
-
-// Streaming implementation
-async function* answerGenerationNodeStreaming(
-  state: WorkflowState,
-): AsyncGenerator<
-  { type: 'text' | 'error'; content: string },
-  WorkflowState,
-  unknown
-> {
-  try {
-    const prepared = await prepareAnswerGeneration(state)
-
-    if ('error' in prepared) {
-      yield { type: 'error' as const, content: prepared.error }
-=======
-    // Use Mastra's generate method for synchronous execution
-    const result = await agent.generate(
-      createPrompt(schemaText, formattedChatHistory, state.userInput),
-    )
-
-    // Type guard for result
-    if (!result || typeof result !== 'object' || !('text' in result)) {
->>>>>>> 5b44d44c
-      return {
-        ...state,
-        error: 'Agent response missing expected text property',
-      }
-    }
-
-<<<<<<< HEAD
-    const { agent, schemaText } = prepared
-
-    // Convert history format and create prompt variables for LangChain
-    const historyFormatted = convertHistoryFormat(state.history)
-    const promptVariables = createPromptVariables(
-      schemaText,
-      state.userInput,
-      historyFormatted,
-    )
-
-    // Use LangChain's streaming capabilities
-    const stream = agent.stream(promptVariables)
-
-    // Stream text chunks in real-time
-    let fullText = ''
-    for await (const chunk of stream) {
-      fullText += chunk
-      yield { type: 'text' as const, content: chunk }
-    }
-
-=======
->>>>>>> 5b44d44c
-    return {
-      ...state,
-      generatedAnswer: result.text,
+      generatedAnswer: response,
       error: undefined,
     }
   } catch (error) {
