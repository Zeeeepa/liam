--- conflicted
+++ resolved
@@ -1,24 +1,79 @@
 {
+  "app/(app)/app/(root)/invitations/tokens/[token]/page.tsx": {
+    "no-throw-error/no-throw-error": {
+      "count": 1
+    }
+  },
+  "app/(app)/app/(root)/projects/new/page.tsx": {
+    "no-throw-error/no-throw-error": {
+      "count": 2
+    }
+  },
+  "app/(app)/app/(root)/projects/page.tsx": {
+    "no-throw-error/no-throw-error": {
+      "count": 2
+    }
+  },
+  "app/(app)/app/(root)/settings/members/page.tsx": {
+    "no-throw-error/no-throw-error": {
+      "count": 1
+    }
+  },
+  "app/(app)/app/(with-project)/projects/[projectId]/page.tsx": {
+    "no-throw-error/no-throw-error": {
+      "count": 1
+    }
+  },
   "app/(app)/app/(with-project-and-branch)/projects/[projectId]/ref/[branchOrCommit]/layout.module.css": {
     "css-modules-kit/no-unused-class-names": {
       "count": 2
     }
   },
+  "app/(app)/app/(with-project-and-branch)/projects/[projectId]/ref/[branchOrCommit]/page.tsx": {
+    "no-throw-error/no-throw-error": {
+      "count": 1
+    }
+  },
+  "app/(app)/app/(with-project-and-branch)/projects/[projectId]/ref/[branchOrCommit]/schema/[...schemaFilePath]/page.tsx": {
+    "no-throw-error/no-throw-error": {
+      "count": 1
+    }
+  },
+  "app/(app)/app/(with-project-and-branch)/projects/[projectId]/ref/[branchOrCommit]/sessions/page.tsx": {
+    "no-throw-error/no-throw-error": {
+      "count": 1
+    }
+  },
   "app/(app)/app/confirm/route.ts": {
     "@typescript-eslint/consistent-type-assertions": {
       "count": 1
     }
   },
+  "app/(app)/app/design_sessions/[id]/page.tsx": {
+    "no-throw-error/no-throw-error": {
+      "count": 1
+    }
+  },
   "app/api/webhook/github/route.ts": {
     "@typescript-eslint/consistent-type-assertions": {
       "count": 3
     }
   },
+  "app/erd/p/[...slug]/page.tsx": {
+    "no-throw-error/no-throw-error": {
+      "count": 2
+    }
+  },
   "components/BranchDetailPage/BranchDetailPage.module.css": {
     "css-modules-kit/no-unused-class-names": {
       "count": 7
     }
   },
+  "components/BranchDetailPage/BranchDetailPage.tsx": {
+    "no-throw-error/no-throw-error": {
+      "count": 1
+    }
+  },
   "components/CommonLayout/AppBar/BranchDropdownMenu/BranchDropdownMenu.module.css": {
     "css-modules-kit/no-unused-class-names": {
       "count": 8
@@ -29,6 +84,11 @@
       "count": 1
     }
   },
+  "components/CommonLayout/CommonLayout.tsx": {
+    "no-throw-error/no-throw-error": {
+      "count": 1
+    }
+  },
   "components/CommonLayout/GlobalNav/OrganizationItem/OrganizationItem.module.css": {
     "css-modules-kit/no-unused-class-names": {
       "count": 1
@@ -49,6 +109,11 @@
       "count": 17
     }
   },
+  "components/GeneralPage/GeneralPage.tsx": {
+    "no-throw-error/no-throw-error": {
+      "count": 1
+    }
+  },
   "components/GeneralPage/components/GeneralPageClient/components/DeleteOrganizationButtonClient/DeleteOrganizationButtonClient.module.css": {
     "css-modules-kit/no-unused-class-names": {
       "count": 9
@@ -59,6 +124,11 @@
       "count": 7
     }
   },
+  "components/OrganizationMembersPage/OrganizationMembersPage.tsx": {
+    "no-throw-error/no-throw-error": {
+      "count": 1
+    }
+  },
   "components/OrganizationMembersPage/components/InvitationItem/InvitationItem.module.css": {
     "css-modules-kit/no-unused-class-names": {
       "count": 2
@@ -84,6 +154,11 @@
       "count": 3
     }
   },
+  "components/ProjectLayout/ProjectHeader/ProjectHeader.tsx": {
+    "no-throw-error/no-throw-error": {
+      "count": 1
+    }
+  },
   "components/ProjectNewPage/components/InstallationSelector/InstallationSelector.module.css": {
     "css-modules-kit/no-unused-class-names": {
       "count": 1
@@ -91,59 +166,72 @@
   },
   "components/ProjectNewPage/components/InstallationSelector/actions/addProject.ts": {
     "@typescript-eslint/consistent-type-assertions": {
+      "count": 6
+    },
+    "no-throw-error/no-throw-error": {
+      "count": 3
+    }
+  },
+  "components/ProjectsPage/ProjectsPage.module.css": {
+    "css-modules-kit/no-unused-class-names": {
+      "count": 9
+    }
+  },
+  "components/ProjectsPage/ProjectsPage.tsx": {
+    "no-throw-error/no-throw-error": {
+      "count": 1
+    }
+  },
+  "components/ProjectsPage/components/ProjectsListView/hooks/useProjectSearch.ts": {
+    "no-throw-error/no-throw-error": {
+      "count": 1
+    }
+  },
+  "components/PublicSessionDetailPage/PublicSessionDetailPage.module.css": {
+    "css-modules-kit/no-unused-class-names": {
+      "count": 1
+    }
+  },
+  "components/SchemaPage/SchemaPage.tsx": {
+    "no-throw-error/no-throw-error": {
+      "count": 1
+    }
+  },
+  "components/SchemaPage/components/SchemaHeader/SchemaHeader.module.css": {
+    "css-modules-kit/no-unused-class-names": {
+      "count": 1
+    }
+  },
+  "components/SessionDetailPage/SessionDetailPage.module.css": {
+    "css-modules-kit/no-unused-class-names": {
+      "count": 6
+    }
+  },
+  "components/SessionDetailPage/components/Chat/components/ChatInput/ChatInput.tsx": {
+    "@typescript-eslint/consistent-type-assertions": {
+      "count": 2
+    }
+  },
+  "components/SessionDetailPage/components/Chat/components/ChatInput/components/MentionSuggestor/MentionSuggestor.stories.tsx": {
+    "@typescript-eslint/consistent-type-assertions": {
+      "count": 4
+    }
+  },
+  "components/SessionDetailPage/components/Chat/components/ChatInput/components/MentionSuggestor/MentionSuggestor.tsx": {
+    "@typescript-eslint/consistent-type-assertions": {
+      "count": 3
+    }
+  },
+  "components/SessionDetailPage/components/Chat/components/TimelineItem/components/AgentMessage/AgentMessage.module.css": {
+    "css-modules-kit/no-unused-class-names": {
+      "count": 6
+    }
+  },
+  "components/SessionDetailPage/components/Chat/components/TimelineItem/components/AgentMessage/components/MessageOptionButtons/MessageOptionButton.module.css": {
+    "css-modules-kit/no-unused-class-names": {
       "count": 5
     }
   },
-  "components/ProjectsPage/ProjectsPage.module.css": {
-    "css-modules-kit/no-unused-class-names": {
-      "count": 9
-    }
-  },
-  "components/ProjectsPage/components/ProjectsListView/hooks/useProjectSearch.ts": {
-    "no-throw-error/no-throw-error": {
-      "count": 1
-    }
-  },
-  "components/PublicSessionDetailPage/PublicSessionDetailPage.module.css": {
-    "css-modules-kit/no-unused-class-names": {
-      "count": 1
-    }
-  },
-  "components/SchemaPage/components/SchemaHeader/SchemaHeader.module.css": {
-    "css-modules-kit/no-unused-class-names": {
-      "count": 1
-    }
-  },
-  "components/SessionDetailPage/SessionDetailPage.module.css": {
-    "css-modules-kit/no-unused-class-names": {
-      "count": 6
-    }
-  },
-  "components/SessionDetailPage/components/Chat/components/ChatInput/ChatInput.tsx": {
-    "@typescript-eslint/consistent-type-assertions": {
-      "count": 2
-    }
-  },
-  "components/SessionDetailPage/components/Chat/components/ChatInput/components/MentionSuggestor/MentionSuggestor.stories.tsx": {
-    "@typescript-eslint/consistent-type-assertions": {
-      "count": 4
-    }
-  },
-  "components/SessionDetailPage/components/Chat/components/ChatInput/components/MentionSuggestor/MentionSuggestor.tsx": {
-    "@typescript-eslint/consistent-type-assertions": {
-      "count": 3
-    }
-  },
-  "components/SessionDetailPage/components/Chat/components/TimelineItem/components/AgentMessage/AgentMessage.module.css": {
-    "css-modules-kit/no-unused-class-names": {
-      "count": 6
-    }
-  },
-  "components/SessionDetailPage/components/Chat/components/TimelineItem/components/AgentMessage/components/MessageOptionButtons/MessageOptionButton.module.css": {
-    "css-modules-kit/no-unused-class-names": {
-      "count": 5
-    }
-  },
   "components/SessionDetailPage/components/Chat/components/TimelineItem/components/AgentMessage/components/MessageOptionButtons/MessageOptionButton.tsx": {
     "@typescript-eslint/consistent-type-assertions": {
       "count": 2
@@ -159,6 +247,11 @@
       "count": 13
     }
   },
+  "components/SessionDetailPage/components/Chat/services/aiMessageService.ts": {
+    "no-throw-error/no-throw-error": {
+      "count": 2
+    }
+  },
   "components/SessionDetailPage/components/Output/components/Artifact/Artifact.module.css": {
     "css-modules-kit/no-unused-class-names": {
       "count": 2
@@ -174,16 +267,16 @@
       "count": 1
     }
   },
+  "components/SessionDetailPage/services/designSessionWithTimelineItems/fetchDesignSessionWithTimelineItems.ts": {
+    "no-throw-error/no-throw-error": {
+      "count": 1
+    }
+  },
   "components/SessionsNewPage/SessionsNewPage.module.css": {
     "css-modules-kit/no-unused-class-names": {
       "count": 19
     }
   },
-<<<<<<< HEAD
-  "components/ShareDialog/ShareDialog.module.css": {
-    "css-modules-kit/no-unused-class-names": {
-      "count": 1
-=======
   "features/organizations/services/getOrganizationId.ts": {
     "no-throw-error/no-throw-error": {
       "count": 2
@@ -192,7 +285,6 @@
   "features/projects/services/getProjectRepository.test.ts": {
     "no-throw-error/no-throw-error": {
       "count": 2
->>>>>>> 5f662fd8
     }
   },
   "features/sessions/components/GitHubSessionForm/BranchesDropdown/BranchesDropdown.module.css": {
