export type RouteDefinitions = {
  login: string
  projects: string
  'projects/new': string
  'projects/[projectId]': (params: { projectId: string }) => string
  'projects/[projectId]/migrations': (params: { projectId: string }) => string
  'projects/[projectId]/docs': (params: { projectId: string }) => string
<<<<<<< HEAD
  'projects/[projectId]/ref/[branchOrCommit]': (params: {
    projectId: string
    branchOrCommit: string
  }) => string
  'projects/[projectId]/erd/[branchOrCommit]/[...slug]': (params: {
=======
  'projects/[projectId]/ref/[branchOrCommit]/schema/[...schemaFilePath]': (params: {
>>>>>>> bb7d5102
    projectId: string
    branchOrCommit: string
    schemaFilePath: string
  }) => string
  'projects/[projectId]/ref/[branchOrCommit]/knowledge-suggestions': (params: {
    projectId: string
    branchOrCommit: string
  }) => string
  'projects/[projectId]/ref/[branchOrCommit]/knowledge-suggestions/[id]': (params: {
    projectId: string
    branchOrCommit: string
    id: string
  }) => string
  'migrations/[migrationId]': (params: { migrationId: string }) => string
  'projects/[projectId]/ref/[branchOrCommit]/docs/[docFilePath]': (params: {
    projectId: string
    branchOrCommit: string
    docFilePath: string
  }) => string
}

export const routeDefinitions: RouteDefinitions = {
  login: '/app/login',
  projects: '/app/projects',
  'projects/new': '/app/projects/new',
  'projects/[projectId]': ({ projectId }) => {
    return `/app/projects/${projectId}`
  },
  'projects/[projectId]/migrations': ({ projectId }) => {
    return `/app/projects/${projectId}/migrations`
  },
  'projects/[projectId]/docs': ({ projectId }) => {
    return `/app/projects/${projectId}/docs`
  },
<<<<<<< HEAD
  'projects/[projectId]/ref/[branchOrCommit]': ({
    projectId,
    branchOrCommit,
  }) => {
    const encodedBranchOrCommit = encodeURIComponent(branchOrCommit)
    return `/app/projects/${projectId}/ref/${encodedBranchOrCommit}`
  },
  'projects/[projectId]/erd/[branchOrCommit]/[...slug]': ({
=======
  'projects/[projectId]/ref/[branchOrCommit]/schema/[...schemaFilePath]': ({
>>>>>>> bb7d5102
    projectId,
    branchOrCommit,
    schemaFilePath,
  }) => {
    const encodedBranchOrCommit = encodeURIComponent(branchOrCommit)
    return `/app/projects/${projectId}/ref/${encodedBranchOrCommit}/schema/${schemaFilePath}`
  },
  'projects/[projectId]/ref/[branchOrCommit]/knowledge-suggestions': ({
    projectId,
    branchOrCommit,
  }) => {
    const encodedBranchOrCommit = encodeURIComponent(branchOrCommit)
    return `/app/projects/${projectId}/ref/${encodedBranchOrCommit}/knowledge-suggestions`
  },
  'projects/[projectId]/ref/[branchOrCommit]/knowledge-suggestions/[id]': ({
    projectId,
    branchOrCommit,
    id,
  }) => {
    const encodedBranchOrCommit = encodeURIComponent(branchOrCommit)
    return `/app/projects/${projectId}/ref/${encodedBranchOrCommit}/knowledge-suggestions/${id}`
  },
  'migrations/[migrationId]': ({ migrationId }) => {
    return `/app/migrations/${migrationId}`
  },
  'projects/[projectId]/ref/[branchOrCommit]/docs/[docFilePath]': ({
    projectId,
    branchOrCommit,
    docFilePath,
  }) => {
    const encodedBranchOrCommit = encodeURIComponent(branchOrCommit)
    return `/app/projects/${projectId}/ref/${encodedBranchOrCommit}/docs/${docFilePath}`
  },
} as const<|MERGE_RESOLUTION|>--- conflicted
+++ resolved
@@ -5,15 +5,11 @@
   'projects/[projectId]': (params: { projectId: string }) => string
   'projects/[projectId]/migrations': (params: { projectId: string }) => string
   'projects/[projectId]/docs': (params: { projectId: string }) => string
-<<<<<<< HEAD
   'projects/[projectId]/ref/[branchOrCommit]': (params: {
     projectId: string
     branchOrCommit: string
   }) => string
-  'projects/[projectId]/erd/[branchOrCommit]/[...slug]': (params: {
-=======
   'projects/[projectId]/ref/[branchOrCommit]/schema/[...schemaFilePath]': (params: {
->>>>>>> bb7d5102
     projectId: string
     branchOrCommit: string
     schemaFilePath: string
@@ -48,7 +44,6 @@
   'projects/[projectId]/docs': ({ projectId }) => {
     return `/app/projects/${projectId}/docs`
   },
-<<<<<<< HEAD
   'projects/[projectId]/ref/[branchOrCommit]': ({
     projectId,
     branchOrCommit,
@@ -56,10 +51,7 @@
     const encodedBranchOrCommit = encodeURIComponent(branchOrCommit)
     return `/app/projects/${projectId}/ref/${encodedBranchOrCommit}`
   },
-  'projects/[projectId]/erd/[branchOrCommit]/[...slug]': ({
-=======
   'projects/[projectId]/ref/[branchOrCommit]/schema/[...schemaFilePath]': ({
->>>>>>> bb7d5102
     projectId,
     branchOrCommit,
     schemaFilePath,
