import { Callout } from '@/contents/components'
<<<<<<< HEAD
import { Blockquote, Code, Heading, LinkCard } from '@/features/posts'
=======
import { BodyText, Code, Heading, LinkCard } from '@/features/posts'
>>>>>>> 51db3cef
import type { MDXComponents } from 'mdx/types'
// eslint-disable-next-line no-restricted-imports
import { useMDXComponent } from 'next-contentlayer2/hooks'
import { Children, type FC, type ReactElement } from 'react'

const mdxComponents: MDXComponents = {
  h2: ({ children, ...props }) => (
    <Heading as="h2" {...props}>
      {children}
    </Heading>
  ),
  h3: ({ children, ...props }) => (
    <Heading as="h3" {...props}>
      {children}
    </Heading>
  ),
  h4: ({ children, ...props }) => (
    <Heading as="h4" {...props}>
      {children}
    </Heading>
  ),
  h5: ({ children, ...props }) => (
    <Heading as="h5" {...props}>
      {children}
    </Heading>
  ),
  p: ({ children, ...props }) => <BodyText {...props}>{children}</BodyText>,
  pre: (props) => {
    const child = Children.only(props.children) as ReactElement

    return (
      <pre {...props}>
        <code>{child.props.children}</code>
      </pre>
    )
  },
  code: ({ children, ...props }) => <Code {...props}>{children}</Code>,
  LinkCard: (props) => <LinkCard {...props} />,
  Callout: (props) => <Callout {...props} />,
  blockquote: ({ children, ...props }) => {
    return <Blockquote {...props}>{children}</Blockquote>
  },
}

type Props = {
  code: string
}

export const MDXContent: FC<Props> = ({ code }) => {
  const Content = useMDXComponent(code)

  return <Content components={mdxComponents} />
}<|MERGE_RESOLUTION|>--- conflicted
+++ resolved
@@ -1,9 +1,5 @@
 import { Callout } from '@/contents/components'
-<<<<<<< HEAD
-import { Blockquote, Code, Heading, LinkCard } from '@/features/posts'
-=======
-import { BodyText, Code, Heading, LinkCard } from '@/features/posts'
->>>>>>> 51db3cef
+import { Blockquote, BodyText, Code, Heading, LinkCard } from '@/features/posts'
 import type { MDXComponents } from 'mdx/types'
 // eslint-disable-next-line no-restricted-imports
 import { useMDXComponent } from 'next-contentlayer2/hooks'
