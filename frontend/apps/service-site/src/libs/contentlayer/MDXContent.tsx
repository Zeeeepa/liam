import { Callout } from '@/contents/components'
import {
  Blockquote,
  BodyText,
  Code,
  Heading,
  LinkCard,
  LinkText,
  OrderList,
  Table,
  UnOrderList,
} from '@/features/posts'
import type { MDXComponents } from 'mdx/types'
// eslint-disable-next-line no-restricted-imports
import { useMDXComponent } from 'next-contentlayer2/hooks'
import { Children, type FC, type ReactElement } from 'react'

const mdxComponents: MDXComponents = {
  h2: ({ children, ...props }) => (
    <Heading as="h2" {...props}>
      {children}
    </Heading>
  ),
  h3: ({ children, ...props }) => (
    <Heading as="h3" {...props}>
      {children}
    </Heading>
  ),
  h4: ({ children, ...props }) => (
    <Heading as="h4" {...props}>
      {children}
    </Heading>
  ),
  h5: ({ children, ...props }) => (
    <Heading as="h5" {...props}>
      {children}
    </Heading>
  ),
  p: ({ children, ...props }) => <BodyText {...props}>{children}</BodyText>,
  pre: (props) => {
    const child = Children.only(props.children) as ReactElement

    return (
      <pre {...props}>
        <code>{child.props.children}</code>
      </pre>
    )
  },
  code: ({ children, ...props }) => <Code {...props}>{children}</Code>,
  LinkCard: (props) => <LinkCard {...props} />,
  Callout: (props) => <Callout {...props} />,
  blockquote: ({ children, ...props }) => {
    return <Blockquote {...props}>{children}</Blockquote>
  },
  ol: ({ children, ...props }) => {
    return <OrderList {...props}>{children}</OrderList>
  },
  ul: ({ children, ...props }) => {
    return <UnOrderList {...props}>{children}</UnOrderList>
  },
<<<<<<< HEAD
  a: ({ href = '#', ...props }) => <LinkText {...props} href={href} />,
=======
  table: ({ children, ...props }) => {
    return <Table {...props}>{children}</Table>
  },
>>>>>>> cf478a89
}

type Props = {
  code: string
}

export const MDXContent: FC<Props> = ({ code }) => {
  const Content = useMDXComponent(code)

  return <Content components={mdxComponents} />
}<|MERGE_RESOLUTION|>--- conflicted
+++ resolved
@@ -58,13 +58,10 @@
   ul: ({ children, ...props }) => {
     return <UnOrderList {...props}>{children}</UnOrderList>
   },
-<<<<<<< HEAD
   a: ({ href = '#', ...props }) => <LinkText {...props} href={href} />,
-=======
   table: ({ children, ...props }) => {
     return <Table {...props}>{children}</Table>
   },
->>>>>>> cf478a89
 }
 
 type Props = {
