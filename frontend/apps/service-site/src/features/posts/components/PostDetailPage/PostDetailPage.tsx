import { type Lang, fallbackLang } from '@/features/i18n'
import { PostCategories } from '@/features/posts/components/PostCategories'
import { PostHero } from '@/features/posts/components/PostHero'
import { MDXContent } from '@/libs/contentlayer'
import { notFound } from 'next/navigation'
import type { FC } from 'react'
import { findPostByLangAndSlug, getNextPost, getPrevPost } from '../../utils'
import { NavNextPost } from '../NavNextPost'
import { NavPreviousPost } from '../NavPreviousPost'
import { TableOfContents } from '../TableOfContents'
import styles from './PostDetailPage.module.css'

const TOC_TARGET_CLASS_NAME = 'target-toc'

type Props = {
  lang?: Lang
  slug: string
}

export const PostDetailPage: FC<Props> = ({ lang, slug }) => {
  const post = findPostByLangAndSlug({ lang: lang ?? fallbackLang, slug })
  if (!post) notFound()

  const prevPost = getPrevPost({ lang: lang ?? fallbackLang, targetPost: post })
  const nextPost = getNextPost({ lang: lang ?? fallbackLang, targetPost: post })

  return (
<<<<<<< HEAD
    <article className={TOC_TARGET_CLASS_NAME} style={{ padding: '0 120px' }}>
      <PostHero lang={lang ?? fallbackLang} post={post} />
      <TableOfContents contentSelector={TOC_TARGET_CLASS_NAME} />
      {/* FIXME: Add href props after implementing categories single page */}
      <LinkHeading href="/">Categories</LinkHeading>
      <MDXContent code={post.body.code} />
      <div className={styles.navPostWrapper}>
        {prevPost && (
          <div className={styles.navPrev}>
            <NavPreviousPost lang={lang} post={prevPost} />
=======
    <article className={TOC_TARGET_CLASS_NAME}>
      <PostHero post={post} />
      <div className={styles.container}>
        <div className={styles.left}>
          <TableOfContents contentSelector={TOC_TARGET_CLASS_NAME} />
        </div>
        <div className={styles.center}>
          <MDXContent code={post.body.code} />
          <div className={styles.navPostWrapper}>
            {prevPost && (
              <div className={styles.navPrev}>
                <NavPreviousPost lang={lang} post={prevPost} />
              </div>
            )}
            {nextPost && (
              <div className={styles.navNext}>
                <NavNextPost lang={lang} post={nextPost} />
              </div>
            )}
>>>>>>> 78f9e87c
          </div>
        </div>
        <div className={styles.right}>
          <PostCategories
            categories={post.categories.map((category) => ({ name: category }))}
          />
        </div>
      </div>
    </article>
  )
}<|MERGE_RESOLUTION|>--- conflicted
+++ resolved
@@ -25,20 +25,8 @@
   const nextPost = getNextPost({ lang: lang ?? fallbackLang, targetPost: post })
 
   return (
-<<<<<<< HEAD
-    <article className={TOC_TARGET_CLASS_NAME} style={{ padding: '0 120px' }}>
+    <article className={TOC_TARGET_CLASS_NAME}>
       <PostHero lang={lang ?? fallbackLang} post={post} />
-      <TableOfContents contentSelector={TOC_TARGET_CLASS_NAME} />
-      {/* FIXME: Add href props after implementing categories single page */}
-      <LinkHeading href="/">Categories</LinkHeading>
-      <MDXContent code={post.body.code} />
-      <div className={styles.navPostWrapper}>
-        {prevPost && (
-          <div className={styles.navPrev}>
-            <NavPreviousPost lang={lang} post={prevPost} />
-=======
-    <article className={TOC_TARGET_CLASS_NAME}>
-      <PostHero post={post} />
       <div className={styles.container}>
         <div className={styles.left}>
           <TableOfContents contentSelector={TOC_TARGET_CLASS_NAME} />
@@ -56,7 +44,6 @@
                 <NavNextPost lang={lang} post={nextPost} />
               </div>
             )}
->>>>>>> 78f9e87c
           </div>
         </div>
         <div className={styles.right}>
