'use client'

import { Button, Search, Table2 } from '@liam-hq/ui'
import {
  DialogClose,
  DialogDescription,
  DialogTitle,
} from '@radix-ui/react-dialog'
import { Command } from 'cmdk'
import { type FC, useCallback, useEffect, useState } from 'react'
import { useTableSelection } from '@/features/erd/hooks'
import { useSchema } from '@/stores'
import { TableNode } from '../../ERDContent/components'
import styles from './CommandPalette.module.css'
import { useCommandPalette } from './CommandPaletteProvider'

export const CommandPalette: FC = () => {
  const { open, setOpen, toggleOpen } = useCommandPalette()

  const schema = useSchema()
  const [tableName, setTableName] = useState<string | null>(null)
  const table = schema.current.tables[tableName ?? '']
  const { selectTable } = useTableSelection()

  const goToERD = useCallback(
    (tableName: string) => {
      selectTable({ tableId: tableName, displayArea: 'main' })
      setOpen(false)
    },
    [selectTable],
  )

  // Toggle the menu when ⌘K is pressed
  useEffect(() => {
    const down = (event: KeyboardEvent) => {
      if (event.key === 'k' && (event.metaKey || event.ctrlKey)) {
        event.preventDefault()
        toggleOpen()
      }
    }

    document.addEventListener('keydown', down)
    return () => document.removeEventListener('keydown', down)
  }, [])

  // Select option by pressing [Enter] key (with/without ⌘ key)
  useEffect(() => {
    const down = (event: KeyboardEvent) => {
      if (!open || !tableName) return

      if (event.key === 'Enter') {
        if (event.metaKey || event.ctrlKey) {
          window.open(`?active=${tableName}`)
        } else {
          goToERD(tableName)
        }
      }
    }

    document.addEventListener('keydown', down)
    return () => document.removeEventListener('keydown', down)
  }, [open, tableName])

  return (
    <Command.Dialog
      open={open}
      onOpenChange={setOpen}
      contentClassName={styles.content}
      value={tableName ?? ''}
      onValueChange={(v) => setTableName(v)}
    >
      <DialogTitle hidden>Command Palette</DialogTitle>
      <DialogDescription hidden>
        A search-based interface that allows quick access to various commands
        and features within the application.
      </DialogDescription>
      <div className={styles.searchContainer}>
        <div className={styles.searchFormWithIcon}>
          <Search className={styles.searchIcon} />
          <Command.Input
            placeholder="Search"
<<<<<<< HEAD
            onBlur={(event) => {
              if (event.relatedTarget === closeButtonRef.current) return
              event.target.focus()
            }}
=======
            onValueChange={() => setFocusedTableName(null)}
            onBlur={(event) => event.target.focus()}
>>>>>>> e6b48d8a
          />
        </div>
        <DialogClose asChild>
          <Button size="xs" variant="outline-secondary">
            ESC
          </Button>
        </DialogClose>
      </div>
      <div className={styles.main}>
        <Command.List>
          <Command.Empty>No results found.</Command.Empty>
          <Command.Group heading="Tables">
            {Object.values(schema.current.tables).map((table) => (
              <Command.Item key={table.name} value={table.name} asChild>
                <a
                  href={`?active=${table.name}`}
                  onClick={(event) => {
                    // Do not call preventDefault to allow the default link behavior when ⌘ key is pressed
                    if (event.ctrlKey || event.metaKey) {
                      return
                    }

                    event.preventDefault()
                    goToERD(table.name)
                  }}
                >
                  <Table2 className={styles.itemIcon} />
                  <span className={styles.itemText}>{table.name}</span>
                </a>
              </Command.Item>
            ))}
          </Command.Group>
        </Command.List>
        <div
          className={styles.previewContainer}
          data-testid="CommandPalettePreview"
        >
          <div className={styles.previewBackground}>
            {table && (
              <TableNode
                id=""
                type="table"
                data={{
                  table: table,
                  isActiveHighlighted: false,
                  isHighlighted: false,
                  isTooltipVisible: false,
                  sourceColumnName: undefined,
                  targetColumnCardinalities: undefined,
                  showMode: 'ALL_FIELDS',
                }}
                dragging={false}
                isConnectable={false}
                positionAbsoluteX={0}
                positionAbsoluteY={0}
                zIndex={0}
              />
            )}
          </div>
        </div>
      </div>
    </Command.Dialog>
  )
}<|MERGE_RESOLUTION|>--- conflicted
+++ resolved
@@ -79,15 +79,7 @@
           <Search className={styles.searchIcon} />
           <Command.Input
             placeholder="Search"
-<<<<<<< HEAD
-            onBlur={(event) => {
-              if (event.relatedTarget === closeButtonRef.current) return
-              event.target.focus()
-            }}
-=======
-            onValueChange={() => setFocusedTableName(null)}
             onBlur={(event) => event.target.focus()}
->>>>>>> e6b48d8a
           />
         </div>
         <DialogClose asChild>
