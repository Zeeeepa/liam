--- conflicted
+++ resolved
@@ -83,10 +83,7 @@
 
 .handle[data-handlepos='left'] {
   transform: translate(-50%, 0%);
-<<<<<<< HEAD
-=======
   left: -20px;
->>>>>>> 210ca579
 }
 
 .handleCardinality {
@@ -97,15 +94,28 @@
   color: var(--global-border);
 }
 
-<<<<<<< HEAD
-=======
 .handleCardinalityHighlighted {
   color: var(--node-layout);
   transition: color var(--default-hover-animation-duration)
     var(--default-timing-function);
 }
 
->>>>>>> 210ca579
+.handleCardinalityRight {
+  right: -23px;
+}
+
+.handleCardinalityLeft {
+  left: -23px;
+}
+
+.handleCardinality {
+  top: auto;
+  position: absolute;
+  width: 23px;
+  height: 16px;
+  color: var(--global-border);
+}
+
 .handleCardinalityRight {
   right: -23px;
 }
