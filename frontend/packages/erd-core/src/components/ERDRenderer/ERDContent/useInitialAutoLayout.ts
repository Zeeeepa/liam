import type { QueryParam } from '@/schemas/queryParam'
import { addHiddenNodeIds, updateActiveTableName } from '@/stores'
import { decompressFromEncodedURIComponent } from '@/utils'
<<<<<<< HEAD
import { useNodesInitialized, useReactFlow } from '@xyflow/react'
import { useEffect } from 'react'
=======
import type { Node } from '@xyflow/react'
import { useEffect, useMemo } from 'react'
>>>>>>> 7fb934e8
import { useERDContentContext } from './ERDContentContext'
import { useAutoLayout } from './useAutoLayout'

const getActiveTableNameFromUrl = (): string | undefined => {
  const urlParams = new URLSearchParams(window.location.search)
  const activeQueryParam: QueryParam = 'active'
  const tableName = urlParams.get(activeQueryParam)

  return tableName || undefined
}

const getHiddenNodeIdsFromUrl = async (): Promise<string[]> => {
  const urlParams = new URLSearchParams(window.location.search)
  const hiddenQueryParam: QueryParam = 'hidden'
  const compressed = urlParams.get(hiddenQueryParam)
  const hiddenNodeIds = compressed
    ? await decompressFromEncodedURIComponent(compressed).catch(() => undefined)
    : undefined

  return hiddenNodeIds ? hiddenNodeIds.split(',') : []
}

<<<<<<< HEAD
export const useInitialAutoLayout = () => {
  const nodesInitialized = useNodesInitialized()
  const { getNodes } = useReactFlow()
=======
export const useInitialAutoLayout = (nodes: Node[]) => {
  const tableNodesInitialized = useMemo(
    () =>
      nodes
        .filter((node) => node.type === 'table')
        .some((node) => node.measured),
    [nodes],
  )

>>>>>>> 7fb934e8
  const {
    state: { initializeComplete },
  } = useERDContentContext()
  const { handleLayout } = useAutoLayout()

  useEffect(() => {
    const initialize = async () => {
      if (initializeComplete) {
        return
      }

      const tableNameFromUrl = getActiveTableNameFromUrl()
      updateActiveTableName(tableNameFromUrl)
      const hiddenNodeIds = await getHiddenNodeIdsFromUrl()
      addHiddenNodeIds(hiddenNodeIds)
      const nodes = getNodes()
      const appliedNodes = nodes.map((node) => ({
        ...node,
        hidden: hiddenNodeIds.includes(node.id),
      }))

      const fitViewOptions = tableNameFromUrl
        ? { maxZoom: 1, duration: 300, nodes: [{ id: tableNameFromUrl }] }
        : undefined

<<<<<<< HEAD
      if (nodesInitialized) {
        handleLayout(appliedNodes, fitViewOptions)
=======
      if (tableNodesInitialized) {
        handleLayout(fitViewOptions, hiddenNodeIds)
>>>>>>> 7fb934e8
      }
    }

    initialize()
<<<<<<< HEAD
  }, [nodesInitialized, initializeComplete, getNodes, handleLayout])
=======
  }, [tableNodesInitialized, initializeComplete, handleLayout])
>>>>>>> 7fb934e8
}<|MERGE_RESOLUTION|>--- conflicted
+++ resolved
@@ -1,13 +1,8 @@
 import type { QueryParam } from '@/schemas/queryParam'
 import { addHiddenNodeIds, updateActiveTableName } from '@/stores'
 import { decompressFromEncodedURIComponent } from '@/utils'
-<<<<<<< HEAD
-import { useNodesInitialized, useReactFlow } from '@xyflow/react'
-import { useEffect } from 'react'
-=======
 import type { Node } from '@xyflow/react'
 import { useEffect, useMemo } from 'react'
->>>>>>> 7fb934e8
 import { useERDContentContext } from './ERDContentContext'
 import { useAutoLayout } from './useAutoLayout'
 
@@ -30,11 +25,6 @@
   return hiddenNodeIds ? hiddenNodeIds.split(',') : []
 }
 
-<<<<<<< HEAD
-export const useInitialAutoLayout = () => {
-  const nodesInitialized = useNodesInitialized()
-  const { getNodes } = useReactFlow()
-=======
 export const useInitialAutoLayout = (nodes: Node[]) => {
   const tableNodesInitialized = useMemo(
     () =>
@@ -44,7 +34,6 @@
     [nodes],
   )
 
->>>>>>> 7fb934e8
   const {
     state: { initializeComplete },
   } = useERDContentContext()
@@ -60,7 +49,6 @@
       updateActiveTableName(tableNameFromUrl)
       const hiddenNodeIds = await getHiddenNodeIdsFromUrl()
       addHiddenNodeIds(hiddenNodeIds)
-      const nodes = getNodes()
       const appliedNodes = nodes.map((node) => ({
         ...node,
         hidden: hiddenNodeIds.includes(node.id),
@@ -70,20 +58,11 @@
         ? { maxZoom: 1, duration: 300, nodes: [{ id: tableNameFromUrl }] }
         : undefined
 
-<<<<<<< HEAD
-      if (nodesInitialized) {
+      if (tableNodesInitialized) {
         handleLayout(appliedNodes, fitViewOptions)
-=======
-      if (tableNodesInitialized) {
-        handleLayout(fitViewOptions, hiddenNodeIds)
->>>>>>> 7fb934e8
       }
     }
 
     initialize()
-<<<<<<< HEAD
-  }, [nodesInitialized, initializeComplete, getNodes, handleLayout])
-=======
-  }, [tableNodesInitialized, initializeComplete, handleLayout])
->>>>>>> 7fb934e8
+  }, [tableNodesInitialized, initializeComplete, handleLayout, nodes])
 }