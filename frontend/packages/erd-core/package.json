--- conflicted
+++ resolved
@@ -23,15 +23,11 @@
     "@biomejs/biome": "1.9.4",
     "@liam-hq/configs": "workspace:*",
     "@liam-hq/db-structure": "workspace:*",
-<<<<<<< HEAD
-    "@types/react": "19.0.0",
-=======
     "@testing-library/jest-dom": "6.6.3",
     "@testing-library/react": "16.3.0",
     "@testing-library/user-event": "14.6.1",
-    "@types/react": "18",
+    "@types/react": "19.0.0",
     "@vitejs/plugin-react": "4.4.1",
->>>>>>> 07a16b20
     "eslint": "9.27.0",
     "happy-dom": "17.6.3",
     "typed-css-modules": "0.9.1",
