--- conflicted
+++ resolved
@@ -6,110 +6,9 @@
   processGenerateDocsSuggestion,
 } from '../functions/processGenerateDocsSuggestion'
 import { processGenerateSchemaMeta } from '../functions/processGenerateSchemaMeta'
-<<<<<<< HEAD
-import { processSaveReview } from '../functions/processSaveReview'
-import type {
-  GenerateReviewPayload,
-  GenerateSchemaMetaPayload,
-  PostCommentPayload,
-  Review,
-  ReviewResponse,
-} from '../types'
+import type { GenerateSchemaMetaPayload, Review } from '../types'
 import { helloWorldTask } from './helloworld'
 
-export const generateReviewTask = task({
-  id: 'generate-review',
-  run: async (payload: GenerateReviewPayload) => {
-    const { review, traceId } = await processGenerateReview(payload)
-    logger.log('Generated review:', { review })
-    await saveReviewTask.trigger({
-      review,
-      traceId,
-      ...payload,
-    })
-    return { review }
-  },
-})
-
-export const saveReviewTask = task({
-  id: 'save-review',
-  run: async (payload: ReviewResponse & GenerateReviewPayload) => {
-    logger.log('Executing review save task:', { payload })
-    try {
-      const { overallReviewId } = await processSaveReview(payload)
-
-      logger.log('Creating knowledge suggestions for docs')
-
-      const installationId = await getInstallationIdFromRepositoryId(
-        payload.repositoryId,
-      )
-
-      await postCommentTask.trigger({
-        reviewComment: payload.review.bodyMarkdown,
-        projectId: payload.projectId,
-        pullRequestId: payload.pullRequestId,
-        repositoryId: payload.repositoryId,
-        branchName: payload.branchName,
-        traceId: payload.traceId,
-      })
-
-      // Trigger docs suggestion generation after review is saved
-      await generateDocsSuggestionTask.trigger({
-        review: payload.review,
-        projectId: payload.projectId,
-        pullRequestNumber: payload.pullRequestNumber,
-        owner: payload.owner,
-        name: payload.name,
-        installationId,
-        type: 'DOCS',
-        branchName: payload.branchName,
-        overallReviewId,
-      })
-
-      // Trigger schema meta suggestion generation after review is saved
-      await generateSchemaMetaSuggestionTask.trigger({
-        overallReviewId,
-      })
-
-      return { success: true }
-    } catch (error) {
-      console.error('Error in review process:', error)
-
-      if (error instanceof Error) {
-        return {
-          success: false,
-          error: {
-            message: error.message,
-            type: error.constructor.name,
-          },
-        }
-      }
-
-      return {
-        success: false,
-        error: {
-          message: 'An unexpected error occurred',
-          type: 'UnknownError',
-        },
-      }
-    }
-  },
-})
-
-export const postCommentTask = task({
-  id: 'post-comment',
-  run: async (payload: PostCommentPayload) => {
-    logger.log('Executing comment post task:', { payload })
-    const result = await postComment(payload)
-    return result
-  },
-})
-
-=======
-import type { GenerateSchemaMetaPayload } from '../types'
-import { helloWorldTask } from './helloworld'
-
->>>>>>> ee93a3c4
 export const generateDocsSuggestionTask = task({
   id: 'generate-docs-suggestion',
   run: async (payload: {
