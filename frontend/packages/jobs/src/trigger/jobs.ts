--- conflicted
+++ resolved
@@ -6,15 +6,11 @@
   processGenerateDocsSuggestion,
 } from '../functions/processGenerateDocsSuggestion'
 import { processGenerateSchemaOverride } from '../functions/processGenerateSchemaOverride'
-<<<<<<< HEAD
 import type {
   GenerateSchemaOverridePayload,
   OverallReview,
-  ReviewFeedback,
+  Review,
 } from '../types'
-=======
-import type { GenerateSchemaOverridePayload, Review } from '../types'
->>>>>>> bdee9e35
 import { helloWorldTask } from './helloworld'
 
 export const generateDocsSuggestionTask = task({
@@ -29,7 +25,6 @@
     type: 'DOCS'
     branchName: string
     overallReviewId: number
-    reviewFeedbackId?: number
   }) => {
     const { suggestions, traceId } = await processGenerateDocsSuggestion({
       review: payload.review,
@@ -56,7 +51,6 @@
         traceId,
         reasoning: suggestion.reasoning || '',
         overallReviewId: payload.overallReviewId,
-        reviewFeedbackId: payload.reviewFeedbackId || null,
       })
     }
 
@@ -83,9 +77,6 @@
         traceId: result.traceId,
         reasoning: result.reasoning || '',
         overallReviewId: result.overallReviewId,
-        reviewFeedbackId: payload.reviewFeedback
-          ? payload.reviewFeedback.id
-          : null,
       })
       logger.info('Knowledge suggestion creation triggered')
     } else {
@@ -110,7 +101,6 @@
     traceId?: string
     reasoning: string
     overallReviewId: number
-    reviewFeedbackId?: number | null
   }) => {
     logger.log('Executing create knowledge suggestion task:', { payload })
     try {
@@ -133,20 +123,19 @@
   id: 'generate-knowledge-from-feedback',
   run: async (payload: {
     projectId: number
-    reviewFeedback: ReviewFeedback
     title: string
     branch: string
     traceId?: string
     reasoning: string
     overallReview: OverallReview
+    review: Review
   }) => {
     logger.log('Executing generate knowledge from feedback task:', { payload })
     try {
       const { suggestions, traceId } = await processGenerateDocsSuggestion({
-        reviewComment: payload.overallReview.reviewComment || '',
+        review: payload.review,
         projectId: payload.projectId,
         branchOrCommit: payload.branch,
-        reviewFeedback: payload.reviewFeedback,
       })
       logger.log('Generated docs suggestions:', { suggestions, traceId })
 
@@ -160,20 +149,19 @@
         await createKnowledgeSuggestionTask.trigger({
           projectId: payload.projectId,
           type: 'DOCS',
-          title: `Docs update related to feedback #${payload.reviewFeedback.id}`,
+          title: 'Docs update related to feedback',
           path: `docs/${key}`,
           content: suggestion.content,
           branch: payload.branch,
           traceId,
           reasoning: suggestion.reasoning || '',
           overallReviewId: payload.overallReview.id,
-          reviewFeedbackId: payload.reviewFeedback.id,
         })
       }
 
       const result = await processGenerateSchemaOverride({
         overallReviewId: payload.overallReview.id,
-        reviewFeedback: payload.reviewFeedback,
+        review: payload.review,
       })
       logger.info('Generated schema meta suggestion:', { result })
 
@@ -189,9 +177,6 @@
           traceId: result.traceId,
           reasoning: result.reasoning || '',
           overallReviewId: result.overallReviewId,
-          reviewFeedbackId: payload.reviewFeedback
-            ? payload.reviewFeedback.id
-            : null,
         })
         logger.info('Knowledge suggestion creation triggered')
       } else {
