import { createClient } from '../libs/supabase'
import type { ReviewResponse } from '../types'

export const processSaveReview = async (
  payload: ReviewResponse,
): Promise<{ success: boolean }> => {
  try {
    const supabase = createClient()
    const { data: pullRequest, error: pullRequestError } = await supabase
      .from('PullRequest')
      .select('*')
      .eq('id', payload.pullRequestId)
      .single()

    if (pullRequestError || !pullRequest) {
      throw new Error(
        `PullRequest not found: ${JSON.stringify(pullRequestError)}`,
      )
    }

    const now = new Date().toISOString()

    // create overall review
    const { data: overallReview, error: overallReviewError } = await supabase
      .from('OverallReview')
      .insert({
        projectId: payload.projectId,
        pullRequestId: pullRequest.id,
        reviewComment: payload.review.bodyMarkdown,
        branchName: payload.branchName,
<<<<<<< HEAD
        traceId: payload.traceId,
      } as Prisma.OverallReviewCreateInput,
    })
=======
        updatedAt: now,
      })
      .select()
      .single()

    if (overallReviewError || !overallReview) {
      throw new Error(
        `Failed to create overall review: ${JSON.stringify(overallReviewError)}`,
      )
    }

    // create review scores
    const reviewScores = payload.review.scores.map((score) => ({
      overallReviewId: overallReview.id,
      overallScore: score.value,
      category: mapCategoryEnum(score.kind),
      reason: score.reason,
      updatedAt: now,
    }))

    const { error: reviewScoresError } = await supabase
      .from('ReviewScore')
      .insert(reviewScores)

    if (reviewScoresError) {
      throw new Error(
        `Failed to create review scores: ${JSON.stringify(reviewScoresError)}`,
      )
    }

    // create review issues
    const reviewIssues = payload.review.issues.map((issue) => ({
      overallReviewId: overallReview.id,
      category: mapCategoryEnum(issue.kind),
      severity: issue.severity,
      description: issue.description,
      updatedAt: now,
    }))

    const { error: reviewIssuesError } = await supabase
      .from('ReviewIssue')
      .insert(reviewIssues)

    if (reviewIssuesError) {
      throw new Error(
        `Failed to create review issues: ${JSON.stringify(reviewIssuesError)}`,
      )
    }
>>>>>>> 6371d56b

    return {
      success: true,
    }
  } catch (error) {
    console.error('Error saving review:', error)
    throw error
  }
}

// Helper function to map category from review schema to CategoryEnum
const mapCategoryEnum = (
  category: string,
):
  | 'MIGRATION_SAFETY'
  | 'DATA_INTEGRITY'
  | 'PERFORMANCE_IMPACT'
  | 'PROJECT_RULES_CONSISTENCY'
  | 'SECURITY_OR_SCALABILITY' => {
  const mapping: Record<
    string,
    | 'MIGRATION_SAFETY'
    | 'DATA_INTEGRITY'
    | 'PERFORMANCE_IMPACT'
    | 'PROJECT_RULES_CONSISTENCY'
    | 'SECURITY_OR_SCALABILITY'
  > = {
    'Migration Safety': 'MIGRATION_SAFETY',
    'Data Integrity': 'DATA_INTEGRITY',
    'Performance Impact': 'PERFORMANCE_IMPACT',
    'Project Rules Consistency': 'PROJECT_RULES_CONSISTENCY',
    'Security or Scalability': 'SECURITY_OR_SCALABILITY',
  }
  const result = mapping[category]
  if (!result) {
    throw new Error(`Invalid category: ${category}`)
  }
  return result
}<|MERGE_RESOLUTION|>--- conflicted
+++ resolved
@@ -28,11 +28,7 @@
         pullRequestId: pullRequest.id,
         reviewComment: payload.review.bodyMarkdown,
         branchName: payload.branchName,
-<<<<<<< HEAD
         traceId: payload.traceId,
-      } as Prisma.OverallReviewCreateInput,
-    })
-=======
         updatedAt: now,
       })
       .select()
@@ -81,7 +77,6 @@
         `Failed to create review issues: ${JSON.stringify(reviewIssuesError)}`,
       )
     }
->>>>>>> 6371d56b
 
     return {
       success: true,
