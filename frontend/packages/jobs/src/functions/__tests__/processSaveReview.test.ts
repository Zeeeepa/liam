import { afterEach, beforeEach, describe, expect, it, vi } from 'vitest'
import { createClient } from '../../libs/supabase'
import type { ReviewResponse } from '../../types'
import { processSaveReview } from '../processSaveReview'

// Mock environment variables
vi.stubEnv('NEXT_PUBLIC_BASE_URL', 'http://localhost:3000')

describe.skip('processSaveReview', () => {
  const supabase = createClient()

  // Test data
  const testRepository = {
    id: 9999,
    name: 'test-repo',
    owner: 'test-owner',
    installationId: 12345,
    isActive: true,
    createdAt: new Date().toISOString(),
    updatedAt: new Date().toISOString(),
  }

  const testPullRequest = {
    id: 9999,
    pullNumber: 9999,
    repositoryId: 9999,
    commentId: null,
    createdAt: new Date().toISOString(),
    updatedAt: new Date().toISOString(),
  }

  const testProject = {
    id: 9999,
    name: 'test-project',
    createdAt: new Date().toISOString(),
    updatedAt: new Date().toISOString(),
  }

  beforeEach(async () => {
    vi.clearAllMocks()

    // Insert test data
    await supabase.from('Repository').insert(testRepository)
    await supabase.from('PullRequest').insert(testPullRequest)
    await supabase.from('Project').insert(testProject)
  })

<<<<<<< HEAD
  it('should successfully save a review', async () => {
    const testPayload = {
      pullRequestId: mockPullRequest.id,
      pullRequestNumber: mockPullRequest.pullNumber,
      repositoryId: 1,
      projectId: 1,
      reviewComment: 'Test review comment',
      branchName: 'test-branch',
      traceId: 'test-trace-id-123',
=======
  afterEach(async () => {
    // Delete test data
    // First, find all OverallReviews
    const { data: reviews } = await supabase
      .from('OverallReview')
      .select('id')
      .eq('pullRequestId', testPullRequest.id)

    if (reviews && reviews.length > 0) {
      const reviewIds = reviews.map((r) => r.id)
      // Delete associated ReviewScores and ReviewIssues
      await supabase
        .from('ReviewScore')
        .delete()
        .in('overallReviewId', reviewIds)
      await supabase
        .from('ReviewIssue')
        .delete()
        .in('overallReviewId', reviewIds)
      // Delete OverallReviews
      await supabase.from('OverallReview').delete().in('id', reviewIds)
>>>>>>> 6371d56b
    }

    await supabase.from('PullRequest').delete().eq('id', testPullRequest.id)
    await supabase.from('Project').delete().eq('id', testProject.id)
    await supabase.from('Repository').delete().eq('id', testRepository.id)
  })

<<<<<<< HEAD
    expect(result.success).toBe(true)
    expect(prisma.overallReview.create).toHaveBeenCalledWith(
      expect.objectContaining({
        data: expect.objectContaining({
          project: {
            connect: {
              id: testPayload.projectId,
            },
          },
          pullRequest: {
            connect: {
              id: mockPullRequest.id,
            },
          },
          reviewComment: testPayload.reviewComment,
          branchName: testPayload.branchName,
        }),
      }),
    )
=======
  it('should save review successfully', async () => {
    const testPayload: ReviewResponse = {
      pullRequestId: testPullRequest.id,
      projectId: testProject.id,
      repositoryId: testRepository.id,
      branchName: 'test-branch',
      review: {
        bodyMarkdown: 'Test review comment',
        summary: 'Test review summary',
        scores: [
          {
            kind: 'Migration Safety',
            value: 8,
            reason: 'Good migration safety',
          },
        ],
        issues: [
          {
            kind: 'Migration Safety',
            severity: 'CRITICAL',
            description: 'Test issue',
            suggestion: 'Fix the issue',
          },
        ],
      },
    }

    const result = await processSaveReview(testPayload)
    expect(result.success).toBe(true)

    const { data: review, error } = await supabase
      .from('OverallReview')
      .select('*')
      .eq('pullRequestId', testPullRequest.id)
      .single()

    if (error) throw error
    expect(review).toBeTruthy()
    expect(review.projectId).toBe(testProject.id)

    const { data: scores, error: scoresError } = await supabase
      .from('ReviewScore')
      .select('*')
      .eq('overallReviewId', review.id)
    if (scoresError) throw scoresError
    expect(scores).toBeTruthy()
    expect(scores.length).toBeGreaterThanOrEqual(1)

    const { data: issues, error: issuesError } = await supabase
      .from('ReviewIssue')
      .select('*')
      .eq('overallReviewId', review.id)
    if (issuesError) throw issuesError
    expect(issues).toBeTruthy()
    expect(issues.length).toBeGreaterThanOrEqual(1)
>>>>>>> 6371d56b
  })

  it('should throw error when pull request not found', async () => {
    const testPayload: ReviewResponse = {
      pullRequestId: 999999,
      projectId: 9999,
      repositoryId: 9999,
      branchName: 'test-branch',
      review: {
        bodyMarkdown: 'Test review',
        summary: 'summary',
        scores: [],
        issues: [],
      },
    }

    await expect(processSaveReview(testPayload)).rejects.toThrow(
      /PullRequest not found/,
    )
  })

  it('should throw error when creating overall review fails', async () => {
    const testPayload: ReviewResponse = {
      pullRequestId: 9999,
      projectId: 999999,
      repositoryId: 9999,
      branchName: 'test-branch',
<<<<<<< HEAD
      traceId: 'test-trace-id-123',
=======
      review: {
        bodyMarkdown: 'Test review',
        summary: 'summary',
        scores: [],
        issues: [],
      },
>>>>>>> 6371d56b
    }

    await expect(processSaveReview(testPayload)).rejects.toThrow(
      /Failed to create overall review/,
    )
  })
})<|MERGE_RESOLUTION|>--- conflicted
+++ resolved
@@ -45,17 +45,6 @@
     await supabase.from('Project').insert(testProject)
   })
 
-<<<<<<< HEAD
-  it('should successfully save a review', async () => {
-    const testPayload = {
-      pullRequestId: mockPullRequest.id,
-      pullRequestNumber: mockPullRequest.pullNumber,
-      repositoryId: 1,
-      projectId: 1,
-      reviewComment: 'Test review comment',
-      branchName: 'test-branch',
-      traceId: 'test-trace-id-123',
-=======
   afterEach(async () => {
     // Delete test data
     // First, find all OverallReviews
@@ -77,7 +66,6 @@
         .in('overallReviewId', reviewIds)
       // Delete OverallReviews
       await supabase.from('OverallReview').delete().in('id', reviewIds)
->>>>>>> 6371d56b
     }
 
     await supabase.from('PullRequest').delete().eq('id', testPullRequest.id)
@@ -85,33 +73,13 @@
     await supabase.from('Repository').delete().eq('id', testRepository.id)
   })
 
-<<<<<<< HEAD
-    expect(result.success).toBe(true)
-    expect(prisma.overallReview.create).toHaveBeenCalledWith(
-      expect.objectContaining({
-        data: expect.objectContaining({
-          project: {
-            connect: {
-              id: testPayload.projectId,
-            },
-          },
-          pullRequest: {
-            connect: {
-              id: mockPullRequest.id,
-            },
-          },
-          reviewComment: testPayload.reviewComment,
-          branchName: testPayload.branchName,
-        }),
-      }),
-    )
-=======
   it('should save review successfully', async () => {
     const testPayload: ReviewResponse = {
       pullRequestId: testPullRequest.id,
       projectId: testProject.id,
       repositoryId: testRepository.id,
       branchName: 'test-branch',
+      traceId: 'test-trace-id-123',
       review: {
         bodyMarkdown: 'Test review comment',
         summary: 'Test review summary',
@@ -161,7 +129,6 @@
     if (issuesError) throw issuesError
     expect(issues).toBeTruthy()
     expect(issues.length).toBeGreaterThanOrEqual(1)
->>>>>>> 6371d56b
   })
 
   it('should throw error when pull request not found', async () => {
@@ -170,6 +137,7 @@
       projectId: 9999,
       repositoryId: 9999,
       branchName: 'test-branch',
+      traceId: 'test-trace-id-123',
       review: {
         bodyMarkdown: 'Test review',
         summary: 'summary',
@@ -189,16 +157,12 @@
       projectId: 999999,
       repositoryId: 9999,
       branchName: 'test-branch',
-<<<<<<< HEAD
-      traceId: 'test-trace-id-123',
-=======
       review: {
         bodyMarkdown: 'Test review',
         summary: 'summary',
         scores: [],
         issues: [],
       },
->>>>>>> 6371d56b
     }
 
     await expect(processSaveReview(testPayload)).rejects.toThrow(
