import { v4 as uuidv4 } from 'uuid'
import { createClient } from '../libs/supabase'
import { generateSchemaOverride } from '../prompts/generateSchemaOverride/generateSchemaOverride'
import type {
  GenerateSchemaOverridePayload,
  SchemaOverrideResult,
} from '../types'
import { fetchSchemaInfoWithOverrides } from '../utils/schemaUtils'
import { langfuseLangchainHandler } from './langfuseLangchainHandler'

export const processGenerateSchemaOverride = async (
  payload: GenerateSchemaOverridePayload,
): Promise<SchemaOverrideResult> => {
  const supabase = createClient()

<<<<<<< HEAD
  // Get the overall review from the database with nested relations
  const { data: overallReview, error } = await supabase
    .from('overall_reviews')
    .select(`
      *,
      github_pull_requests(*,
        github_repositories(*)
      ),
      projects(*)
    `)
    .eq('id', payload.overallReviewId)
    .single()

  if (error || !overallReview) {
    throw new Error(
      `Overall review with ID ${payload.overallReviewId} not found: ${JSON.stringify(error)}`,
    )
  }

  const { github_pull_requests, projects } = overallReview
  if (!github_pull_requests) {
    throw new Error(
      `Pull request not found for overall review ${payload.overallReviewId}`,
    )
  }

  if (!projects) {
    throw new Error(
      `Project not found for overall review ${payload.overallReviewId}`,
    )
  }

  const repositories = github_pull_requests.github_repositories
  if (!repositories) {
    throw new Error(
      `Repository not found for pull request ${github_pull_requests.id}`,
    )
  }

  const predefinedRunId = uuidv4()
  const callbacks = [langfuseLangchainHandler]
=======
    // Get the overall review from the database with nested relations
    const { data: overallReview, error } = await supabase
      .from('overall_reviews')
      .select(`
        *,
        migration:migration_id(
          id,
          project_id,
          migration_pull_request_mappings(
            pull_request_id,
            github_pull_requests(
              id,
              pull_number,
              github_repositories(*)
            )
          )
        )
      `)
      .eq('id', payload.overallReviewId)
      .single()

    if (error || !overallReview) {
      throw new Error(
        `Overall review with ID ${payload.overallReviewId} not found: ${JSON.stringify(error)}`,
      )
    }

    if (!overallReview.migration) {
      throw new Error(
        `Migration not found for overall review ${payload.overallReviewId}`,
      )
    }

    const projectId = overallReview.migration.project_id
    if (!projectId) {
      throw new Error(
        `Project not found for migration ${overallReview.migration.id}`,
      )
    }

    // Get the pull request from the mapping
    const pullRequestMapping =
      overallReview.migration.migration_pull_request_mappings[0]
    if (!pullRequestMapping || !pullRequestMapping.github_pull_requests) {
      throw new Error(
        `Pull request not found for migration ${overallReview.migration.id}`,
      )
    }

    const pullRequest = pullRequestMapping.github_pull_requests
    const repositories = pullRequest.github_repositories
    if (!repositories) {
      throw new Error(`Repository not found for pull request ${pullRequest.id}`)
    }

    const predefinedRunId = uuidv4()
    const callbacks = [langfuseLangchainHandler]

    // Fetch schema information with overrides
    const repositoryFullName = `${repositories.owner}/${repositories.name}`
    const { currentSchemaOverride, overriddenSchema } =
      await fetchSchemaInfoWithOverrides(
        projectId,
        overallReview.branch_name,
        repositoryFullName,
        repositories.github_installation_identifier,
      )
>>>>>>> 9485cf28

  // Fetch schema information with overrides
  const repositoryFullName = `${repositories.owner}/${repositories.name}`
  const { currentSchemaOverride, overriddenSchema } =
    await fetchSchemaInfoWithOverrides(
      projects.id,
      overallReview.branch_name,
      repositoryFullName,
      repositories.github_installation_identifier,
    )

  const schemaOverrideResult = await generateSchemaOverride(
    overallReview.review_comment || '',
    callbacks,
    currentSchemaOverride,
    predefinedRunId,
    overriddenSchema,
  )

  // If no update is needed, return early with createNeeded: false
  if (!schemaOverrideResult.updateNeeded) {
    return {
<<<<<<< HEAD
      createNeeded: false,
=======
      createNeeded: true,
      override: schemaOverrideResult.override,
      projectId: projectId,
      pullRequestNumber: Number(pullRequest.pull_number), // Convert bigint to number
      branchName: overallReview.branch_name, // Get branchName from overallReview
      title: `Schema meta update from PR #${Number(pullRequest.pull_number)}`,
      traceId: predefinedRunId,
      reasoning: schemaOverrideResult.reasoning,
      overallReviewId: payload.overallReviewId,
>>>>>>> 9485cf28
    }
  }

  // Return the schema meta along with information needed for createKnowledgeSuggestionTask
  return {
    createNeeded: true,
    override: schemaOverrideResult.override,
    projectId: projects.id,
    pullRequestNumber: Number(github_pull_requests.pull_number), // Convert bigint to number
    branchName: overallReview.branch_name, // Get branchName from overallReview
    title: `Schema meta update from PR #${Number(github_pull_requests.pull_number)}`,
    traceId: predefinedRunId,
    reasoning: schemaOverrideResult.reasoning,
    overallReviewId: payload.overallReviewId,
  }
}<|MERGE_RESOLUTION|>--- conflicted
+++ resolved
@@ -13,16 +13,23 @@
 ): Promise<SchemaOverrideResult> => {
   const supabase = createClient()
 
-<<<<<<< HEAD
   // Get the overall review from the database with nested relations
   const { data: overallReview, error } = await supabase
     .from('overall_reviews')
     .select(`
       *,
-      github_pull_requests(*,
-        github_repositories(*)
-      ),
-      projects(*)
+      migration:migration_id(
+        id,
+        project_id,
+        migration_pull_request_mappings(
+          pull_request_id,
+          github_pull_requests(
+            id,
+            pull_number,
+            github_repositories(*)
+          )
+        )
+      )
     `)
     .eq('id', payload.overallReviewId)
     .single()
@@ -33,103 +40,42 @@
     )
   }
 
-  const { github_pull_requests, projects } = overallReview
-  if (!github_pull_requests) {
+  if (!overallReview.migration) {
     throw new Error(
-      `Pull request not found for overall review ${payload.overallReviewId}`,
+      `Migration not found for overall review ${payload.overallReviewId}`,
     )
   }
 
-  if (!projects) {
+  const projectId = overallReview.migration.project_id
+  if (!projectId) {
     throw new Error(
-      `Project not found for overall review ${payload.overallReviewId}`,
+      `Project not found for migration ${overallReview.migration.id}`,
     )
   }
 
-  const repositories = github_pull_requests.github_repositories
+  // Get the pull request from the mapping
+  const pullRequestMapping =
+    overallReview.migration.migration_pull_request_mappings[0]
+  if (!pullRequestMapping || !pullRequestMapping.github_pull_requests) {
+    throw new Error(
+      `Pull request not found for migration ${overallReview.migration.id}`,
+    )
+  }
+
+  const pullRequest = pullRequestMapping.github_pull_requests
+  const repositories = pullRequest.github_repositories
   if (!repositories) {
-    throw new Error(
-      `Repository not found for pull request ${github_pull_requests.id}`,
-    )
+    throw new Error(`Repository not found for pull request ${pullRequest.id}`)
   }
 
   const predefinedRunId = uuidv4()
   const callbacks = [langfuseLangchainHandler]
-=======
-    // Get the overall review from the database with nested relations
-    const { data: overallReview, error } = await supabase
-      .from('overall_reviews')
-      .select(`
-        *,
-        migration:migration_id(
-          id,
-          project_id,
-          migration_pull_request_mappings(
-            pull_request_id,
-            github_pull_requests(
-              id,
-              pull_number,
-              github_repositories(*)
-            )
-          )
-        )
-      `)
-      .eq('id', payload.overallReviewId)
-      .single()
-
-    if (error || !overallReview) {
-      throw new Error(
-        `Overall review with ID ${payload.overallReviewId} not found: ${JSON.stringify(error)}`,
-      )
-    }
-
-    if (!overallReview.migration) {
-      throw new Error(
-        `Migration not found for overall review ${payload.overallReviewId}`,
-      )
-    }
-
-    const projectId = overallReview.migration.project_id
-    if (!projectId) {
-      throw new Error(
-        `Project not found for migration ${overallReview.migration.id}`,
-      )
-    }
-
-    // Get the pull request from the mapping
-    const pullRequestMapping =
-      overallReview.migration.migration_pull_request_mappings[0]
-    if (!pullRequestMapping || !pullRequestMapping.github_pull_requests) {
-      throw new Error(
-        `Pull request not found for migration ${overallReview.migration.id}`,
-      )
-    }
-
-    const pullRequest = pullRequestMapping.github_pull_requests
-    const repositories = pullRequest.github_repositories
-    if (!repositories) {
-      throw new Error(`Repository not found for pull request ${pullRequest.id}`)
-    }
-
-    const predefinedRunId = uuidv4()
-    const callbacks = [langfuseLangchainHandler]
-
-    // Fetch schema information with overrides
-    const repositoryFullName = `${repositories.owner}/${repositories.name}`
-    const { currentSchemaOverride, overriddenSchema } =
-      await fetchSchemaInfoWithOverrides(
-        projectId,
-        overallReview.branch_name,
-        repositoryFullName,
-        repositories.github_installation_identifier,
-      )
->>>>>>> 9485cf28
 
   // Fetch schema information with overrides
   const repositoryFullName = `${repositories.owner}/${repositories.name}`
   const { currentSchemaOverride, overriddenSchema } =
     await fetchSchemaInfoWithOverrides(
-      projects.id,
+      projectId,
       overallReview.branch_name,
       repositoryFullName,
       repositories.github_installation_identifier,
@@ -146,19 +92,7 @@
   // If no update is needed, return early with createNeeded: false
   if (!schemaOverrideResult.updateNeeded) {
     return {
-<<<<<<< HEAD
       createNeeded: false,
-=======
-      createNeeded: true,
-      override: schemaOverrideResult.override,
-      projectId: projectId,
-      pullRequestNumber: Number(pullRequest.pull_number), // Convert bigint to number
-      branchName: overallReview.branch_name, // Get branchName from overallReview
-      title: `Schema meta update from PR #${Number(pullRequest.pull_number)}`,
-      traceId: predefinedRunId,
-      reasoning: schemaOverrideResult.reasoning,
-      overallReviewId: payload.overallReviewId,
->>>>>>> 9485cf28
     }
   }
 
@@ -166,10 +100,10 @@
   return {
     createNeeded: true,
     override: schemaOverrideResult.override,
-    projectId: projects.id,
-    pullRequestNumber: Number(github_pull_requests.pull_number), // Convert bigint to number
+    projectId: projectId,
+    pullRequestNumber: Number(pullRequest.pull_number), // Convert bigint to number
     branchName: overallReview.branch_name, // Get branchName from overallReview
-    title: `Schema meta update from PR #${Number(github_pull_requests.pull_number)}`,
+    title: `Schema meta update from PR #${Number(pullRequest.pull_number)}`,
     traceId: predefinedRunId,
     reasoning: schemaOverrideResult.reasoning,
     overallReviewId: payload.overallReviewId,
