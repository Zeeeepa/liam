import { getFileContent } from '@liam-hq/github'
<<<<<<< HEAD
import { v4 as uuidv4 } from 'uuid'
=======
import { createClient } from '../libs/supabase'
>>>>>>> 6371d56b
import { generateDocsSuggestion } from '../prompts/generateDocsSuggestion/generateDocsSuggestion'
import { langfuseLangchainHandler } from './langfuseLangchainHandler'

export const DOC_FILES = [
  'schemaPatterns.md',
  'schemaContext.md',
  'migrationPatterns.md',
  'migrationOpsContext.md',
  '.liamrules',
] as const

export async function processGenerateDocsSuggestion(payload: {
  reviewComment: string
  projectId: number
  branchOrCommit?: string
}): Promise<{ suggestions: Record<string, string>; traceId: string }> {
  try {
    const supabase = createClient()

    // Get repository information from supabase
    const { data: projectRepo, error } = await supabase
      .from('ProjectRepositoryMapping')
      .select(`
        *,
        repository:Repository(*)
      `)
      .eq('projectId', payload.projectId)
      .limit(1)
      .maybeSingle()

    if (error || !projectRepo?.repository) {
      throw new Error('Repository information not found')
    }

    const { repository } = projectRepo
    const repositoryFullName = `${repository.owner}/${repository.name}`
    const branch = payload.branchOrCommit || 'main'

    // Fetch all doc files from GitHub
    const docsPromises = DOC_FILES.map(async (filename) => {
      const filePath = `docs/${filename}`
      const fileData = await getFileContent(
        repositoryFullName,
        filePath,
        branch,
        Number(repository.installationId),
      )

      return {
        id: filename,
        title: filename.replace('.md', ''),
        content: fileData.content || '',
      }
    })

    const docsArray = await Promise.all(docsPromises)
    const docsArrayString =
      docsArray.length > 0
        ? JSON.stringify(docsArray)
        : 'No existing docs found'

    const predefinedRunId = uuidv4()

    const callbacks = [langfuseLangchainHandler]
    const result = await generateDocsSuggestion(
      payload.reviewComment,
      docsArrayString,
      callbacks,
      predefinedRunId,
    )

    // Filter out undefined values
    const suggestions = Object.fromEntries(
      Object.entries(result).filter(([_, value]) => value !== undefined),
    ) as Record<string, string>

    // Return a properly structured object
    return {
      suggestions,
      traceId: predefinedRunId,
    }
  } catch (error) {
    console.error('Error generating docs suggestions:', error)
    throw error
  }
}<|MERGE_RESOLUTION|>--- conflicted
+++ resolved
@@ -1,9 +1,6 @@
 import { getFileContent } from '@liam-hq/github'
-<<<<<<< HEAD
 import { v4 as uuidv4 } from 'uuid'
-=======
 import { createClient } from '../libs/supabase'
->>>>>>> 6371d56b
 import { generateDocsSuggestion } from '../prompts/generateDocsSuggestion/generateDocsSuggestion'
 import { langfuseLangchainHandler } from './langfuseLangchainHandler'
 
