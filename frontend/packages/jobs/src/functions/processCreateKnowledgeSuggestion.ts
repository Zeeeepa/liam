import { getFileContent } from '@liam-hq/github'
import { createClient } from '../libs/supabase'

type KnowledgeType = 'SCHEMA' | 'DOCS'

type CreateKnowledgeSuggestionPayload = {
  projectId: string
  type: KnowledgeType
  title: string
  path: string
  content: string
  branch: string
  traceId?: string
  reasoning?: string
<<<<<<< HEAD
  overallReviewId?: string
=======
  overallReviewId?: number
  reviewFeedbackId?: number | null
>>>>>>> 670f1357
}

type CreateKnowledgeSuggestionResult = {
  suggestionId: string | null
  success: boolean
}

/**
 * Get repository information for a project
 */
const getRepositoryInfo = async (projectId: string) => {
  const supabase = createClient()

  const { data: project, error } = await supabase
    .from('Project')
    .select(`
      *,
      repositoryMappings:ProjectRepositoryMapping(
        *,
        repository:Repository(*)
      )
    `)
    .eq('id', projectId)
    .single()

  if (error || !project || !project.repositoryMappings?.[0]?.repository) {
    throw new Error('Repository information not found for the project')
  }

  const repository = project.repositoryMappings[0].repository
  return {
    owner: repository.owner,
    name: repository.name,
    installationId: repository.installationId,
  }
}

type ContentCheckResult = {
  hasChanged: boolean
  docFilePath: { id: string } | null
}

/**
 * Check if content has changed for a DOCS type suggestion
 */
const hasContentChanged = async (
  projectId: string,
  path: string,
  existingContent: string | null,
  newContent: string,
): Promise<ContentCheckResult> => {
  const supabase = createClient()
  const { data: docFilePath } = await supabase
    .from('GitHubDocFilePath')
    .select('id')
    .eq('projectId', projectId)
    .eq('path', path)
    .maybeSingle()

  // If no existing content or no docFilePath, content is considered changed
  if (!existingContent || !docFilePath) {
    return {
      hasChanged: true,
      docFilePath,
    }
  }

  // Check if content is different
  const contentChanged =
    existingContent.length !== newContent.length ||
    existingContent !== newContent

  return {
    hasChanged: contentChanged,
    docFilePath,
  }
}

/**
 * Create a knowledge suggestion doc mapping
 */
const createDocMapping = async (
  knowledgeSuggestionId: string,
  docFilePathId: string,
  timestamp: string,
) => {
  const supabase = createClient()
  const { error } = await supabase
    .from('KnowledgeSuggestionDocMapping')
    .insert({
      knowledgeSuggestionId,
      gitHubDocFilePathId: docFilePathId,
      updatedAt: timestamp,
    })

  if (error) {
    console.error('Failed to create doc mapping:', error.message)
  }
}

/**
 * Create a mapping between OverallReview and KnowledgeSuggestion
 */
const createOverallReviewMapping = async (
  knowledgeSuggestionId: string,
  overallReviewId: string,
  timestamp: string,
) => {
  const supabase = createClient()
  const { error } = await supabase
    .from('OverallReviewKnowledgeSuggestionMapping')
    .insert({
      knowledgeSuggestionId,
      overallReviewId,
      updatedAt: timestamp,
    })

  if (error) {
    console.error('Failed to create OverallReview mapping:', error.message)
  }
}

/**
 * Create a mapping between ReviewFeedback and KnowledgeSuggestion
 */
const createReviewFeedbackMapping = async (
  knowledgeSuggestionId: number,
  reviewFeedbackId: number,
  timestamp: string,
) => {
  const supabase = createClient()
  const { error } = await supabase
    .from('ReviewFeedbackKnowledgeSuggestionMapping')
    .insert({
      knowledgeSuggestionId,
      reviewFeedbackId,
      createdAt: timestamp,
      updatedAt: timestamp,
    })

  if (error) {
    console.error('Failed to create ReviewFeedback mapping:', error.message)
  }
}

/**
 * Process the creation of a knowledge suggestion
 * For DOCS type, checks if there's a corresponding GitHubDocFilePath entry and if content has changed
 */
export const processCreateKnowledgeSuggestion = async (
  payload: CreateKnowledgeSuggestionPayload,
): Promise<CreateKnowledgeSuggestionResult> => {
  const {
    projectId,
    type,
    title,
    path,
    content,
    branch,
    traceId,
    overallReviewId,
  } = payload

  try {
    // Get repository information
    const repo = await getRepositoryInfo(projectId)
    const repositoryFullName = `${repo.owner}/${repo.name}`

    // Get the existing file content and SHA
    const existingFile = await getFileContent(
      repositoryFullName,
      path,
      branch,
      Number(repo.installationId),
    )

    // Default to no docFilePath
    let docFilePath: { id: string } | null = null

    // For DOCS type, check if content has changed
    if (type === 'DOCS') {
      const contentCheck = await hasContentChanged(
        projectId,
        path,
        existingFile.content,
        content,
      )

      // Save docFilePath for later use
      docFilePath = contentCheck.docFilePath

      // If content hasn't changed, return early
      if (!contentCheck.hasChanged) {
        return {
          suggestionId: null,
          success: true,
        }
      }
    }

    // Create the knowledge suggestion
    const supabase = createClient()
    const now = new Date().toISOString()
    const { data: knowledgeSuggestion, error: createError } = await supabase
      .from('KnowledgeSuggestion')
      .insert({
        type,
        title,
        path,
        content,
        fileSha: existingFile.sha,
        projectId,
        branchName: branch,
        traceId: traceId || null,
        reasoning: payload.reasoning || null,
        updatedAt: now,
      })
      .select()
      .single()

    if (createError || !knowledgeSuggestion) {
      throw new Error(
        `Failed to create knowledge suggestion: ${createError?.message || 'Unknown error'}`,
      )
    }

    // Create doc mapping if needed
    if (type === 'DOCS' && docFilePath) {
      await createDocMapping(knowledgeSuggestion.id, docFilePath.id, now)
    }

    // Create OverallReview mapping if overallReviewId is provided
    if (overallReviewId) {
      await createOverallReviewMapping(
        knowledgeSuggestion.id,
        overallReviewId,
        now,
      )
    }

    // Create ReviewFeedback mapping if reviewFeedbackId is provided
    if (payload.reviewFeedbackId) {
      await createReviewFeedbackMapping(
        knowledgeSuggestion.id,
        payload.reviewFeedbackId,
        now,
      )
    }

    return {
      suggestionId: knowledgeSuggestion.id,
      success: true,
    }
  } catch (error) {
    console.error('Error in processCreateKnowledgeSuggestion:', error)
    throw error
  }
}<|MERGE_RESOLUTION|>--- conflicted
+++ resolved
@@ -12,12 +12,8 @@
   branch: string
   traceId?: string
   reasoning?: string
-<<<<<<< HEAD
   overallReviewId?: string
-=======
-  overallReviewId?: number
   reviewFeedbackId?: number | null
->>>>>>> 670f1357
 }
 
 type CreateKnowledgeSuggestionResult = {
