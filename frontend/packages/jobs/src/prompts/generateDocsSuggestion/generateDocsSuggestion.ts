import type { Callbacks } from '@langchain/core/callbacks/manager'
import { ChatPromptTemplate } from '@langchain/core/prompts'
import { RunnableLambda } from '@langchain/core/runnables'
import { ChatOpenAI } from '@langchain/openai'
import type { Schema } from '@liam-hq/db-structure'
import { toJsonSchema } from '@valibot/to-json-schema'
import { parse } from 'valibot'
<<<<<<< HEAD
import type { ReviewFeedback } from '../../types'
=======
import type { Review } from '../../types'
>>>>>>> bdee9e35
import {
  type DocFileContentMap,
  type DocsSuggestion,
  type EvaluationResult,
  docsSuggestionSchema,
  evaluationSchema,
} from './docsSuggestionSchema'

// Common documentation structure description
const DOCS_STRUCTURE_DESCRIPTION = `
The following files may need to be maintained:

schemaPatterns.md:
- Reusable patterns and rules for database schema design
- Structural modeling patterns, naming conventions, preferred types
- Canonical design choices specific to this project

schemaContext.md:
- Project-specific constraints that shape schema design
- Technical assumptions, ORM limitations, domain modeling needs
- Only schema-wide policies (no specific fields/models)

migrationPatterns.md:
- Safe and consistent migration strategies
- Sequencing rules, rollout patterns, reversibility requirements
- Implementation standards for this project

migrationOpsContext.md:
- Operational constraints on executing migrations
- Timing, tooling, deployment risks, safety strategies
`

// Convert schemas to JSON format for LLM
const evaluationJsonSchema = toJsonSchema(evaluationSchema)
const docsSuggestionJsonSchema = toJsonSchema(docsSuggestionSchema)

// Common evaluation response structure for a single file
const fileEvaluationExample = {
  updateNeeded: 'true/false',
  reasoning: 'Detailed explanation of why this file needs to be updated or not',
  suggestedChanges:
    'If updates are needed, provide specific suggestions for what should be added or modified',
}

// Example evaluation response structure for the prompt
const evaluationResponseExample = {
  schemaPatterns: { ...fileEvaluationExample },
  schemaContext: { ...fileEvaluationExample },
  migrationPatterns: { ...fileEvaluationExample },
  migrationOpsContext: { ...fileEvaluationExample },
}

// Example update response structure for the prompt
const updateResponseExample = {
  schemaPatterns: 'Full updated content for schemaPatterns.md',
  migrationPatterns: 'Full updated content for migrationPatterns.md',
}

// Helper to format review for the prompt
const formatReview = (review: Review): string => {
  const { bodyMarkdown, feedbacks } = review

  if (!feedbacks || feedbacks.length === 0) {
    return bodyMarkdown
  }

  const feedbackSections = feedbacks
    .map(
      (feedback) => `
## Feedback: ${feedback.kind}
**Severity:** ${feedback.severity}
**Description:** ${feedback.description}
**Suggestion:** ${feedback.suggestion}
${
  feedback.suggestionSnippets && feedback.suggestionSnippets.length > 0
    ? `
**Code Snippets:**
${feedback.suggestionSnippets
  .map(
    (snippet) => `
\`\`\`
File: ${snippet.filename}
${snippet.snippet}
\`\`\`
`,
  )
  .join('')}
`
    : ''
}
`,
    )
    .join('\n')

  return `
${bodyMarkdown}

# Detailed Feedback
${feedbackSections}
`
}

// Step 1: Evaluation template to determine which files need updates
const EVALUATION_TEMPLATE = ChatPromptTemplate.fromTemplate(`
You are Liam, an expert in schema design and migration strategy for this project.

## Your Task
Analyze the migration review and determine which documentation files need to be updated.

## 📁 Documentation Structure
${DOCS_STRUCTURE_DESCRIPTION}

---

## Migration Review

<text>

{reviewResult}

</text>

{reviewFeedbackInfo}

## Current Documentation

<docs>

{formattedDocsContent}

</docs>

## Current Schema
<json>

{schema}

</json>

---

## Your Task
For each documentation file, determine if it needs to be updated based on the migration review.

Return your analysis as a JSON object with the following structure:
<json>

{evaluationResponseExampleJson}

</json>

Guidelines:
- Be conservative - only mark a file for update if there's clear evidence it needs changes
- Provide specific reasoning for each decision
- For files that need updates, include detailed suggestedChanges with specific content to add or modify
- Focus on project-specific insights that would improve documentation
- Consider if the migration review contains new patterns or constraints not already documented
- Consider the severity level of each feedback in the review
- For WARNING level issues, suggest minimal and focused changes
- For ERROR/CRITICAL level issues, be more thorough with your suggested changes
`)

// Step 2: Update template for generating content for files that need updates
const UPDATE_TEMPLATE = ChatPromptTemplate.fromTemplate(`
You are Liam, an expert in schema design and migration strategy for this project.

## Your Task
Update only the documentation files that need changes based on the evaluation results.

## 📁 Documentation Structure
${DOCS_STRUCTURE_DESCRIPTION}

---

## Migration Review

<text>

{reviewResult}

</text>

{reviewFeedbackInfo}

## Current Documentation

<docs>

{formattedDocsContent}

</docs>

## Current Schema
<json>

{schema}

</json>

## Evaluation Results

<text>

{evaluationResults}

</text>

---

## Your Task
Generate updated content ONLY for the files that need changes according to the evaluation results.

Return your updates as a JSON object with the following structure:
<json>

{updateResponseExampleJson}

</json>

Guidelines:
- Only include files marked as needing updates in the evaluation results
- For each included file, provide only the necessary changes, not a complete rewrite
- For issues marked as WARNING, make minimal changes that preserve existing content
- For issues marked as ERROR/CRITICAL, be more thorough but still try to preserve useful existing content
- Omit files that don't need changes
- Be precise and intentional in your updates
- Format changes to be easy to review and apply
- Focus on reusable knowledge
- Maintain accuracy and clarity
`)

export const generateDocsSuggestion = async (
  review: Review,
  formattedDocsContent: string,
  callbacks: Callbacks,
  predefinedRunId: string,
  schema: Schema,
  reviewFeedback?: ReviewFeedback,
): Promise<DocFileContentMap> => {
  const evaluationModel = new ChatOpenAI({
    model: 'o3-mini-2025-01-31',
  })

  const updateModel = new ChatOpenAI({
    model: 'o3-mini-2025-01-31',
  })

<<<<<<< HEAD
  // Format review feedback if available
  let reviewFeedbackInfo = ''
  if (reviewFeedback) {
    reviewFeedbackInfo = `
## Review Feedback Information

<feedback>
- **Category**: ${reviewFeedback.category}
- **Severity**: ${reviewFeedback.severity}
- **Description**: ${reviewFeedback.description}
- **Suggestion**: ${reviewFeedback.suggestion}
${reviewFeedback.resolvedAt ? `- **Resolution Date**: ${reviewFeedback.resolvedAt}` : ''}
${reviewFeedback.resolutionComment ? `- **Resolution Comment**: ${reviewFeedback.resolutionComment}` : ''}
</feedback>
`
  }
=======
  const formattedReviewResult = formatReview(review)
>>>>>>> bdee9e35

  // Convert example objects to JSON strings for template use
  const evaluationResponseExampleJson = JSON.stringify(
    evaluationResponseExample,
    null,
    2,
  )
  const updateResponseExampleJson = JSON.stringify(
    updateResponseExample,
    null,
    2,
  )

  // Create evaluation chain
  const evaluationChain = EVALUATION_TEMPLATE.pipe(
    evaluationModel.withStructuredOutput(evaluationJsonSchema),
  )

  // Create update chain
  const updateChain = UPDATE_TEMPLATE.pipe(
    updateModel.withStructuredOutput(docsSuggestionJsonSchema),
  )

  // Define input type for update step
  type UpdateInput = {
    reviewResult: string
    formattedDocsContent: string
    evaluationResults: string
    updateResponseExampleJson: string
    schema: string
    reviewFeedbackInfo: string
  }

  // Helper function to collect suggested changes for files that need updates
  const collectSuggestedChanges = (
    evaluationResult: EvaluationResult,
  ): Record<string, string> => {
    const suggestedChanges: Record<string, string> = {}

    for (const [key, value] of Object.entries(evaluationResult)) {
      if (value.updateNeeded) {
        suggestedChanges[key] = value.suggestedChanges
      }
    }

    return suggestedChanges
  }

  // Helper function to combine content and reasoning
  const combineContentAndReasoning = (
    parsedResult: DocsSuggestion,
    evaluationResult: EvaluationResult,
  ): DocFileContentMap => {
    const result: DocFileContentMap = {}

    const evaluationKeys = Object.keys(evaluationResult) as Array<
      keyof EvaluationResult
    >

    for (const key of evaluationKeys) {
      if (key in parsedResult && parsedResult[key] && evaluationResult[key]) {
        result[key] = {
          content: parsedResult[key],
          reasoning: evaluationResult[key].reasoning,
        }
      }
    }

    return result
  }

  // Create a router function that returns different runnables based on evaluation
  const docsSuggestionRouter = async (
    inputs: {
      reviewResult: string
      formattedDocsContent: string
      evaluationResponseExampleJson: string
      updateResponseExampleJson: string
      schema: string
      reviewFeedbackInfo: string
    },
    config?: { callbacks?: Callbacks; runId?: string; tags?: string[] },
  ): Promise<DocFileContentMap> => {
    // First, run the evaluation chain
    const evaluationResult: EvaluationResult = await evaluationChain.invoke(
      {
        reviewResult: inputs.reviewResult,
        formattedDocsContent: inputs.formattedDocsContent,
        evaluationResponseExampleJson: inputs.evaluationResponseExampleJson,
        schema: inputs.schema,
        reviewFeedbackInfo: inputs.reviewFeedbackInfo,
      },
      config,
    )

    // Collect suggested changes for files that need updates
    const suggestedChanges = collectSuggestedChanges(evaluationResult)

    // Updates are needed, generate new content for files that need changes
    const updateInput: UpdateInput = {
      reviewResult: inputs.reviewResult,
      formattedDocsContent: inputs.formattedDocsContent,
      evaluationResults: JSON.stringify(suggestedChanges, null, 2),
      updateResponseExampleJson: inputs.updateResponseExampleJson,
      schema: inputs.schema,
      reviewFeedbackInfo: inputs.reviewFeedbackInfo,
    }

    const updateResult = await updateChain.invoke(updateInput, {
      callbacks,
      runId: predefinedRunId,
      tags: ['generateDocsSuggestion'],
    })

    // Parse the result and combine content with reasoning
    const parsedResult = parse(docsSuggestionSchema, updateResult)
    return combineContentAndReasoning(parsedResult, evaluationResult)
  }

  // Create the router chain using RunnableLambda
  const routerChain = new RunnableLambda({
    func: docsSuggestionRouter,
  })

  // Prepare the inputs
  const inputs = {
    reviewResult: formattedReviewResult,
    formattedDocsContent,
    evaluationResponseExampleJson,
    updateResponseExampleJson,
    schema: JSON.stringify(schema, null, 2),
    reviewFeedbackInfo,
  }

  // Execute the router chain
  return await routerChain.invoke(inputs, {
    callbacks,
    runId: predefinedRunId,
    tags: ['generateDocsSuggestion'],
  })
}<|MERGE_RESOLUTION|>--- conflicted
+++ resolved
@@ -5,11 +5,7 @@
 import type { Schema } from '@liam-hq/db-structure'
 import { toJsonSchema } from '@valibot/to-json-schema'
 import { parse } from 'valibot'
-<<<<<<< HEAD
-import type { ReviewFeedback } from '../../types'
-=======
 import type { Review } from '../../types'
->>>>>>> bdee9e35
 import {
   type DocFileContentMap,
   type DocsSuggestion,
@@ -132,8 +128,6 @@
 
 </text>
 
-{reviewFeedbackInfo}
-
 ## Current Documentation
 
 <docs>
@@ -191,8 +185,6 @@
 {reviewResult}
 
 </text>
-
-{reviewFeedbackInfo}
 
 ## Current Documentation
 
@@ -247,7 +239,6 @@
   callbacks: Callbacks,
   predefinedRunId: string,
   schema: Schema,
-  reviewFeedback?: ReviewFeedback,
 ): Promise<DocFileContentMap> => {
   const evaluationModel = new ChatOpenAI({
     model: 'o3-mini-2025-01-31',
@@ -257,26 +248,7 @@
     model: 'o3-mini-2025-01-31',
   })
 
-<<<<<<< HEAD
-  // Format review feedback if available
-  let reviewFeedbackInfo = ''
-  if (reviewFeedback) {
-    reviewFeedbackInfo = `
-## Review Feedback Information
-
-<feedback>
-- **Category**: ${reviewFeedback.category}
-- **Severity**: ${reviewFeedback.severity}
-- **Description**: ${reviewFeedback.description}
-- **Suggestion**: ${reviewFeedback.suggestion}
-${reviewFeedback.resolvedAt ? `- **Resolution Date**: ${reviewFeedback.resolvedAt}` : ''}
-${reviewFeedback.resolutionComment ? `- **Resolution Comment**: ${reviewFeedback.resolutionComment}` : ''}
-</feedback>
-`
-  }
-=======
   const formattedReviewResult = formatReview(review)
->>>>>>> bdee9e35
 
   // Convert example objects to JSON strings for template use
   const evaluationResponseExampleJson = JSON.stringify(
@@ -307,7 +279,6 @@
     evaluationResults: string
     updateResponseExampleJson: string
     schema: string
-    reviewFeedbackInfo: string
   }
 
   // Helper function to collect suggested changes for files that need updates
@@ -356,7 +327,6 @@
       evaluationResponseExampleJson: string
       updateResponseExampleJson: string
       schema: string
-      reviewFeedbackInfo: string
     },
     config?: { callbacks?: Callbacks; runId?: string; tags?: string[] },
   ): Promise<DocFileContentMap> => {
@@ -367,7 +337,6 @@
         formattedDocsContent: inputs.formattedDocsContent,
         evaluationResponseExampleJson: inputs.evaluationResponseExampleJson,
         schema: inputs.schema,
-        reviewFeedbackInfo: inputs.reviewFeedbackInfo,
       },
       config,
     )
@@ -382,7 +351,6 @@
       evaluationResults: JSON.stringify(suggestedChanges, null, 2),
       updateResponseExampleJson: inputs.updateResponseExampleJson,
       schema: inputs.schema,
-      reviewFeedbackInfo: inputs.reviewFeedbackInfo,
     }
 
     const updateResult = await updateChain.invoke(updateInput, {
@@ -408,7 +376,6 @@
     evaluationResponseExampleJson,
     updateResponseExampleJson,
     schema: JSON.stringify(schema, null, 2),
-    reviewFeedbackInfo,
   }
 
   // Execute the router chain
