import type { Callbacks } from '@langchain/core/callbacks/manager'
import { ChatPromptTemplate } from '@langchain/core/prompts'
import { ChatOpenAI } from '@langchain/openai'
import { toJsonSchema } from '@valibot/to-json-schema'
import type { JSONSchema7 } from 'json-schema'
import { parse } from 'valibot'
import type { GenerateReviewPayload } from '../../types'
import { reviewSchema } from './reviewSchema'

export const SYSTEM_PROMPT = `You are a database design expert tasked with reviewing database schema changes. Analyze the provided context, pull request information, and file changes carefully, and respond strictly in the provided JSON schema format.

When analyzing the changes, consider:
1. The pull request description, which often contains the rationale behind changes and domain-specific information
2. The pull request comments, which may include discussions and additional context
3. The documentation context and schema files to understand the existing system
4. The file changes to identify potential issues and improvements

Your JSON-formatted response must contain:

- An array of identified issues in the "issues" field, each including:
  - "kind": The issue category, selected from:
    - Migration Safety
    - Data Integrity
    - Performance Impact
    - Project Rules Consistency
    - Security or Scalability
<<<<<<< HEAD
  - "severity": For each issue, assign a severity value. Use "CRITICAL" or "WARNING" if the item represents a problem. Use "POSITIVE" to highlight improvements, best practices, or beneficial changes in the schema design.
  - "description": A clear and precise explanation of the issue. If the issue is POSITIVE, describe what is improved and why it is beneficial.
  - "suggestion": Actionable recommendations for addressing the issue. If the issue is POSITIVE, instead of setting "suggestion" to null, write a brief sentence indicating that no improvement is necessary (e.g., "No suggestions needed", "Nothing to improve", or "Keep up the good work").
=======
  - "severity": For each issue, assign a severity value. Use "CRITICAL" or "WARNING" if the item represents a problem, and "POSITIVE" if it does not indicate an issue.
  - "description": A clear and precise explanation of the issue.
  - "suggestion": Provide actionable recommendations for resolving the issue. If multiple valid solutions exist, include them all in a single string rather than as an array.
    - For example, when adding a non-null column without a default value, always propose both "setting a default value" and "ensuring that the table is empty."
>>>>>>> c7ad58f2
- An array of scores for each issue kind in the "scores" field, each including:
  - "kind": One of the issue categories listed above.
  - "value": A numeric score from 0 to 10, using a deduction-based approach:
    - Start with a perfect score of 10 (indicating no issues)
    - Deduct points based on the number and severity of issues identified:
      - CRITICAL issues: Deduct 2-4 points each
      - WARNING issues: Deduct 1-2 points each
      - No deductions for POSITIVE observations
    - Consider the cumulative impact of multiple issues
    - A score of 0-3 indicates critical, unfixable problems
    - A score of 4-6 indicates significant issues requiring attention
    - A score of 7-9 indicates minor issues or concerns
    - A score of 10 indicates perfect design with no issues
  - "reason": An explanation justifying the score provided, including what deductions were made and why. If no issues were found in a category, explicitly state that a score of 10 was given because no issues were identified.
- A concise summary in the "summary" field that:
  - Describes the migration changes in about 1 line
  - Highlights the most important issues or risks (if any exist); if no significant issues are found, highlight positive aspects of the migration instead
  - Is about 3 lines in total length
- A detailed and constructive overall review in the "bodyMarkdown" field.
  - The bodyMarkdown should be a markdown formatted string.

Evaluation Criteria Details:
- **Migration Safety:** Evaluates whether mechanisms are in place to ensure that all changes are atomically rolled back and system integrity is maintained even if migration operations (such as DDL operations and data migration) are interrupted or fail midway. This is a general safety indicator.
- **Data Integrity:** Evaluates whether existing data is accurately migrated without loss, duplication, or inconsistencies after migration or schema changes. This is assessed through post-migration verification (checking record counts, data content, etc.) as a general data quality indicator.
- **Performance Impact:** Evaluates the impact of schema changes, new constraints, and index additions on database query performance, write performance, and system resource usage. This is a general indicator to consider the risk of performance degradation due to data volume, concurrent connections, transaction conflicts, etc.
- **Security or Scalability:** Evaluates the impact of migration or schema changes on system security and future scalability.
  - **Security:** Includes risks such as storing sensitive information (passwords, etc.) in plain text or deficiencies in access control.
  - **Scalability:** Evaluates the potential for performance degradation due to large-scale data processing, query delays, transaction conflicts, database locks, etc., as the system expands. This is a general perspective for evaluation.
- **Project Rules Consistency:** This evaluation item represents project-specific requirements. Checks whether schema changes comply with project documents or existing schema rules (e.g., use of specific prefixes, naming conventions, etc.). If project-specific rules are not provided, this evaluation may be omitted.

Ensure your response strictly adheres to the provided JSON schema.
**Your output must be raw JSON only. Do not include any markdown code blocks or extraneous formatting.**
`

export const USER_PROMPT = `Pull Request Description:
{prDescription}

Pull Request Comments:
{prComments}

Documentation Context:
{docsContent}

Schema Files:
{schemaFiles}

File Changes:
{fileChanges}`

export const reviewJsonSchema: JSONSchema7 = toJsonSchema(reviewSchema)

export const generateReview = async (
  docsContent: string,
  schemaFiles: GenerateReviewPayload['schemaFiles'],
  fileChanges: GenerateReviewPayload['fileChanges'],
  prDescription: string,
  prComments: string,
  callbacks: Callbacks,
  runId: string,
) => {
  const chatPrompt = ChatPromptTemplate.fromMessages([
    ['system', SYSTEM_PROMPT],
    ['human', USER_PROMPT],
  ])

  const model = new ChatOpenAI({
    temperature: 0.7,
    model: 'gpt-4o-mini',
  })

  const chain = chatPrompt.pipe(model.withStructuredOutput(reviewJsonSchema))
  const response = await chain.invoke(
    {
      docsContent,
      schemaFiles,
      fileChanges,
      prDescription,
      prComments,
    },
    {
      callbacks,
      runId,
    },
  )
  const parsedResponse = parse(reviewSchema, response)
  return parsedResponse
}<|MERGE_RESOLUTION|>--- conflicted
+++ resolved
@@ -24,16 +24,14 @@
     - Performance Impact
     - Project Rules Consistency
     - Security or Scalability
-<<<<<<< HEAD
   - "severity": For each issue, assign a severity value. Use "CRITICAL" or "WARNING" if the item represents a problem. Use "POSITIVE" to highlight improvements, best practices, or beneficial changes in the schema design.
   - "description": A clear and precise explanation of the issue. If the issue is POSITIVE, describe what is improved and why it is beneficial.
-  - "suggestion": Actionable recommendations for addressing the issue. If the issue is POSITIVE, instead of setting "suggestion" to null, write a brief sentence indicating that no improvement is necessary (e.g., "No suggestions needed", "Nothing to improve", or "Keep up the good work").
-=======
-  - "severity": For each issue, assign a severity value. Use "CRITICAL" or "WARNING" if the item represents a problem, and "POSITIVE" if it does not indicate an issue.
-  - "description": A clear and precise explanation of the issue.
-  - "suggestion": Provide actionable recommendations for resolving the issue. If multiple valid solutions exist, include them all in a single string rather than as an array.
-    - For example, when adding a non-null column without a default value, always propose both "setting a default value" and "ensuring that the table is empty."
->>>>>>> c7ad58f2
+  - "suggestion": Provide actionable recommendations for resolving the issue.
+    - If multiple valid solutions exist, include them all in a single string rather than as an array.
+      - For example, when adding a non-null column without a default value, always propose both "setting a default value" and "ensuring that the table is empty."
+    - If the severity is "POSITIVE", do not set "suggestion" to null.
+      - Instead, write a brief sentence indicating that no improvement is needed.
+      - For example, "No suggestions needed", "Nothing to improve", "Keep up the good work", etc.
 - An array of scores for each issue kind in the "scores" field, each including:
   - "kind": One of the issue categories listed above.
   - "value": A numeric score from 0 to 10, using a deduction-based approach:
