--- conflicted
+++ resolved
@@ -16,13 +16,8 @@
 
 export const reviewSchema = strictObject({
   bodyMarkdown: string(),
-<<<<<<< HEAD
   feedbacks: array(
-    object({
-=======
-  issues: array(
     strictObject({
->>>>>>> 2f27b26e
       kind: KindEnum,
       severity: SeverityEnum,
       description: string(),
