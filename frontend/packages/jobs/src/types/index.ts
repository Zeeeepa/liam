import type { SchemaOverride } from '@liam-hq/db-structure'
import type { Tables } from '@liam-hq/db/supabase/database.types'
import type { InferOutput } from 'valibot'
import type { reviewSchema } from '../prompts/generateReview/reviewSchema'

export type GenerateReviewPayload = {
  pullRequestId: string
  projectId: string
  repositoryId: string
  branchName: string
  owner: string
  name: string
  pullRequestNumber: number
  schemaFile: {
    filename: string
    content: string
  }
  fileChanges: Array<{
    filename: string
    status:
      | 'added'
      | 'modified'
      | 'deleted'
      | 'removed'
      | 'renamed'
      | 'copied'
      | 'changed'
      | 'unchanged'
    changes: number
    patch: string
  }>
}

export type Review = InferOutput<typeof reviewSchema>

export type ReviewResponse = {
  review: Review
  projectId: string
  pullRequestId: string
  repositoryId: string
  branchName: string
  traceId: string
}

export type PostCommentPayload = {
  reviewComment: string
  projectId: string
  pullRequestId: string
  repositoryId: string
  branchName: string
  traceId: string
}

export type GenerateSchemaOverridePayload = {
<<<<<<< HEAD
  overallReviewId: string
=======
  overallReviewId: number
  review: Review
>>>>>>> 670f1357
}

export type SchemaOverrideResult =
  | {
      createNeeded: true
      override: SchemaOverride
      projectId: string
      pullRequestNumber: number
      branchName: string
      title: string
      traceId: string
      overallReviewId: string
      reasoning?: string
    }
  | {
      createNeeded: false
    }

export type OverallReview = Tables<'OverallReview'>
export type ReviewFeedback = Tables<'ReviewFeedback'><|MERGE_RESOLUTION|>--- conflicted
+++ resolved
@@ -52,12 +52,8 @@
 }
 
 export type GenerateSchemaOverridePayload = {
-<<<<<<< HEAD
   overallReviewId: string
-=======
-  overallReviewId: number
   review: Review
->>>>>>> 670f1357
 }
 
 export type SchemaOverrideResult =
