<<<<<<< HEAD
export { dbStructureSchema } from './dbStructure'
=======
export { dbStructureSchema } from './dbStructure.js'
>>>>>>> ada5cedc
export type {
  Column,
  Columns,
  DBStructure,
  Table,
  Tables,
<<<<<<< HEAD
  Relationship,
} from './dbStructure'
export { aColumn, aTable, aDBStructure } from './factories'
=======
} from './dbStructure.js'
export { aColumn, aTable, aDBStructure } from './factories.js'
>>>>>>> ada5cedc
<|MERGE_RESOLUTION|>--- conflicted
+++ resolved
@@ -1,19 +1,10 @@
-<<<<<<< HEAD
-export { dbStructureSchema } from './dbStructure'
-=======
 export { dbStructureSchema } from './dbStructure.js'
->>>>>>> ada5cedc
 export type {
   Column,
   Columns,
   DBStructure,
   Table,
   Tables,
-<<<<<<< HEAD
   Relationship,
-} from './dbStructure'
-export { aColumn, aTable, aDBStructure } from './factories'
-=======
 } from './dbStructure.js'
-export { aColumn, aTable, aDBStructure } from './factories.js'
->>>>>>> ada5cedc
+export { aColumn, aTable, aDBStructure } from './factories.js'