--- conflicted
+++ resolved
@@ -22,11 +22,6 @@
   type: v.string(),
   default: columnDefaultSchema,
   check: columnCheckSchema,
-<<<<<<< HEAD
-  unique: columnUniqueSchema,
-=======
-  primary: columnPrimarySchema,
->>>>>>> 4a595a54
   notNull: columnNotNullSchema,
   comment: commentSchema,
 })
