--- conflicted
+++ resolved
@@ -8,11 +8,6 @@
     type: 'integer',
     default: null,
     check: null,
-<<<<<<< HEAD
-    unique: false,
-=======
-    primary: false,
->>>>>>> 4a595a54
     notNull: true,
     comment: null,
     ...overrides,
