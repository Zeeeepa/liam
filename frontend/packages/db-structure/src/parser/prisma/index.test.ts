import { describe, expect, it } from 'vitest'
import type { Table } from '../../schema/index.js'
import { aColumn, anIndex, aSchema, aTable } from '../../schema/index.js'
import { createParserTestCases } from '../__tests__/index.js'
import { processor as _processor } from './index.js'

describe(_processor, () => {
  const userTable = (override?: Partial<Table>) =>
    aSchema({
      tables: {
        users: aTable({
          name: 'users',
          columns: {
            id: aColumn({
              name: 'id',
              type: 'bigserial',
              default: 'autoincrement()',
              notNull: true,
<<<<<<< HEAD
              unique: true,
=======
              primary: true,
>>>>>>> 4a595a54
            }),
            ...override?.columns,
          },
          indexes: {
            users_pkey: anIndex({
              name: 'users_pkey',
              columns: ['id'],
              unique: true,
            }),
            ...override?.indexes,
          },
          constraints: {
            PRIMARY_id: {
              type: 'PRIMARY KEY',
              name: 'PRIMARY_id',
              columnName: 'id',
            },
            ...override?.constraints,
          },
          comment: override?.comment ?? null,
        }),
      },
    })

  const prismaSchemaHeader = `
    generator client {
      provider = "prisma-client-js"
    }

    datasource db {
      provider = "postgresql"
      url = env("DATABASE_URL")
    }
  `
  const processor = async (schema: string) =>
    _processor(`${prismaSchemaHeader}\n\n${schema}`)

  const parserTestCases = createParserTestCases(userTable)

  describe('should parse prisma schema correctly', () => {
    it('not null', async () => {
      const { value } = await processor(`
        model users {
          id   BigInt    @id @default(autoincrement())
          name String
        }
      `)

      const expected = userTable({
        columns: {
          name: aColumn({
            name: 'name',
            type: 'text',
            notNull: true,
          }),
        },
      })

      expect(value).toEqual(expected)
    })

    it('nullable', async () => {
      const { value } = await processor(`
        model users {
          id   BigInt    @id @default(autoincrement())
          description String?
        }
      `)

      expect(value).toEqual(parserTestCases.nullable)
    })

    it('default value as string', async () => {
      const { value } = await processor(`
        model users {
          id   BigInt    @id @default(autoincrement())
          description String? @default("user's description")
        }
      `)

      expect(value).toEqual(parserTestCases['default value as string'])
    })

    it('default value as integer', async () => {
      const { value } = await processor(`
        model users {
          id   BigInt    @id @default(autoincrement())
          age  Int    @default(30)
        }
      `)

      const expected = userTable({
        columns: {
          age: aColumn({
            name: 'age',
            type: 'integer',
            default: 30,
            notNull: true,
          }),
        },
      })

      expect(value).toEqual(expected)
    })

    it('default value as boolean', async () => {
      const { value } = await processor(`
        model users {
          id     BigInt     @id @default(autoincrement())
          active Boolean @default(true)
        }
      `)

      const expected = userTable({
        columns: {
          active: aColumn({
            name: 'active',
            type: 'boolean',
            default: true,
            notNull: true,
          }),
        },
      })

      expect(value).toEqual(expected)
    })

    it('column comment', async () => {
      const { value } = await processor(`
        model users {
          id   BigInt    @id @default(autoincrement())
          /// this is description
          description String?
        }
      `)

      expect(value).toEqual(parserTestCases['column comment'])
    })

    it('table comment', async () => {
      const { value } = await processor(`
        /// store our users.
        model users {
          id   BigInt    @id @default(autoincrement())
        }
      `)

      expect(value).toEqual(parserTestCases['table comment'])
    })

    it('index (unique: false)', async () => {
      const indexName = 'users_id_email_idx'
      const { value } = await processor(`
        model users {
          id   BigInt    @id @default(autoincrement())
          email String? @db.VarChar
          @@index([id, email])
        }
      `)
      expect(value).toEqual(
        parserTestCases['index (unique: false)'](indexName, ''),
      )
    })

    it('index (unique: true)', async () => {
      const { value } = await processor(`
        model users {
          id   BigInt    @id @default(autoincrement())
          mention String? @unique
          @@unique([id, mention])
        }
      `)

      const expected = userTable({
        columns: {
          mention: aColumn({
            name: 'mention',
            type: 'text',
            notNull: false,
          }),
        },
        indexes: {
          users_pkey: anIndex({
            name: 'users_pkey',
            columns: ['id'],
            unique: true,
          }),
          users_id_mention_key: anIndex({
            name: 'users_id_mention_key',
            columns: ['id', 'mention'],
            unique: true,
          }),
          users_mention_key: anIndex({
            name: 'users_mention_key',
            columns: ['mention'],
            unique: true,
          }),
        },
        constraints: {
          UNIQUE_mention: {
            type: 'UNIQUE',
            name: 'UNIQUE_mention',
            columnName: 'mention',
          },
        },
      })

      expect(value).toEqual(expected)
    })

    it('foreign key constraint (one-to-many)', async () => {
      const { value } = await processor(`
        model users {
          id   BigInt    @id @default(autoincrement())
          posts posts[]
        }

        model posts {
          id   BigInt    @id @default(autoincrement())
          user users @relation(fields: [user_id], references: [id])
          user_id BigInt
        }
      `)

      expect(value.tables['posts']?.constraints['postsTousers']).toEqual({
        type: 'FOREIGN KEY',
        name: 'postsTousers',
        columnName: 'user_id',
        targetTableName: 'users',
        targetColumnName: 'id',
        updateConstraint: 'NO_ACTION',
        deleteConstraint: 'NO_ACTION',
      })
    })

    it('foreign key constraint (one-to-one)', async () => {
      const { value } = await processor(`
        model users {
          id   BigInt    @id @default(autoincrement())
          post posts?
        }

        model posts {
          id      BigInt    @id @default(autoincrement())
          user    users  @relation(fields: [user_id], references: [id])
          user_id BigInt    @unique
        }
      `)

      expect(value.tables['posts']?.constraints['postsTousers']).toEqual({
        type: 'FOREIGN KEY',
        name: 'postsTousers',
        columnName: 'user_id',
        targetTableName: 'users',
        targetColumnName: 'id',
        updateConstraint: 'NO_ACTION',
        deleteConstraint: 'NO_ACTION',
      })
    })

    describe('foreign key constraints (on delete)', () => {
      const constraintCases = [
        ['Cascade', 'CASCADE'],
        ['Restrict', 'RESTRICT'],
        ['NoAction', 'NO_ACTION'],
        ['SetNull', 'SET_NULL'],
        ['SetDefault', 'SET_DEFAULT'],
      ] as const

      it.each(constraintCases)(
        'on delete %s',
        async (prismaAction: string, expectedAction: string) => {
          const { value } = await processor(`
          model users {
            id   BigInt    @id @default(autoincrement())
            posts posts[]
          }

          model posts {
            id   BigInt    @id @default(autoincrement())
            user users @relation(fields: [user_id], references: [id], onDelete: ${prismaAction})
            user_id BigInt
          }
        `)

          expect(value.tables['posts']?.constraints['postsTousers']).toEqual({
            type: 'FOREIGN KEY',
            name: 'postsTousers',
            columnName: 'user_id',
            targetTableName: 'users',
            targetColumnName: 'id',
            updateConstraint: 'NO_ACTION',
            deleteConstraint: expectedAction,
          })
        },
      )
    })

    it('columns do not include model type', async () => {
      const { value } = await processor(`
        model users {
          id   BigInt    @id @default(autoincrement())
          posts posts[]
        }

        model posts {
          id   BigInt    @id @default(autoincrement())
          user users @relation(fields: [user_id], references: [id])
          user_id BigInt
        }
      `)

      const usersTable = value.tables['users']
      const postsTable = value.tables['posts']

      if (!usersTable || !usersTable.columns) {
        throw new Error('Users table or columns are undefined')
      }
      if (!postsTable || !postsTable.columns) {
        throw new Error('Posts table or columns are undefined')
      }

      const usersColumnNames = Object.keys(usersTable.columns)
      const postsColumnNames = Object.keys(postsTable.columns)

      expect(usersColumnNames).toEqual(['id'])
      expect(usersColumnNames).not.toContain('posts')
      expect(postsColumnNames).toEqual(['id', 'user_id'])
      expect(postsColumnNames).not.toContain('user')
    })

    it('unique', async () => {
      const { value } = await processor(`
        model users {
          id   BigInt    @id @default(autoincrement())
          email String @unique
        }
      `)

      const expected = userTable({
        columns: {
          email: aColumn({
            name: 'email',
            type: 'text',
            notNull: true,
          }),
        },
        indexes: {
          users_email_key: anIndex({
            name: 'users_email_key',
            columns: ['email'],
            unique: true,
          }),
        },
        constraints: {
          UNIQUE_email: {
            type: 'UNIQUE',
            name: 'UNIQUE_email',
            columnName: 'email',
          },
        },
      })

      expect(value).toEqual(expected)
    })

    it('not unique', async () => {
      const { value } = await processor(`
        model users {
          id   BigInt    @id @default(autoincrement())
          email String
        }
      `)

      const expected = userTable({
        columns: {
          email: aColumn({
            name: 'email',
            type: 'text',
            notNull: true,
          }),
        },
        constraints: {
          PRIMARY_id: {
            type: 'PRIMARY KEY',
            columnName: 'id',
            name: 'PRIMARY_id',
          },
        },
      })

      expect(value).toEqual(expected)
    })

    it('@map', async () => {
      const { value } = await processor(`
        model users {
          id   BigInt    @id @default(autoincrement()) @map("_id")
          posts posts[]
          email String   @map("raw_email_address")
          @@unique([email])
        }

        model posts {
          id   BigInt    @id @default(autoincrement())
          user users     @relation(fields: [user_id], references: [id])
          user_id BigInt @map("raw_user_id")
        }
      `)

      const expectedTables = aSchema({
        tables: {
          users: aTable({
            name: 'users',
            columns: {
              _id: aColumn({
                name: '_id',
                type: 'bigserial',
                default: 'autoincrement()',
                notNull: true,
<<<<<<< HEAD
                unique: true,
=======
                primary: true,
>>>>>>> 4a595a54
              }),
              raw_email_address: aColumn({
                name: 'raw_email_address',
                type: 'text',
                notNull: true,
              }),
            },
            indexes: {
              users_pkey: anIndex({
                name: 'users_pkey',
                columns: ['_id'],
                unique: true,
              }),
              users_raw_email_address_key: anIndex({
                name: 'users_raw_email_address_key',
                columns: ['raw_email_address'],
                unique: true,
              }),
            },
            constraints: {
              PRIMARY__id: {
                type: 'PRIMARY KEY',
                name: 'PRIMARY__id',
                columnName: '_id',
              },
              UNIQUE_raw_email_address: {
                type: 'UNIQUE',
                name: 'UNIQUE_raw_email_address',
                columnName: 'raw_email_address',
              },
            },
          }),
          posts: aTable({
            name: 'posts',
            columns: {
              id: aColumn({
                name: 'id',
                type: 'bigserial',
                default: 'autoincrement()',
                notNull: true,
<<<<<<< HEAD
                unique: true,
=======
                primary: true,
>>>>>>> 4a595a54
              }),
              raw_user_id: aColumn({
                name: 'raw_user_id',
                type: 'bigint',
                notNull: true,
              }),
            },
            indexes: {
              posts_pkey: anIndex({
                name: 'posts_pkey',
                columns: ['id'],
                unique: true,
              }),
            },
            constraints: {
              PRIMARY_id: {
                type: 'PRIMARY KEY',
                name: 'PRIMARY_id',
                columnName: 'id',
              },
              postsTousers: {
                type: 'FOREIGN KEY',
                name: 'postsTousers',
                columnName: 'raw_user_id',
                targetTableName: 'users',
                targetColumnName: '_id',
                updateConstraint: 'NO_ACTION',
                deleteConstraint: 'NO_ACTION',
              },
            },
          }),
        },
      })
      expect(value).toEqual(expectedTables)
    })

    it('@@map', async () => {
      const { value } = await processor(`
        model User {
          id    Int     @id @default(autoincrement()) @map("_id")
          posts Post[]
          email String  @unique @map("raw_email_address")
          role  Role    @default(USER)
    
          @@map("users")
        }
    
        model Post {
          id     Int   @id @default(autoincrement())
          user   User  @relation(fields: [user_id], references: [id])
          user_id Int   @map("raw_user_id")
    
          @@map("posts")
        }

        enum Role {
          USER
          ADMIN
        }
      `)

      const expectedTables = aSchema({
        tables: {
          users: aTable({
            name: 'users',
            columns: {
              _id: aColumn({
                name: '_id',
                type: 'serial',
                default: 'autoincrement()',
                notNull: true,
<<<<<<< HEAD
                unique: true,
=======
                primary: true,
>>>>>>> 4a595a54
              }),
              raw_email_address: aColumn({
                name: 'raw_email_address',
                type: 'text',
                notNull: true,
              }),
              role: aColumn({
                name: 'role',
                type: 'Role',
                notNull: true,
                default: 'USER',
              }),
            },
            indexes: {
              users_pkey: anIndex({
                name: 'users_pkey',
                columns: ['_id'],
                unique: true,
              }),
              users_raw_email_address_key: anIndex({
                name: 'users_raw_email_address_key',
                columns: ['raw_email_address'],
                unique: true,
              }),
            },
            constraints: {
              PRIMARY__id: {
                type: 'PRIMARY KEY',
                name: 'PRIMARY__id',
                columnName: '_id',
              },
              UNIQUE_raw_email_address: {
                type: 'UNIQUE',
                name: 'UNIQUE_raw_email_address',
                columnName: 'raw_email_address',
              },
            },
          }),
          posts: aTable({
            name: 'posts',
            columns: {
              id: aColumn({
                name: 'id',
                type: 'serial',
                default: 'autoincrement()',
                notNull: true,
<<<<<<< HEAD
                unique: true,
=======
                primary: true,
>>>>>>> 4a595a54
              }),
              raw_user_id: aColumn({
                name: 'raw_user_id',
                type: 'integer',
                notNull: true,
              }),
            },
            indexes: {
              posts_pkey: anIndex({
                name: 'posts_pkey',
                columns: ['id'],
                unique: true,
              }),
            },
            constraints: {
              PRIMARY_id: {
                type: 'PRIMARY KEY',
                name: 'PRIMARY_id',
                columnName: 'id',
              },
              PostToUser: {
                type: 'FOREIGN KEY',
                name: 'PostToUser',
                columnName: 'raw_user_id',
                targetTableName: 'users',
                targetColumnName: '_id',
                updateConstraint: 'NO_ACTION',
                deleteConstraint: 'NO_ACTION',
              },
            },
          }),
        },
      })

      expect(value).toEqual(expectedTables)
    })

    it('implicit many-to-many relationship with join table', async () => {
      const { value } = await processor(`
        model Post {
          id         Int        @id @default(autoincrement())
          title      String
          categories Category[]
        }
        model Category {
          id    Int    @id @default(autoincrement())
          name  String
          posts Post[]
        }
      `)

      const expectedSchema = aSchema({
        tables: {
          Post: aTable({
            name: 'Post',
            columns: {
              id: aColumn({
                name: 'id',
                type: 'serial',
                default: 'autoincrement()',
                notNull: true,
<<<<<<< HEAD
                unique: true,
=======
                primary: true,
>>>>>>> 4a595a54
              }),
              title: aColumn({
                name: 'title',
                type: 'text',
                notNull: true,
              }),
            },
            indexes: {
              Post_pkey: anIndex({
                name: 'Post_pkey',
                columns: ['id'],
                unique: true,
              }),
            },
            constraints: {
              PRIMARY_id: {
                type: 'PRIMARY KEY',
                name: 'PRIMARY_id',
                columnName: 'id',
              },
            },
          }),
          Category: aTable({
            name: 'Category',
            columns: {
              id: aColumn({
                name: 'id',
                type: 'serial',
                default: 'autoincrement()',
                notNull: true,
<<<<<<< HEAD
                unique: true,
=======
                primary: true,
>>>>>>> 4a595a54
              }),
              name: aColumn({
                name: 'name',
                type: 'text',
                notNull: true,
              }),
            },
            indexes: {
              Category_pkey: anIndex({
                name: 'Category_pkey',
                columns: ['id'],
                unique: true,
              }),
            },
            constraints: {
              PRIMARY_id: {
                type: 'PRIMARY KEY',
                name: 'PRIMARY_id',
                columnName: 'id',
              },
            },
          }),
          _CategoryToPost: aTable({
            name: '_CategoryToPost',
            columns: {
              A: aColumn({
                name: 'A',
                type: 'integer',
                notNull: true,
              }),
              B: aColumn({
                name: 'B',
                type: 'integer',
                notNull: true,
              }),
            },
            indexes: {
              _CategoryToPost_AB_pkey: anIndex({
                name: '_CategoryToPost_AB_pkey',
                columns: ['A', 'B'],
                unique: true,
              }),
              _CategoryToPost_B_index: anIndex({
                name: '_CategoryToPost_B_index',
                columns: ['B'],
                unique: false,
              }),
            },
            constraints: {
              _CategoryToPost_A_fkey: {
                type: 'FOREIGN KEY',
                name: '_CategoryToPost_A_fkey',
                columnName: 'A',
                targetTableName: 'Category',
                targetColumnName: 'id',
                updateConstraint: 'CASCADE',
                deleteConstraint: 'CASCADE',
              },
              _CategoryToPost_B_fkey: {
                type: 'FOREIGN KEY',
                name: '_CategoryToPost_B_fkey',
                columnName: 'B',
                targetTableName: 'Post',
                targetColumnName: 'id',
                updateConstraint: 'CASCADE',
                deleteConstraint: 'CASCADE',
              },
            },
          }),
        },
      })

      expect(value).toEqual(expectedSchema)
    })
  })
})<|MERGE_RESOLUTION|>--- conflicted
+++ resolved
@@ -16,11 +16,6 @@
               type: 'bigserial',
               default: 'autoincrement()',
               notNull: true,
-<<<<<<< HEAD
-              unique: true,
-=======
-              primary: true,
->>>>>>> 4a595a54
             }),
             ...override?.columns,
           },
@@ -441,11 +436,6 @@
                 type: 'bigserial',
                 default: 'autoincrement()',
                 notNull: true,
-<<<<<<< HEAD
-                unique: true,
-=======
-                primary: true,
->>>>>>> 4a595a54
               }),
               raw_email_address: aColumn({
                 name: 'raw_email_address',
@@ -486,11 +476,6 @@
                 type: 'bigserial',
                 default: 'autoincrement()',
                 notNull: true,
-<<<<<<< HEAD
-                unique: true,
-=======
-                primary: true,
->>>>>>> 4a595a54
               }),
               raw_user_id: aColumn({
                 name: 'raw_user_id',
@@ -534,15 +519,15 @@
           posts Post[]
           email String  @unique @map("raw_email_address")
           role  Role    @default(USER)
-    
+
           @@map("users")
         }
-    
+
         model Post {
           id     Int   @id @default(autoincrement())
           user   User  @relation(fields: [user_id], references: [id])
           user_id Int   @map("raw_user_id")
-    
+
           @@map("posts")
         }
 
@@ -562,11 +547,6 @@
                 type: 'serial',
                 default: 'autoincrement()',
                 notNull: true,
-<<<<<<< HEAD
-                unique: true,
-=======
-                primary: true,
->>>>>>> 4a595a54
               }),
               raw_email_address: aColumn({
                 name: 'raw_email_address',
@@ -613,11 +593,6 @@
                 type: 'serial',
                 default: 'autoincrement()',
                 notNull: true,
-<<<<<<< HEAD
-                unique: true,
-=======
-                primary: true,
->>>>>>> 4a595a54
               }),
               raw_user_id: aColumn({
                 name: 'raw_user_id',
@@ -679,11 +654,6 @@
                 type: 'serial',
                 default: 'autoincrement()',
                 notNull: true,
-<<<<<<< HEAD
-                unique: true,
-=======
-                primary: true,
->>>>>>> 4a595a54
               }),
               title: aColumn({
                 name: 'title',
@@ -714,11 +684,6 @@
                 type: 'serial',
                 default: 'autoincrement()',
                 notNull: true,
-<<<<<<< HEAD
-                unique: true,
-=======
-                primary: true,
->>>>>>> 4a595a54
               }),
               name: aColumn({
                 name: 'name',
