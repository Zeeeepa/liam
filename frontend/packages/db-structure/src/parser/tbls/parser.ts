--- conflicted
+++ resolved
@@ -59,15 +59,9 @@
 }
 
 /**
-<<<<<<< HEAD
  * Extract unique column names from constraints
  */
 function extractUniqueColumnNames(
-=======
- * Extract primary key column names from constraints
- */
-function extractPrimaryKeyColumnNames(
->>>>>>> 4a595a54
   constraints:
     | Array<{
         type: string
@@ -79,7 +73,6 @@
       }>
     | undefined,
 ): Set<string> {
-<<<<<<< HEAD
   const uniqueColumns: string[] = []
 
   if (constraints) {
@@ -96,23 +89,6 @@
   }
 
   return new Set(uniqueColumns)
-=======
-  const primaryKeyColumns: string[] = []
-
-  if (constraints) {
-    const primaryKeyConstraints = constraints.filter(
-      (constraint) => constraint.type === 'PRIMARY KEY',
-    )
-
-    for (const constraint of primaryKeyConstraints) {
-      if (constraint.columns) {
-        primaryKeyColumns.push(...constraint.columns)
-      }
-    }
-  }
-
-  return new Set(primaryKeyColumns)
->>>>>>> 4a595a54
 }
 
 /**
@@ -126,11 +102,7 @@
     default?: string | null
     comment?: string | null
   }>,
-<<<<<<< HEAD
-  uniqueColumnNames: Set<string>,
-=======
-  primaryKeyColumnNames: Set<string>,
->>>>>>> 4a595a54
+  _uniqueColumnNames: Set<string>,
 ): Columns {
   const columns: Columns = {}
 
@@ -374,19 +346,10 @@
   comment?: string | null
 }): [string, Tables[string]] {
   // Extract column metadata
-<<<<<<< HEAD
   const uniqueColumnNames = extractUniqueColumnNames(tblsTable.constraints)
 
   // Process table components
   const columns = processColumns(tblsTable.columns, uniqueColumnNames)
-=======
-  const primaryKeyColumnNames = extractPrimaryKeyColumnNames(
-    tblsTable.constraints,
-  )
-
-  // Process table components
-  const columns = processColumns(tblsTable.columns, primaryKeyColumnNames)
->>>>>>> 4a595a54
   const constraints = processConstraints(tblsTable.constraints)
   const indexes = processIndexes(tblsTable.indexes)
 
