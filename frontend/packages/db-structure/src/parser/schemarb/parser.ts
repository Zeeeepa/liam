--- conflicted
+++ resolved
@@ -379,6 +379,7 @@
     if (!(argElement instanceof AssocNode)) continue
 
     // @ts-expect-error: unescaped is defined as string but it is actually object
+    // eslint-disable-next-line @typescript-eslint/no-unsafe-member-access
     const key = argElement.key.unescaped.value
     const value = argElement.value
 
@@ -463,49 +464,11 @@
   relation: Relationship,
   foreignKeyConstraint: ForeignKeyConstraint,
 ): void {
-<<<<<<< HEAD
-  for (const argNode of argNodes) {
-    if (argNode instanceof KeywordHashNode) {
-      for (const argElement of argNode.elements) {
-        if (!(argElement instanceof AssocNode)) continue
-        // @ts-expect-error: unescaped is defined as string but it is actually object
-        // eslint-disable-next-line @typescript-eslint/no-unsafe-member-access
-        const key = argElement.key.unescaped.value
-        const value = argElement.value
-
-        switch (key) {
-          case 'column':
-            if (value instanceof StringNode || value instanceof SymbolNode) {
-              relation.foreignColumnName = value.unescaped.value
-            }
-            break
-          case 'name':
-            if (value instanceof StringNode || value instanceof SymbolNode) {
-              relation.name = value.unescaped.value
-            }
-            break
-          case 'on_update':
-            if (value instanceof SymbolNode) {
-              relation.updateConstraint = normalizeConstraintName(
-                value.unescaped.value,
-              )
-            }
-            break
-          case 'on_delete':
-            if (value instanceof SymbolNode) {
-              relation.deleteConstraint = normalizeConstraintName(
-                value.unescaped.value,
-              )
-            }
-            break
-        }
-=======
   switch (key) {
     case 'column':
       if (value instanceof StringNode || value instanceof SymbolNode) {
         relation.foreignColumnName = value.unescaped.value
         foreignKeyConstraint.columnName = value.unescaped.value
->>>>>>> d75e247c
       }
       break
     case 'name':
@@ -543,6 +506,7 @@
     if (!(argElement instanceof AssocNode)) continue
 
     // @ts-expect-error: unescaped is defined as string but it is actually object
+    // eslint-disable-next-line @typescript-eslint/no-unsafe-member-access
     const key = argElement.key.unescaped.value
     const value = argElement.value
 
