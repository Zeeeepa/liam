--- conflicted
+++ resolved
@@ -100,11 +100,6 @@
     name: 'id',
     type: '',
     notNull: true,
-<<<<<<< HEAD
-    unique: true,
-=======
-    primary: true,
->>>>>>> 4a595a54
   })
   const idPrimaryKeyConstraint: PrimaryKeyConstraint = {
     type: 'PRIMARY KEY',
