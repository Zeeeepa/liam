--- conflicted
+++ resolved
@@ -24,11 +24,6 @@
               name: 'id',
               type: 'bigserial',
               notNull: true,
-<<<<<<< HEAD
-              unique: true,
-=======
-              primary: true,
->>>>>>> 4a595a54
             }),
             ...override?.columns,
           },
@@ -164,11 +159,6 @@
             name: 'id',
             type: 'bigint',
             notNull: true,
-<<<<<<< HEAD
-            unique: true,
-=======
-            primary: true,
->>>>>>> 4a595a54
           }),
         },
       })
