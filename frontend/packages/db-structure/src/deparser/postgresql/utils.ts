import type { Column, Constraint, Index, Table } from '../../schema/index.js'

/**
 * Generate column definition as DDL string
 */
function generateColumnDefinition(
  column: Column,
  isPrimaryKey = false,
): string {
  let definition = `${escapeIdentifier(column.name)} ${column.type}`

  // Add constraints (following PostgreSQL common order)
<<<<<<< HEAD
  if (column.unique) {
    definition += ' UNIQUE'
  }

  // Don't add NOT NULL if this will be a PRIMARY KEY
  if (column.notNull && !isPrimaryKey) {
=======
  if (column.primary) {
    definition += ' PRIMARY KEY'
  }

  if (column.notNull && !column.primary) {
    // PRIMARY KEY is automatically NOT NULL, so only add for non-primary columns
>>>>>>> 4a595a54
    definition += ' NOT NULL'
  }

  if (column.default !== null) {
    definition += ` DEFAULT ${formatDefaultValue(column.default)}`
  }

  return definition
}

/**
 * Format default value to proper SQL format
 */
function formatDefaultValue(value: string | number | boolean): string {
  if (typeof value === 'string') {
    // Wrap strings in single quotes
    return `'${value.replace(/'/g, "''")}'` // SQL escape
  }

  if (typeof value === 'boolean') {
    // Boolean values are TRUE/FALSE in PostgreSQL
    return value.toString().toUpperCase()
  }

  // Numbers as-is
  return value.toString()
}

/**
 * Escape SQL strings
 */
function escapeString(str: string): string {
  return str.replace(/'/g, "''")
}

/**
 * Escape SQL identifiers (table names, column names) for PostgreSQL
 * Wraps identifier in double quotes and escapes internal double quotes
 */
function escapeIdentifier(identifier: string): string {
  // Escape double quotes by doubling them and wrap in double quotes
  return `"${identifier.replace(/"/g, '""')}"`
}

/**
 * Generate ADD COLUMN statement for a column
 */
export function generateAddColumnStatement(
  tableName: string,
  column: Column,
): string {
  const columnDefinition = generateColumnDefinition(column)
  let ddl = `ALTER TABLE ${escapeIdentifier(tableName)} ADD COLUMN ${columnDefinition};`

  // Add column comment if exists
  if (column.comment) {
    ddl += `\n\nCOMMENT ON COLUMN ${escapeIdentifier(tableName)}.${escapeIdentifier(column.name)} IS '${escapeString(column.comment)}';`
  }

  return ddl
}

/**
 * Generate CREATE TABLE statement for a table
 */
export function generateCreateTableStatement(table: Table): string {
  const tableName = table.name

  // First, identify which columns are primary keys
  const primaryKeyColumns = new Set<string>()
  for (const constraint of Object.values(table.constraints)) {
    if (constraint.type === 'PRIMARY KEY') {
      primaryKeyColumns.add(constraint.columnName)
    }
  }

  // Generate column definitions
  const columnDefinitions = (Object.values(table.columns) as Column[]).map(
    (column) => {
      const isPrimaryKey = primaryKeyColumns.has(column.name)
      let definition = generateColumnDefinition(column, isPrimaryKey)

      // Add PRIMARY KEY inline if this column is a primary key
      if (isPrimaryKey) {
        definition += ' PRIMARY KEY'
      }

      return definition
    },
  )

  // Basic CREATE TABLE statement
  let ddl = `CREATE TABLE ${escapeIdentifier(tableName)} (\n  ${columnDefinitions.join(',\n  ')}\n);`

  // Add table comment
  if (table.comment) {
    ddl += `\n\nCOMMENT ON TABLE ${escapeIdentifier(tableName)} IS '${escapeString(table.comment)}';`
  }

  // Add column comments
  const columnComments = generateColumnComments(tableName, table)
  if (columnComments) {
    ddl += `\n${columnComments}`
  }

  return ddl
}

/**
 * Generate COMMENT statements for columns
 */
function generateColumnComments(tableName: string, table: Table): string {
  const comments: string[] = []

  for (const column of Object.values(table.columns) as Column[]) {
    if (column.comment) {
      comments.push(
        `COMMENT ON COLUMN ${escapeIdentifier(tableName)}.${escapeIdentifier(column.name)} IS '${escapeString(column.comment)}';`,
      )
    }
  }

  return comments.join('\n')
}

/**
 * Generate DROP COLUMN statement for a column
 */
export function generateRemoveColumnStatement(
  tableName: string,
  columnName: string,
): string {
  return `ALTER TABLE ${escapeIdentifier(tableName)} DROP COLUMN ${escapeIdentifier(columnName)};`
}

/**
 * Generate RENAME COLUMN statement for a column
 */
export function generateRenameColumnStatement(
  tableName: string,
  oldColumnName: string,
  newColumnName: string,
): string {
  return `ALTER TABLE ${escapeIdentifier(tableName)} RENAME COLUMN ${escapeIdentifier(oldColumnName)} TO ${escapeIdentifier(newColumnName)};`
}

/**
 * Generate DROP TABLE statement
 */
export function generateRemoveTableStatement(tableName: string): string {
  return `DROP TABLE ${escapeIdentifier(tableName)};`
}

/**
 * Generate RENAME TABLE statement
 */
export function generateRenameTableStatement(
  oldTableName: string,
  newTableName: string,
): string {
  return `ALTER TABLE ${escapeIdentifier(oldTableName)} RENAME TO ${escapeIdentifier(newTableName)};`
}

/**
 * Generate CREATE INDEX statement for an index
 */
export function generateCreateIndexStatement(
  tableName: string,
  index: Index,
): string {
  const uniqueKeyword = index.unique ? ' UNIQUE' : ''
  const indexMethod = index.type ? ` USING ${index.type}` : ''
  const columnList = index.columns
    .map((col) => escapeIdentifier(col))
    .join(', ')

  return `CREATE${uniqueKeyword} INDEX ${escapeIdentifier(index.name)} ON ${escapeIdentifier(tableName)}${indexMethod} (${columnList});`
}

/**
 * Generate DROP INDEX statement
 */
export function generateRemoveIndexStatement(indexName: string): string {
  return `DROP INDEX ${escapeIdentifier(indexName)};`
}

/**
 * Generate ADD CONSTRAINT statement for a constraint
 */
export function generateAddConstraintStatement(
  tableName: string,
  constraint: Constraint,
): string {
  const constraintName = escapeIdentifier(constraint.name)
  const tableNameEscaped = escapeIdentifier(tableName)

  switch (constraint.type) {
    case 'PRIMARY KEY':
      return `ALTER TABLE ${tableNameEscaped} ADD CONSTRAINT ${constraintName} PRIMARY KEY (${escapeIdentifier(constraint.columnName)});`

    case 'FOREIGN KEY':
      // TODO: Consider changing the internal representation of foreign key constraints
      // from underscore format (SET_NULL, SET_DEFAULT, NO_ACTION) to space format
      // (SET NULL, SET DEFAULT, NO ACTION) to match PostgreSQL syntax directly.
      // This would be a breaking change requiring updates to all parsers and tests.
      return `ALTER TABLE ${tableNameEscaped} ADD CONSTRAINT ${constraintName} FOREIGN KEY (${escapeIdentifier(constraint.columnName)}) REFERENCES ${escapeIdentifier(constraint.targetTableName)} (${escapeIdentifier(constraint.targetColumnName)}) ON UPDATE ${constraint.updateConstraint.replace('_', ' ')} ON DELETE ${constraint.deleteConstraint.replace('_', ' ')};`

    case 'UNIQUE':
      return `ALTER TABLE ${tableNameEscaped} ADD CONSTRAINT ${constraintName} UNIQUE (${escapeIdentifier(constraint.columnName)});`

    case 'CHECK':
      return `ALTER TABLE ${tableNameEscaped} ADD CONSTRAINT ${constraintName} CHECK (${constraint.detail});`

    default:
      return constraint satisfies never
  }
}

/**
 * Generate DROP CONSTRAINT statement
 */
export function generateRemoveConstraintStatement(
  tableName: string,
  constraintName: string,
): string {
  return `ALTER TABLE ${escapeIdentifier(tableName)} DROP CONSTRAINT ${escapeIdentifier(constraintName)};`
}<|MERGE_RESOLUTION|>--- conflicted
+++ resolved
@@ -10,21 +10,8 @@
   let definition = `${escapeIdentifier(column.name)} ${column.type}`
 
   // Add constraints (following PostgreSQL common order)
-<<<<<<< HEAD
-  if (column.unique) {
-    definition += ' UNIQUE'
-  }
-
   // Don't add NOT NULL if this will be a PRIMARY KEY
   if (column.notNull && !isPrimaryKey) {
-=======
-  if (column.primary) {
-    definition += ' PRIMARY KEY'
-  }
-
-  if (column.notNull && !column.primary) {
-    // PRIMARY KEY is automatically NOT NULL, so only add for non-primary columns
->>>>>>> 4a595a54
     definition += ' NOT NULL'
   }
 
