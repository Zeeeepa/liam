--- conflicted
+++ resolved
@@ -80,54 +80,7 @@
           },
         },
       ],
-<<<<<<< HEAD
       tests,
-=======
-      tests: [
-        // # liam-hq/liam/pull/1055
-        {
-          vars: {
-            docsContent: '',
-            schemaFiles: [
-              {
-                filename: 'frontend/packages/db/prisma/schema.prisma',
-                content:
-                  'datasource db {\n  provider = "postgresql"\n  // NOTE: Use the non-pooling URL to avoid PrismaClientUnknownRequestError for now\n  url      = env("POSTGRES_URL_NON_POOLING")\n}\n\ngenerator client {\n  provider      = "prisma-client-js"\n  binaryTargets = ["native", "rhel-openssl-3.0.x", "debian-openssl-3.0.x"]\n}\n\nmodel Project {\n  id        Int      @id @default(autoincrement())\n  name      String\n  createdAt DateTime @default(now())\n  updatedAt DateTime @updatedAt\n  reviews   OverallReview[]\n  repositoryMappings ProjectRepositoryMapping[]\n  watchSchemaFilePatterns WatchSchemaFilePattern[]\n  knowledgeSuggestions KnowledgeSuggestion[]\n  githubDocFilePaths GitHubDocFilePath[]\n}\n\nmodel Repository {\n  id             Int      @id @default(autoincrement())\n  name           String\n  owner          String\n  installationId BigInt\n  isActive       Boolean  @default(true)\n  createdAt      DateTime @default(now())\n  updatedAt      DateTime @updatedAt\n\n  pullRequests   PullRequest[]\n  projectMappings ProjectRepositoryMapping[]\n\n  @@unique([owner, name])\n}\n\nmodel PullRequest {\n  id             Int      @id @default(autoincrement())\n  pullNumber     BigInt\n  commentId      BigInt?\n  createdAt      DateTime @default(now())\n  updatedAt      DateTime @updatedAt\n  migration Migration?\n  repositoryId   Int\n  repository     Repository @relation(fields: [repositoryId], references: [id])\n  reviews        OverallReview[]\n\n  @@unique([repositoryId, pullNumber])\n}\n\nmodel Migration {\n  id             Int         @id @default(autoincrement())\n  title          String\n  pullRequestId  Int         @unique\n  pullRequest    PullRequest @relation(fields: [pullRequestId], references: [id])\n  createdAt       DateTime  @default(now())\n  updatedAt       DateTime  @updatedAt\n}\n\nmodel OverallReview {\n  id            Int     @id @default(autoincrement())\n  projectId     Int?\n  project       Project?    @relation(fields: [projectId], references: [id])\n  pullRequestId Int\n  pullRequest   PullRequest @relation(fields: [pullRequestId], references: [id])\n  branchName    String\n  reviewComment String?\n  reviewedAt    DateTime   @default(now())\n  createdAt       DateTime  @default(now())\n  updatedAt       DateTime  @updatedAt\n}\n\nmodel ProjectRepositoryMapping {\n  id           Int        @id @default(autoincrement())\n  projectId    Int\n  project      Project    @relation(fields: [projectId], references: [id])\n  repositoryId Int\n  repository   Repository @relation(fields: [repositoryId], references: [id])\n  createdAt    DateTime   @default(now())\n  updatedAt    DateTime   @updatedAt\n\n  @@unique([projectId, repositoryId])\n}\n\nmodel WatchSchemaFilePattern {\n  id        Int      @id @default(autoincrement())\n  pattern   String\n  projectId Int\n  project   Project  @relation(fields: [projectId], references: [id])\n  createdAt DateTime @default(now())\n  updatedAt DateTime @updatedAt\n}\n\n\nenum KnowledgeType {\n  SCHEMA\n  DOCS\n}\n\nmodel KnowledgeSuggestion {\n  id             Int           @id @default(autoincrement())\n  type           KnowledgeType // Either Schema or Docs\n  title          String        // Used as commit message\n  path           String        // Target file path\n  content        String        // Full content of the new file\n  fileSha        String?       // SHA of the file to be updated (nullable)\n  branchName     String        // Branch name for GitHub operations\n  projectId      Int\n  project        Project       @relation(fields: [projectId], references: [id])\n  approvedAt     DateTime?     // Approval timestamp (null if not approved)\n  createdAt      DateTime      @default(now())\n  updatedAt      DateTime      @updatedAt\n}\n',
-              },
-            ],
-            fileChanges: [
-              {
-                filename: 'frontend/packages/db/prisma/schema.prisma',
-                status: 'modified',
-                changes: 12,
-                patch:
-                  '@@ -113,15 +113,3 @@ model KnowledgeSuggestion {\n   createdAt      DateTime      @default(now())\n   updatedAt      DateTime      @updatedAt\n }\n-\n-model GitHubDocFilePath {\n-  id             Int      @id @default(autoincrement())\n-  path           String   // File path in GitHub repository\n-  isReviewEnabled Boolean @default(true)  // Whether ReviewAgent should read this file\n-  projectId      Int\n-  project        Project  @relation(fields: [projectId], references: [id])\n-  createdAt      DateTime @default(now())\n-  updatedAt      DateTime @updatedAt\n-\n-  @@unique([path, projectId])  // Composite unique key to ensure no duplicate paths within a project\n-}',
-              },
-            ],
-          },
-          assert: [
-            {
-              type: 'llm-rubric',
-              value: 'The report evaluates the **risk of data loss**.',
-            },
-            {
-              type: 'is-json',
-              // NOTE: a bit flaky for now. so, we're not asserting the json schema
-              // value: reviewJsonSchema,
-            },
-            {
-              // demo test for scoring evaluation
-              type: 'javascript',
-              value: 'JSON.parse(output).scores[0].value >= 1',
-            },
-            {
-              type: 'cost',
-              threshold: 0.008,
-            },
-          ],
-        },
-      ],
->>>>>>> 53da2229
       writeLatestResults: true,
     },
     {
