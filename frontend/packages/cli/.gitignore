--- conflicted
+++ resolved
@@ -23,10 +23,9 @@
 *.sln
 *.sw?
 
-<<<<<<< HEAD
-dist-cli
-public/schema.json
-=======
 # typed-css-modules
 *.css.d.ts
->>>>>>> 9e0ac893
+
+
+dist-cli
+public/schema.json