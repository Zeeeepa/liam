{
  "name": "@liam-hq/cli",
  "description": "Command-line tool designed to generate a web application that displays ER diagrams. See https://liambx.com/docs/cli",
  "keywords": [
    "data-visualization",
    "entity-relationship-diagram",
    "er-diagram",
    "erd"
  ],
  "homepage": "https://github.com/liam-hq/liam",
  "bugs": "https://github.com/liam-hq/liam/issues",
  "repository": {
    "type": "git",
    "url": "https://github.com/liam-hq/liam.git"
  },
  "license": "Apache-2.0",
  "private": false,
  "version": "0.5.7",
  "type": "module",
  "publishConfig": {
    "access": "public"
  },
  "bin": {
    "liam": "./dist-cli/bin/cli.js"
  },
  "dependencies": {
    "@liam-hq/db-structure": "workspace:*",
    "@liam-hq/erd-core": "workspace:*",
    "@prisma/internals": "6.8.2",
    "commander": "13.1.0",
    "glob": "11.0.2",
    "inquirer": "12.6.3",
    "react": "19.1.0",
    "react-dom": "19.1.0",
    "valibot": "1.1.0",
    "yoctocolors": "2.1.1"
  },
  "devDependencies": {
    "@biomejs/biome": "1.9.4",
    "@liam-hq/configs": "workspace:*",
    "@rollup/plugin-node-resolve": "16.0.1",
    "@rollup/plugin-typescript": "12.1.2",
<<<<<<< HEAD
    "@types/node": "22.15.21",
    "@types/react": "19.0.0",
    "@types/react-dom": "19.0.0",
=======
    "@types/node": "22.15.29",
    "@types/react": "18",
    "@types/react-dom": "18",
>>>>>>> 07a16b20
    "@vitejs/plugin-react": "4.4.1",
    "eslint": "9.27.0",
    "rollup": "4.40.2",
    "rollup-plugin-execute": "1.1.1",
    "typed-css-modules": "0.9.1",
    "typescript": "5.8.3",
    "vite": "6.3.5",
    "vite-tsconfig-paths": "5.1.4",
    "vitest": "3.1.4"
  },
  "scripts": {
    "build": "concurrently \"pnpm:build:*\"",
    "build:cli": "rollup -c  && pnpm run cp:prism",
    "build:vite": "vite build",
    "command:build": "node ./dist-cli/bin/cli.js erd build --input https://github.com/mastodon/mastodon/blob/main/db/schema.rb --format schemarb",
    "cp:prism": "cp ../db-structure/node_modules/@ruby/prism/src/prism.wasm ./dist-cli/bin/prism.wasm",
    "dev": "pnpm command:build && cp dist/schema.json public/ && concurrently \"pnpm:dev:*\"",
    "dev:app": "vite --port 5173",
    "dev:css": "tcm src --watch",
    "fmt": "concurrently \"pnpm:fmt:*\"",
    "fmt:biome": "biome check --write --unsafe .",
    "fmt:eslint": "eslint --fix .",
    "gen": "concurrently \"pnpm:gen:*\"",
    "gen:css": "tcm src",
    "lint": "concurrently \"pnpm:lint:*\"",
    "lint:biome": "biome check .",
    "lint:eslint": "echo 'ESLint disabled for cli package' || eslint .",
    "lint:tsc": "tsc --noEmit",
    "test": "vitest run"
  },
  "files": [
    "dist-cli/**/*"
  ]
}<|MERGE_RESOLUTION|>--- conflicted
+++ resolved
@@ -40,15 +40,9 @@
     "@liam-hq/configs": "workspace:*",
     "@rollup/plugin-node-resolve": "16.0.1",
     "@rollup/plugin-typescript": "12.1.2",
-<<<<<<< HEAD
-    "@types/node": "22.15.21",
+    "@types/node": "22.15.29",
     "@types/react": "19.0.0",
     "@types/react-dom": "19.0.0",
-=======
-    "@types/node": "22.15.29",
-    "@types/react": "18",
-    "@types/react-dom": "18",
->>>>>>> 07a16b20
     "@vitejs/plugin-react": "4.4.1",
     "eslint": "9.27.0",
     "rollup": "4.40.2",
