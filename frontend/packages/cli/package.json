{
  "name": "@liam-hq/cli",
  "description": "Command-line tool designed to generate a web application that displays ER diagrams. See https://liambx.com/docs/cli",
  "keywords": [
    "data-visualization",
    "entity-relationship-diagram",
    "er-diagram",
    "erd"
  ],
  "homepage": "https://github.com/liam-hq/liam",
  "bugs": "https://github.com/liam-hq/liam/issues",
  "repository": {
    "type": "git",
    "url": "https://github.com/liam-hq/liam.git"
  },
  "license": "Apache-2.0",
  "private": false,
  "version": "0.5.2",
  "type": "module",
  "publishConfig": {
    "access": "public"
  },
  "bin": {
    "liam": "./dist-cli/bin/cli.js"
  },
  "dependencies": {
    "@liam-hq/db-structure": "workspace:*",
    "@liam-hq/erd-core": "workspace:*",
    "@prisma/internals": "6.2.1",
    "commander": "12.1.0",
    "glob": "11.0.1",
    "inquirer": "12.3.2",
    "react": "18.3.1",
    "react-dom": "18",
    "valibot": "^1.0.0-beta.5",
    "yoctocolors": "2.1.1"
  },
  "devDependencies": {
<<<<<<< HEAD
    "@biomejs/biome": "1.9.3",
    "@rollup/plugin-node-resolve": "15.3.1",
=======
    "@biomejs/biome": "1.9.4",
    "@rollup/plugin-node-resolve": "15.3.0",
>>>>>>> bae4ded3
    "@rollup/plugin-typescript": "12.1.1",
    "@types/glob": "8.1.0",
    "@types/node": "22.9.0",
    "@types/react": "18",
    "@types/react-dom": "18",
    "@vitejs/plugin-react": "4.3.3",
    "rollup": "4.27.3",
    "rollup-plugin-execute": "1.1.1",
    "typed-css-modules": "0.9.1",
    "typescript": "5",
    "vite": "6.2.4",
    "vite-tsconfig-paths": "5.1.3",
    "vitest": "3.0.8"
  },
  "scripts": {
    "build": "pnpm run '/^build:.*/'",
    "build:cli": "rollup -c  && pnpm run cp:prism",
    "build:vite": "vite build",
    "command:build": "node ./dist-cli/bin/cli.js erd build --input https://github.com/mastodon/mastodon/blob/main/db/schema.rb --format schemarb",
    "cp:prism": "cp ../db-structure/node_modules/@ruby/prism/src/prism.wasm ./dist-cli/bin/prism.wasm",
    "dev": "pnpm command:build && cp dist/schema.json public/ && pnpm run '/^dev:.*/'",
    "dev:app": "vite --port 5173",
    "dev:css": "tcm src --watch",
    "fmt": "pnpm run '/^fmt:.*/'",
    "fmt:biome": "biome check --write --unsafe .",
    "gen": "pnpm run '/^gen:.*/'",
    "gen:css": "tcm src",
    "lint": "pnpm run '/^lint:.*/'",
    "lint:biome": "biome check --error-on-warnings .",
    "lint:tsc": "tsc --noEmit",
    "test": "vitest run"
  },
  "files": [
    "dist-cli/**/*"
  ]
}<|MERGE_RESOLUTION|>--- conflicted
+++ resolved
@@ -36,13 +36,8 @@
     "yoctocolors": "2.1.1"
   },
   "devDependencies": {
-<<<<<<< HEAD
-    "@biomejs/biome": "1.9.3",
+    "@biomejs/biome": "1.9.4",
     "@rollup/plugin-node-resolve": "15.3.1",
-=======
-    "@biomejs/biome": "1.9.4",
-    "@rollup/plugin-node-resolve": "15.3.0",
->>>>>>> bae4ded3
     "@rollup/plugin-typescript": "12.1.1",
     "@types/glob": "8.1.0",
     "@types/node": "22.9.0",
