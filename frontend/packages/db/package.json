{
  "name": "@liam-hq/db",
  "private": true,
  "version": "0.0.0",
  "publishConfig": {
    "access": "restricted"
  },
  "main": "src/index.ts",
  "dependencies": {
    "@supabase/ssr": "0.6.1",
    "@supabase/supabase-js": "2.49.4"
  },
  "devDependencies": {
    "@biomejs/biome": "1.9.4",
    "@liam-hq/configs": "workspace:*",
<<<<<<< HEAD
    "supabase": "2.22.2",
    "type-fest": "4.40.0",
=======
    "supabase": "2.22.3",
>>>>>>> fcd2e695
    "typescript": "5.8.3"
  },
  "scripts": {
    "build": "tsc",
    "fmt": "concurrently \"pnpm:fmt:*\"",
    "fmt:biome": "biome check --write --unsafe .",
    "lint": "concurrently \"pnpm:lint:*\"",
    "lint:biome": "biome check .",
    "lint:tsc": "tsc --noEmit",
    "supabase:gen": "concurrently \"pnpm:supabase:gen:*\"",
    "supabase:gen:schema_sql": "pnpm supabase db dump --local > ./schema/schema.sql",
    "supabase:gen:types": "supabase gen types typescript --local > supabase/database.types.ts && biome check --write --unsafe supabase/database.types.ts",
    "supabase:migration": "supabase db diff -f",
    "supabase:migration:new": "supabase migration new",
    "supabase:migration:up": "supabase migration up",
    "supabase:reset": "pnpm supabase db reset",
    "supabase:start": "pnpm supabase start",
    "supabase:stop": "pnpm supabase stop"
  }
}<|MERGE_RESOLUTION|>--- conflicted
+++ resolved
@@ -13,12 +13,8 @@
   "devDependencies": {
     "@biomejs/biome": "1.9.4",
     "@liam-hq/configs": "workspace:*",
-<<<<<<< HEAD
-    "supabase": "2.22.2",
+    "supabase": "2.22.3",
     "type-fest": "4.40.0",
-=======
-    "supabase": "2.22.3",
->>>>>>> fcd2e695
     "typescript": "5.8.3"
   },
   "scripts": {
