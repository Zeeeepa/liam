

SET statement_timeout = 0;
SET lock_timeout = 0;
SET idle_in_transaction_session_timeout = 0;
SET client_encoding = 'UTF8';
SET standard_conforming_strings = on;
SELECT pg_catalog.set_config('search_path', '', false);
SET check_function_bodies = false;
SET xmloption = content;
SET client_min_messages = warning;
SET row_security = off;


CREATE EXTENSION IF NOT EXISTS "pg_net" WITH SCHEMA "extensions";






COMMENT ON SCHEMA "public" IS 'standard public schema';



CREATE EXTENSION IF NOT EXISTS "pg_graphql" WITH SCHEMA "graphql";






CREATE EXTENSION IF NOT EXISTS "pg_stat_statements" WITH SCHEMA "extensions";






CREATE EXTENSION IF NOT EXISTS "pgcrypto" WITH SCHEMA "extensions";






CREATE EXTENSION IF NOT EXISTS "pgjwt" WITH SCHEMA "extensions";






CREATE EXTENSION IF NOT EXISTS "supabase_vault" WITH SCHEMA "vault";






CREATE EXTENSION IF NOT EXISTS "uuid-ossp" WITH SCHEMA "extensions";






CREATE TYPE "public"."category_enum" AS ENUM (
    'MIGRATION_SAFETY',
    'DATA_INTEGRITY',
    'PERFORMANCE_IMPACT',
    'PROJECT_RULES_CONSISTENCY',
    'SECURITY_OR_SCALABILITY'
);


ALTER TYPE "public"."category_enum" OWNER TO "postgres";


CREATE TYPE "public"."knowledge_type" AS ENUM (
    'SCHEMA',
    'DOCS'
);


ALTER TYPE "public"."knowledge_type" OWNER TO "postgres";


CREATE TYPE "public"."schema_format_enum" AS ENUM (
    'schemarb',
    'postgres',
    'prisma',
    'tbls'
);


ALTER TYPE "public"."schema_format_enum" OWNER TO "postgres";


CREATE TYPE "public"."severity_enum" AS ENUM (
    'CRITICAL',
    'WARNING',
    'POSITIVE',
    'QUESTION'
);


ALTER TYPE "public"."severity_enum" OWNER TO "postgres";


CREATE OR REPLACE FUNCTION "public"."accept_invitation"("p_token" "uuid") RETURNS "jsonb"
    LANGUAGE "plpgsql" SECURITY DEFINER
    AS $$
declare
  v_user_id uuid;
  v_organization_id uuid;
  v_invitation_id uuid;
  v_result jsonb;
begin
  -- Start transaction
  begin
    v_user_id := auth.uid();

    -- Verify the invitation exists
    select
      i.id, i.organization_id into v_invitation_id, v_organization_id
    from invitations i
    join
      auth.users au on lower(i.email) = lower(au.email)
    where
      i.token = p_token
      and au.id = v_user_id
      and au.email_confirmed_at is not null
      and current_timestamp < i.expired_at
    limit 1;

    if v_invitation_id is null then
      v_result := jsonb_build_object(
        'success', false,
        'organizationId', null,
        'error', 'Invitation not found or already accepted'
      );
      return v_result;
    end if;

    -- Create organization member record
    insert into organization_members (
      user_id,
      organization_id,
      joined_at
    ) values (
      v_user_id,
      v_organization_id,
      current_timestamp
    );

    -- Delete the invitation
    delete from invitations
    where id = v_invitation_id;

    -- Return success
    v_result := jsonb_build_object(
      'success', true,
      'organizationId', v_organization_id,
      'error', null
    );
    return v_result;
  exception when others then
    -- Handle any errors
    v_result := jsonb_build_object(
      'success', false,
      'organizationId', null,
      'error', sqlerrm
    );
    return v_result;
  end;
end;
$$;


ALTER FUNCTION "public"."accept_invitation"("p_token" "uuid") OWNER TO "postgres";


CREATE OR REPLACE FUNCTION "public"."get_invitation_data"("p_token" "uuid") RETURNS "jsonb"
    LANGUAGE "plpgsql" SECURITY DEFINER
    AS $$
declare
  v_user_id uuid;
  v_organization_name text;
  v_result jsonb;
begin
  -- Start transaction
  begin
    v_user_id := auth.uid();

    select 
      o.name into v_organization_name
    from 
      invitations i
    join 
      organizations o on i.organization_id = o.id
    join 
      auth.users au on lower(i.email) = lower(au.email)
    where 
      i.token = p_token
      and au.id = v_user_id
      and au.email_confirmed_at is not null
      and current_timestamp < i.expired_at
    limit 1;

    v_result := jsonb_build_object(
      'organizationName', v_organization_name
    );
    return v_result;
  end;
end;
$$;


ALTER FUNCTION "public"."get_invitation_data"("p_token" "uuid") OWNER TO "postgres";


CREATE OR REPLACE FUNCTION "public"."handle_new_user"() RETURNS "trigger"
    LANGUAGE "plpgsql" SECURITY DEFINER
    SET "search_path" TO ''
    AS $$
BEGIN
  INSERT INTO public."users" (id, name, email)
  VALUES (
    NEW.id, 
    COALESCE(NEW.raw_user_meta_data->>'name', NEW.email),
    NEW.email
  );
  RETURN NEW;
END;
$$;


ALTER FUNCTION "public"."handle_new_user"() OWNER TO "postgres";


CREATE OR REPLACE FUNCTION "public"."invite_organization_member"("p_email" "text", "p_organization_id" "uuid") RETURNS "jsonb"
    LANGUAGE "plpgsql"
    AS $$
declare
  v_is_member boolean;
  v_invite_by_user_id uuid;
  v_existing_invite_id uuid;
  v_new_token uuid;
  v_result jsonb;
begin
  -- Start transaction
  begin
    v_invite_by_user_id := auth.uid();

    -- Check inviter is a valid user
    if not exists (
      select 1
      from organization_members om
      where om.user_id = v_invite_by_user_id
      and om.organization_id = p_organization_id
    ) then
      v_result := jsonb_build_object(
        'success', false,
        'invitation_token', null,
        'error', 'inviter user does not exist'
      );
      return v_result;
    end if;

    -- Check if user is already a member
    select exists(
      select 1
      from organization_members om
      join users u on om.user_id = u.id
      where om.organization_id = p_organization_id
      and lower(u.email) = lower(p_email)
    ) into v_is_member;
    
    if v_is_member then
      v_result := jsonb_build_object(
        'success', false,
        'invitation_token', null,
        'error', 'this user is already a member of the organization'
      );
      return v_result;
    end if;
    
    v_new_token := gen_random_uuid();

    -- Check if invitation already exists
    select id into v_existing_invite_id
    from invitations
    where organization_id = p_organization_id
    and lower(email) = lower(p_email)
    limit 1;
    
    -- If invitation exists, update it
    if v_existing_invite_id is not null then
      update invitations
      set invited_at = current_timestamp,
      expired_at = current_timestamp + interval '7 days',
      invite_by_user_id = v_invite_by_user_id,
      token = v_new_token
      where id = v_existing_invite_id;
      
      v_result := jsonb_build_object(
        'success', true,
        'invitation_token', v_new_token,
        'error', null
      );
    else
      -- Create new invitation
      insert into invitations (
        organization_id,
        email,
        invited_at,
        expired_at,
        invite_by_user_id,
        token
      ) values (
        p_organization_id,
        lower(p_email),
        current_timestamp,
        current_timestamp + interval '7 days',
        v_invite_by_user_id,
        v_new_token
      );
      
      v_result := jsonb_build_object(
        'success', true,
        'invitation_token', v_new_token,
        'error', null
      );
    end if;
    
    -- Commit transaction
    return v_result;
  exception when others then
    -- Handle any errors
    v_result := jsonb_build_object(
      'success', false,
      'invitation_token', null,
      'error', sqlerrm
    );
    return v_result;
  end;
end;
$$;


ALTER FUNCTION "public"."invite_organization_member"("p_email" "text", "p_organization_id" "uuid") OWNER TO "postgres";


CREATE OR REPLACE FUNCTION "public"."prevent_delete_last_organization_member"() RETURNS "trigger"
    LANGUAGE "plpgsql"
    AS $$
BEGIN
  -- Check if this is the last member in the organization
  IF (SELECT COUNT(*) FROM organization_members WHERE organization_id = OLD.organization_id) <= 1 THEN
    RAISE EXCEPTION 'Cannot remove the last member of an organization';
  END IF;

  -- If not the last member, allow the deletion
  RETURN OLD;
END;
$$;


ALTER FUNCTION "public"."prevent_delete_last_organization_member"() OWNER TO "postgres";


CREATE OR REPLACE FUNCTION "public"."set_doc_file_paths_organization_id"() RETURNS "trigger"
    LANGUAGE "plpgsql" SECURITY DEFINER
    AS $$
BEGIN
  NEW.organization_id := (
    SELECT "organization_id" 
    FROM "public"."projects" 
    WHERE "id" = NEW.project_id
  );
  RETURN NEW;
END;
$$;


ALTER FUNCTION "public"."set_doc_file_paths_organization_id"() OWNER TO "postgres";


CREATE OR REPLACE FUNCTION "public"."set_github_pull_request_comments_organization_id"() RETURNS "trigger"
    LANGUAGE "plpgsql" SECURITY DEFINER
    AS $$
BEGIN
  NEW.organization_id := (
    SELECT pr."organization_id" 
    FROM "public"."github_pull_requests" pr
    WHERE pr."id" = NEW.github_pull_request_id
  );
  RETURN NEW;
END;
$$;


ALTER FUNCTION "public"."set_github_pull_request_comments_organization_id"() OWNER TO "postgres";


CREATE OR REPLACE FUNCTION "public"."set_github_pull_requests_organization_id"() RETURNS "trigger"
    LANGUAGE "plpgsql" SECURITY DEFINER
    AS $$
BEGIN
  NEW.organization_id := (
    SELECT "organization_id" 
    FROM "public"."github_repositories" 
    WHERE "id" = NEW.repository_id
  );
  RETURN NEW;
END;
$$;


ALTER FUNCTION "public"."set_github_pull_requests_organization_id"() OWNER TO "postgres";


CREATE OR REPLACE FUNCTION "public"."set_knowledge_suggestion_doc_mappings_organization_id"() RETURNS "trigger"
    LANGUAGE "plpgsql" SECURITY DEFINER
    AS $$
BEGIN
  NEW.organization_id := (
    SELECT "organization_id" 
    FROM "public"."knowledge_suggestions" 
    WHERE "id" = NEW.knowledge_suggestion_id
  );
  RETURN NEW;
END;
$$;


ALTER FUNCTION "public"."set_knowledge_suggestion_doc_mappings_organization_id"() OWNER TO "postgres";


CREATE OR REPLACE FUNCTION "public"."set_knowledge_suggestions_organization_id"() RETURNS "trigger"
    LANGUAGE "plpgsql" SECURITY DEFINER
    AS $$
BEGIN
  NEW.organization_id := (
    SELECT "organization_id" 
    FROM "public"."projects" 
    WHERE "id" = NEW.project_id
  );
  RETURN NEW;
END;
$$;


ALTER FUNCTION "public"."set_knowledge_suggestions_organization_id"() OWNER TO "postgres";


CREATE OR REPLACE FUNCTION "public"."set_migration_pull_request_mappings_organization_id"() RETURNS "trigger"
    LANGUAGE "plpgsql" SECURITY DEFINER
    AS $$
BEGIN
  NEW.organization_id := (
    SELECT "organization_id" 
    FROM "public"."github_pull_requests" 
    WHERE "id" = NEW.pull_request_id
  );
  RETURN NEW;
END;
$$;


ALTER FUNCTION "public"."set_migration_pull_request_mappings_organization_id"() OWNER TO "postgres";


CREATE OR REPLACE FUNCTION "public"."set_migrations_organization_id"() RETURNS "trigger"
    LANGUAGE "plpgsql" SECURITY DEFINER
    AS $$
BEGIN
  NEW.organization_id := (
    SELECT "organization_id" 
    FROM "public"."projects" 
    WHERE "id" = NEW.project_id
  );
  RETURN NEW;
END;
$$;


ALTER FUNCTION "public"."set_migrations_organization_id"() OWNER TO "postgres";


CREATE OR REPLACE FUNCTION "public"."set_overall_review_knowledge_suggestion_mappings_organization_i"() RETURNS "trigger"
    LANGUAGE "plpgsql" SECURITY DEFINER
    AS $$
BEGIN
  NEW.organization_id := (
    SELECT "organization_id" 
    FROM "public"."knowledge_suggestions" 
    WHERE "id" = NEW.knowledge_suggestion_id
  );
  RETURN NEW;
END;
$$;


ALTER FUNCTION "public"."set_overall_review_knowledge_suggestion_mappings_organization_i"() OWNER TO "postgres";


CREATE OR REPLACE FUNCTION "public"."set_overall_reviews_organization_id"() RETURNS "trigger"
    LANGUAGE "plpgsql" SECURITY DEFINER
    AS $$
BEGIN
  NEW.organization_id := (
    SELECT p."organization_id"
    FROM "public"."migrations" m
    JOIN "public"."projects" p ON m."project_id" = p."id"
    WHERE m."id" = NEW.migration_id
  );
  RETURN NEW;
END;
$$;


ALTER FUNCTION "public"."set_overall_reviews_organization_id"() OWNER TO "postgres";


CREATE OR REPLACE FUNCTION "public"."set_project_repository_mappings_organization_id"() RETURNS "trigger"
    LANGUAGE "plpgsql" SECURITY DEFINER
    AS $$
BEGIN
  NEW.organization_id := (
    SELECT "organization_id" 
    FROM "public"."projects" 
    WHERE "id" = NEW.project_id
  );
  RETURN NEW;
END;
$$;


ALTER FUNCTION "public"."set_project_repository_mappings_organization_id"() OWNER TO "postgres";


CREATE OR REPLACE FUNCTION "public"."set_review_feedback_knowledge_suggestion_mappings_organization_"() RETURNS "trigger"
    LANGUAGE "plpgsql" SECURITY DEFINER
    AS $$
BEGIN
  NEW.organization_id := (
    SELECT "organization_id" 
    FROM "public"."knowledge_suggestions" 
    WHERE "id" = NEW.knowledge_suggestion_id
  );
  
  RETURN NEW;
END;
$$;


ALTER FUNCTION "public"."set_review_feedback_knowledge_suggestion_mappings_organization_"() OWNER TO "postgres";


CREATE OR REPLACE FUNCTION "public"."set_schema_file_paths_organization_id"() RETURNS "trigger"
    LANGUAGE "plpgsql" SECURITY DEFINER
    AS $$
BEGIN
  NEW.organization_id := (
    SELECT "organization_id" 
    FROM "public"."projects" 
    WHERE "id" = NEW.project_id
  );
  RETURN NEW;
END;
$$;


ALTER FUNCTION "public"."set_schema_file_paths_organization_id"() OWNER TO "postgres";


CREATE OR REPLACE FUNCTION "public"."sync_existing_users"() RETURNS "void"
    LANGUAGE "plpgsql" SECURITY DEFINER
    AS $$
BEGIN
  INSERT INTO public."users" (id, name, email)
  SELECT 
    au.id,
    COALESCE(au.raw_user_meta_data->>'name', au.email),
    au.email
  FROM auth.users au
  LEFT JOIN public."users" pu ON au.id = pu.id
  WHERE pu.id IS NULL;
END;
$$;


ALTER FUNCTION "public"."sync_existing_users"() OWNER TO "postgres";

SET default_tablespace = '';

SET default_table_access_method = "heap";


CREATE TABLE IF NOT EXISTS "public"."doc_file_paths" (
    "id" "uuid" DEFAULT "gen_random_uuid"() NOT NULL,
    "path" "text" NOT NULL,
    "is_review_enabled" boolean DEFAULT true NOT NULL,
    "project_id" "uuid" NOT NULL,
    "created_at" timestamp(3) with time zone DEFAULT CURRENT_TIMESTAMP NOT NULL,
    "updated_at" timestamp(3) with time zone NOT NULL,
    "organization_id" "uuid" NOT NULL
);


ALTER TABLE "public"."doc_file_paths" OWNER TO "postgres";


CREATE TABLE IF NOT EXISTS "public"."github_pull_request_comments" (
    "id" "uuid" DEFAULT "gen_random_uuid"() NOT NULL,
    "github_pull_request_id" "uuid" NOT NULL,
    "github_comment_identifier" bigint NOT NULL,
    "created_at" timestamp(3) with time zone DEFAULT CURRENT_TIMESTAMP NOT NULL,
    "updated_at" timestamp(3) with time zone NOT NULL,
    "organization_id" "uuid" NOT NULL
);


ALTER TABLE "public"."github_pull_request_comments" OWNER TO "postgres";


CREATE TABLE IF NOT EXISTS "public"."github_pull_requests" (
    "id" "uuid" DEFAULT "gen_random_uuid"() NOT NULL,
    "pull_number" bigint NOT NULL,
    "created_at" timestamp(3) with time zone DEFAULT CURRENT_TIMESTAMP NOT NULL,
    "updated_at" timestamp(3) with time zone NOT NULL,
    "repository_id" "uuid" NOT NULL,
    "organization_id" "uuid" NOT NULL
);


ALTER TABLE "public"."github_pull_requests" OWNER TO "postgres";


CREATE TABLE IF NOT EXISTS "public"."github_repositories" (
    "id" "uuid" DEFAULT "gen_random_uuid"() NOT NULL,
    "name" "text" NOT NULL,
    "owner" "text" NOT NULL,
    "github_installation_identifier" integer NOT NULL,
    "created_at" timestamp(3) with time zone DEFAULT CURRENT_TIMESTAMP NOT NULL,
    "updated_at" timestamp(3) with time zone NOT NULL,
    "github_repository_identifier" integer NOT NULL,
    "organization_id" "uuid" NOT NULL
);


ALTER TABLE "public"."github_repositories" OWNER TO "postgres";


CREATE TABLE IF NOT EXISTS "public"."invitations" (
    "id" "uuid" DEFAULT "gen_random_uuid"() NOT NULL,
    "email" "text" NOT NULL,
    "invite_by_user_id" "uuid" NOT NULL,
    "organization_id" "uuid" NOT NULL,
    "invited_at" timestamp with time zone DEFAULT CURRENT_TIMESTAMP,
    "token" "uuid" DEFAULT "gen_random_uuid"() NOT NULL,
    "expired_at" timestamp(3) with time zone DEFAULT CURRENT_TIMESTAMP NOT NULL
);


ALTER TABLE "public"."invitations" OWNER TO "postgres";


CREATE TABLE IF NOT EXISTS "public"."knowledge_suggestion_doc_mappings" (
    "id" "uuid" DEFAULT "gen_random_uuid"() NOT NULL,
    "knowledge_suggestion_id" "uuid" NOT NULL,
    "doc_file_path_id" "uuid" NOT NULL,
    "created_at" timestamp(3) with time zone DEFAULT CURRENT_TIMESTAMP NOT NULL,
    "updated_at" timestamp(3) with time zone NOT NULL,
    "organization_id" "uuid" NOT NULL
);


ALTER TABLE "public"."knowledge_suggestion_doc_mappings" OWNER TO "postgres";


CREATE TABLE IF NOT EXISTS "public"."knowledge_suggestions" (
    "id" "uuid" DEFAULT "gen_random_uuid"() NOT NULL,
    "type" "public"."knowledge_type" NOT NULL,
    "title" "text" NOT NULL,
    "path" "text" NOT NULL,
    "content" "text" NOT NULL,
    "file_sha" "text",
    "project_id" "uuid" NOT NULL,
    "approved_at" timestamp(3) with time zone,
    "created_at" timestamp(3) with time zone DEFAULT CURRENT_TIMESTAMP NOT NULL,
    "updated_at" timestamp(3) with time zone NOT NULL,
    "branch_name" "text" NOT NULL,
    "trace_id" "text",
    "reasoning" "text" DEFAULT ''::"text",
    "organization_id" "uuid" NOT NULL
);


ALTER TABLE "public"."knowledge_suggestions" OWNER TO "postgres";


CREATE TABLE IF NOT EXISTS "public"."migration_pull_request_mappings" (
    "id" "uuid" DEFAULT "gen_random_uuid"() NOT NULL,
    "migration_id" "uuid" NOT NULL,
    "pull_request_id" "uuid" NOT NULL,
    "created_at" timestamp(3) with time zone DEFAULT CURRENT_TIMESTAMP NOT NULL,
    "updated_at" timestamp(3) with time zone NOT NULL,
    "organization_id" "uuid" NOT NULL
);


ALTER TABLE "public"."migration_pull_request_mappings" OWNER TO "postgres";


CREATE TABLE IF NOT EXISTS "public"."migrations" (
    "id" "uuid" DEFAULT "gen_random_uuid"() NOT NULL,
    "title" "text" NOT NULL,
    "created_at" timestamp(3) with time zone DEFAULT CURRENT_TIMESTAMP NOT NULL,
    "updated_at" timestamp(3) with time zone NOT NULL,
    "project_id" "uuid" NOT NULL,
    "organization_id" "uuid" NOT NULL
);


ALTER TABLE "public"."migrations" OWNER TO "postgres";


CREATE TABLE IF NOT EXISTS "public"."organization_members" (
    "id" "uuid" DEFAULT "gen_random_uuid"() NOT NULL,
    "user_id" "uuid" NOT NULL,
    "organization_id" "uuid" NOT NULL,
    "joined_at" timestamp with time zone DEFAULT CURRENT_TIMESTAMP
);


ALTER TABLE "public"."organization_members" OWNER TO "postgres";


CREATE TABLE IF NOT EXISTS "public"."organizations" (
    "id" "uuid" DEFAULT "gen_random_uuid"() NOT NULL,
    "name" "text" NOT NULL
);


ALTER TABLE "public"."organizations" OWNER TO "postgres";


CREATE TABLE IF NOT EXISTS "public"."overall_review_knowledge_suggestion_mappings" (
    "id" "uuid" DEFAULT "gen_random_uuid"() NOT NULL,
    "overall_review_id" "uuid" NOT NULL,
    "knowledge_suggestion_id" "uuid" NOT NULL,
    "created_at" timestamp(3) with time zone DEFAULT CURRENT_TIMESTAMP NOT NULL,
    "updated_at" timestamp(3) with time zone NOT NULL,
    "organization_id" "uuid" NOT NULL
);


ALTER TABLE "public"."overall_review_knowledge_suggestion_mappings" OWNER TO "postgres";


CREATE TABLE IF NOT EXISTS "public"."overall_reviews" (
    "id" "uuid" DEFAULT "gen_random_uuid"() NOT NULL,
    "review_comment" "text",
    "reviewed_at" timestamp(3) with time zone DEFAULT CURRENT_TIMESTAMP NOT NULL,
    "created_at" timestamp(3) with time zone DEFAULT CURRENT_TIMESTAMP NOT NULL,
    "updated_at" timestamp(3) with time zone NOT NULL,
    "branch_name" "text" NOT NULL,
    "trace_id" "text",
    "migration_id" "uuid" NOT NULL,
    "organization_id" "uuid" NOT NULL
);


ALTER TABLE "public"."overall_reviews" OWNER TO "postgres";


CREATE TABLE IF NOT EXISTS "public"."project_repository_mappings" (
    "id" "uuid" DEFAULT "gen_random_uuid"() NOT NULL,
    "project_id" "uuid" NOT NULL,
    "repository_id" "uuid" NOT NULL,
    "created_at" timestamp(3) with time zone DEFAULT CURRENT_TIMESTAMP NOT NULL,
    "updated_at" timestamp(3) with time zone NOT NULL,
    "organization_id" "uuid" NOT NULL
);


ALTER TABLE "public"."project_repository_mappings" OWNER TO "postgres";


CREATE TABLE IF NOT EXISTS "public"."projects" (
    "id" "uuid" DEFAULT "gen_random_uuid"() NOT NULL,
    "name" "text" NOT NULL,
    "created_at" timestamp(3) with time zone DEFAULT CURRENT_TIMESTAMP NOT NULL,
    "updated_at" timestamp(3) with time zone NOT NULL,
    "organization_id" "uuid"
);


ALTER TABLE "public"."projects" OWNER TO "postgres";


CREATE TABLE IF NOT EXISTS "public"."review_feedback_comments" (
    "id" "uuid" DEFAULT "gen_random_uuid"() NOT NULL,
    "review_feedback_id" "uuid" NOT NULL,
    "user_id" "uuid" NOT NULL,
    "content" "text" NOT NULL,
    "created_at" timestamp(3) with time zone DEFAULT CURRENT_TIMESTAMP NOT NULL,
    "updated_at" timestamp(3) with time zone NOT NULL
);


ALTER TABLE "public"."review_feedback_comments" OWNER TO "postgres";


CREATE TABLE IF NOT EXISTS "public"."review_feedback_knowledge_suggestion_mappings" (
    "id" "uuid" DEFAULT "gen_random_uuid"() NOT NULL,
    "review_feedback_id" "uuid",
    "knowledge_suggestion_id" "uuid",
    "created_at" timestamp(3) with time zone DEFAULT CURRENT_TIMESTAMP NOT NULL,
    "updated_at" timestamp(3) with time zone NOT NULL,
    "organization_id" "uuid" NOT NULL
);


ALTER TABLE "public"."review_feedback_knowledge_suggestion_mappings" OWNER TO "postgres";


CREATE TABLE IF NOT EXISTS "public"."review_feedbacks" (
    "id" "uuid" DEFAULT "gen_random_uuid"() NOT NULL,
    "overall_review_id" "uuid" NOT NULL,
    "category" "public"."category_enum" NOT NULL,
    "severity" "public"."severity_enum" NOT NULL,
    "description" "text" NOT NULL,
    "created_at" timestamp(3) with time zone DEFAULT CURRENT_TIMESTAMP NOT NULL,
    "updated_at" timestamp(3) with time zone NOT NULL,
    "suggestion" "text" NOT NULL,
    "resolved_at" timestamp(3) with time zone,
    "resolution_comment" "text"
);


ALTER TABLE "public"."review_feedbacks" OWNER TO "postgres";


CREATE TABLE IF NOT EXISTS "public"."review_suggestion_snippets" (
    "id" "uuid" DEFAULT "gen_random_uuid"() NOT NULL,
    "review_feedback_id" "uuid" NOT NULL,
    "filename" "text" NOT NULL,
    "snippet" "text" NOT NULL,
    "created_at" timestamp(3) with time zone DEFAULT CURRENT_TIMESTAMP NOT NULL,
    "updated_at" timestamp(3) with time zone NOT NULL
);


ALTER TABLE "public"."review_suggestion_snippets" OWNER TO "postgres";


CREATE TABLE IF NOT EXISTS "public"."schema_file_paths" (
    "id" "uuid" DEFAULT "gen_random_uuid"() NOT NULL,
    "path" "text" NOT NULL,
    "project_id" "uuid" NOT NULL,
    "created_at" timestamp(3) with time zone DEFAULT CURRENT_TIMESTAMP NOT NULL,
    "updated_at" timestamp(3) with time zone NOT NULL,
    "format" "public"."schema_format_enum" NOT NULL,
    "organization_id" "uuid" NOT NULL
);


ALTER TABLE "public"."schema_file_paths" OWNER TO "postgres";


CREATE TABLE IF NOT EXISTS "public"."users" (
    "id" "uuid" NOT NULL,
    "name" "text" NOT NULL,
    "email" "text" NOT NULL
);


ALTER TABLE "public"."users" OWNER TO "postgres";


ALTER TABLE ONLY "public"."doc_file_paths"
    ADD CONSTRAINT "github_doc_file_path_pkey" PRIMARY KEY ("id");



ALTER TABLE ONLY "public"."github_pull_request_comments"
    ADD CONSTRAINT "github_pull_request_comments_github_comment_identifier_key" UNIQUE ("github_comment_identifier");



ALTER TABLE ONLY "public"."github_pull_request_comments"
    ADD CONSTRAINT "github_pull_request_comments_github_pull_request_id_key" UNIQUE ("github_pull_request_id");



ALTER TABLE ONLY "public"."github_pull_request_comments"
    ADD CONSTRAINT "github_pull_request_comments_pkey" PRIMARY KEY ("id");



ALTER TABLE ONLY "public"."github_repositories"
    ADD CONSTRAINT "github_repository_github_repository_identifier_organization_id_" UNIQUE ("github_repository_identifier", "organization_id");



ALTER TABLE ONLY "public"."schema_file_paths"
    ADD CONSTRAINT "github_schema_file_path_pkey" PRIMARY KEY ("id");



ALTER TABLE ONLY "public"."invitations"
    ADD CONSTRAINT "invitations_pkey" PRIMARY KEY ("id");



ALTER TABLE ONLY "public"."invitations"
    ADD CONSTRAINT "invitations_token_key" UNIQUE ("token");



ALTER TABLE ONLY "public"."knowledge_suggestion_doc_mappings"
    ADD CONSTRAINT "knowledge_suggestion_doc_mapping_pkey" PRIMARY KEY ("id");



ALTER TABLE ONLY "public"."knowledge_suggestions"
    ADD CONSTRAINT "knowledge_suggestion_pkey" PRIMARY KEY ("id");



ALTER TABLE ONLY "public"."migrations"
    ADD CONSTRAINT "migration_pkey" PRIMARY KEY ("id");



ALTER TABLE ONLY "public"."migration_pull_request_mappings"
    ADD CONSTRAINT "migration_pull_request_mapping_migration_id_pull_request_id_key" UNIQUE ("migration_id", "pull_request_id");



ALTER TABLE ONLY "public"."migration_pull_request_mappings"
    ADD CONSTRAINT "migration_pull_request_mappings_pkey" PRIMARY KEY ("id");



ALTER TABLE ONLY "public"."organization_members"
    ADD CONSTRAINT "organization_member_pkey" PRIMARY KEY ("id");



ALTER TABLE ONLY "public"."organization_members"
    ADD CONSTRAINT "organization_member_user_id_organization_id_key" UNIQUE ("user_id", "organization_id");



ALTER TABLE ONLY "public"."organizations"
    ADD CONSTRAINT "organization_pkey" PRIMARY KEY ("id");



ALTER TABLE ONLY "public"."overall_review_knowledge_suggestion_mappings"
    ADD CONSTRAINT "overall_review_knowledge_suggestion_mapping_pkey" PRIMARY KEY ("id");



ALTER TABLE ONLY "public"."overall_reviews"
    ADD CONSTRAINT "overall_review_pkey" PRIMARY KEY ("id");



ALTER TABLE ONLY "public"."projects"
    ADD CONSTRAINT "project_pkey" PRIMARY KEY ("id");



ALTER TABLE ONLY "public"."project_repository_mappings"
    ADD CONSTRAINT "project_repository_mapping_pkey" PRIMARY KEY ("id");



ALTER TABLE ONLY "public"."github_pull_requests"
    ADD CONSTRAINT "pull_request_pkey" PRIMARY KEY ("id");



ALTER TABLE ONLY "public"."github_repositories"
    ADD CONSTRAINT "repository_pkey" PRIMARY KEY ("id");



ALTER TABLE ONLY "public"."review_feedback_comments"
    ADD CONSTRAINT "review_feedback_comment_pkey" PRIMARY KEY ("id");



ALTER TABLE ONLY "public"."review_feedbacks"
    ADD CONSTRAINT "review_feedback_pkey" PRIMARY KEY ("id");



ALTER TABLE ONLY "public"."review_suggestion_snippets"
    ADD CONSTRAINT "review_suggestion_snippet_pkey" PRIMARY KEY ("id");



ALTER TABLE ONLY "public"."users"
    ADD CONSTRAINT "user_email_key" UNIQUE ("email");



ALTER TABLE ONLY "public"."users"
    ADD CONSTRAINT "user_pkey" PRIMARY KEY ("id");



CREATE UNIQUE INDEX "doc_file_path_path_project_id_key" ON "public"."doc_file_paths" USING "btree" ("path", "project_id");



CREATE UNIQUE INDEX "github_pull_request_repository_id_pull_number_key" ON "public"."github_pull_requests" USING "btree" ("repository_id", "pull_number");



CREATE UNIQUE INDEX "github_repository_owner_name_key" ON "public"."github_repositories" USING "btree" ("owner", "name");



CREATE INDEX "idx_project_organization_id" ON "public"."projects" USING "btree" ("organization_id");



CREATE INDEX "idx_review_feedback_comment_review_feedback_id" ON "public"."review_feedback_comments" USING "btree" ("review_feedback_id");



CREATE INDEX "invitations_email_idx" ON "public"."invitations" USING "btree" ("email");



CREATE INDEX "invitations_organization_id_idx" ON "public"."invitations" USING "btree" ("organization_id");



CREATE UNIQUE INDEX "knowledge_suggestion_doc_mapping_unique_mapping" ON "public"."knowledge_suggestion_doc_mappings" USING "btree" ("knowledge_suggestion_id", "doc_file_path_id");



CREATE INDEX "organization_member_organization_id_idx" ON "public"."organization_members" USING "btree" ("organization_id");



CREATE INDEX "organization_member_user_id_idx" ON "public"."organization_members" USING "btree" ("user_id");



CREATE UNIQUE INDEX "overall_review_knowledge_suggestion_mapping_unique_mapping" ON "public"."overall_review_knowledge_suggestion_mappings" USING "btree" ("overall_review_id", "knowledge_suggestion_id");



CREATE UNIQUE INDEX "project_repository_mapping_project_id_repository_id_key" ON "public"."project_repository_mappings" USING "btree" ("project_id", "repository_id");



CREATE UNIQUE INDEX "schema_file_path_path_project_id_key" ON "public"."schema_file_paths" USING "btree" ("path", "project_id");



CREATE UNIQUE INDEX "schema_file_path_project_id_key" ON "public"."schema_file_paths" USING "btree" ("project_id");



CREATE OR REPLACE TRIGGER "check_last_organization_member" BEFORE DELETE ON "public"."organization_members" FOR EACH ROW EXECUTE FUNCTION "public"."prevent_delete_last_organization_member"();



COMMENT ON TRIGGER "check_last_organization_member" ON "public"."organization_members" IS 'Prevents deletion of the last member of an organization to ensure organizations always have at least one member';



CREATE OR REPLACE TRIGGER "set_doc_file_paths_organization_id_trigger" BEFORE INSERT OR UPDATE ON "public"."doc_file_paths" FOR EACH ROW EXECUTE FUNCTION "public"."set_doc_file_paths_organization_id"();



CREATE OR REPLACE TRIGGER "set_github_pull_request_comments_organization_id_trigger" BEFORE INSERT OR UPDATE ON "public"."github_pull_request_comments" FOR EACH ROW EXECUTE FUNCTION "public"."set_github_pull_request_comments_organization_id"();



CREATE OR REPLACE TRIGGER "set_github_pull_requests_organization_id_trigger" BEFORE INSERT OR UPDATE ON "public"."github_pull_requests" FOR EACH ROW EXECUTE FUNCTION "public"."set_github_pull_requests_organization_id"();



CREATE OR REPLACE TRIGGER "set_knowledge_suggestion_doc_mappings_organization_id_trigger" BEFORE INSERT OR UPDATE ON "public"."knowledge_suggestion_doc_mappings" FOR EACH ROW EXECUTE FUNCTION "public"."set_knowledge_suggestion_doc_mappings_organization_id"();



CREATE OR REPLACE TRIGGER "set_knowledge_suggestions_organization_id_trigger" BEFORE INSERT OR UPDATE ON "public"."knowledge_suggestions" FOR EACH ROW EXECUTE FUNCTION "public"."set_knowledge_suggestions_organization_id"();



CREATE OR REPLACE TRIGGER "set_migration_pull_request_mappings_organization_id_trigger" BEFORE INSERT OR UPDATE ON "public"."migration_pull_request_mappings" FOR EACH ROW EXECUTE FUNCTION "public"."set_migration_pull_request_mappings_organization_id"();



CREATE OR REPLACE TRIGGER "set_migrations_organization_id_trigger" BEFORE INSERT OR UPDATE ON "public"."migrations" FOR EACH ROW EXECUTE FUNCTION "public"."set_migrations_organization_id"();



CREATE OR REPLACE TRIGGER "set_overall_review_knowledge_suggestion_mappings_organization_i" BEFORE INSERT OR UPDATE ON "public"."overall_review_knowledge_suggestion_mappings" FOR EACH ROW EXECUTE FUNCTION "public"."set_overall_review_knowledge_suggestion_mappings_organization_i"();



CREATE OR REPLACE TRIGGER "set_overall_reviews_organization_id_trigger" BEFORE INSERT OR UPDATE ON "public"."overall_reviews" FOR EACH ROW EXECUTE FUNCTION "public"."set_overall_reviews_organization_id"();



CREATE OR REPLACE TRIGGER "set_project_repository_mappings_organization_id_trigger" BEFORE INSERT OR UPDATE ON "public"."project_repository_mappings" FOR EACH ROW EXECUTE FUNCTION "public"."set_project_repository_mappings_organization_id"();



CREATE OR REPLACE TRIGGER "set_review_feedback_knowledge_suggestion_mappings_organization_" BEFORE INSERT OR UPDATE ON "public"."review_feedback_knowledge_suggestion_mappings" FOR EACH ROW EXECUTE FUNCTION "public"."set_review_feedback_knowledge_suggestion_mappings_organization_"();



CREATE OR REPLACE TRIGGER "set_schema_file_paths_organization_id_trigger" BEFORE INSERT OR UPDATE ON "public"."schema_file_paths" FOR EACH ROW EXECUTE FUNCTION "public"."set_schema_file_paths_organization_id"();



ALTER TABLE ONLY "public"."doc_file_paths"
    ADD CONSTRAINT "doc_file_paths_organization_id_fkey" FOREIGN KEY ("organization_id") REFERENCES "public"."organizations"("id") ON UPDATE CASCADE ON DELETE RESTRICT;



ALTER TABLE ONLY "public"."doc_file_paths"
    ADD CONSTRAINT "github_doc_file_path_project_id_fkey" FOREIGN KEY ("project_id") REFERENCES "public"."projects"("id") ON UPDATE CASCADE ON DELETE RESTRICT;



ALTER TABLE ONLY "public"."github_pull_request_comments"
    ADD CONSTRAINT "github_pull_request_comments_github_pull_request_id_fkey" FOREIGN KEY ("github_pull_request_id") REFERENCES "public"."github_pull_requests"("id") ON UPDATE CASCADE ON DELETE CASCADE;



ALTER TABLE ONLY "public"."github_pull_request_comments"
    ADD CONSTRAINT "github_pull_request_comments_organization_id_fkey" FOREIGN KEY ("organization_id") REFERENCES "public"."organizations"("id") ON UPDATE CASCADE ON DELETE RESTRICT;



ALTER TABLE ONLY "public"."github_pull_requests"
    ADD CONSTRAINT "github_pull_request_repository_id_fkey" FOREIGN KEY ("repository_id") REFERENCES "public"."github_repositories"("id") ON UPDATE CASCADE ON DELETE RESTRICT;



ALTER TABLE ONLY "public"."github_pull_requests"
    ADD CONSTRAINT "github_pull_requests_organization_id_fkey" FOREIGN KEY ("organization_id") REFERENCES "public"."organizations"("id") ON UPDATE CASCADE ON DELETE RESTRICT;



ALTER TABLE ONLY "public"."github_repositories"
    ADD CONSTRAINT "github_repositories_organization_id_fkey" FOREIGN KEY ("organization_id") REFERENCES "public"."organizations"("id") ON UPDATE CASCADE ON DELETE RESTRICT;



ALTER TABLE ONLY "public"."invitations"
    ADD CONSTRAINT "invitations_invite_by_user_id_fkey" FOREIGN KEY ("invite_by_user_id") REFERENCES "public"."users"("id") ON DELETE CASCADE;



ALTER TABLE ONLY "public"."invitations"
    ADD CONSTRAINT "invitations_organization_id_fkey" FOREIGN KEY ("organization_id") REFERENCES "public"."organizations"("id") ON DELETE CASCADE;



ALTER TABLE ONLY "public"."knowledge_suggestion_doc_mappings"
    ADD CONSTRAINT "knowledge_suggestion_doc_mapping_doc_file_path_id_fkey" FOREIGN KEY ("doc_file_path_id") REFERENCES "public"."doc_file_paths"("id") ON UPDATE CASCADE ON DELETE CASCADE;



ALTER TABLE ONLY "public"."knowledge_suggestion_doc_mappings"
    ADD CONSTRAINT "knowledge_suggestion_doc_mapping_knowledge_suggestion_id_fkey" FOREIGN KEY ("knowledge_suggestion_id") REFERENCES "public"."knowledge_suggestions"("id") ON UPDATE CASCADE ON DELETE CASCADE;



ALTER TABLE ONLY "public"."knowledge_suggestion_doc_mappings"
    ADD CONSTRAINT "knowledge_suggestion_doc_mappings_organization_id_fkey" FOREIGN KEY ("organization_id") REFERENCES "public"."organizations"("id") ON UPDATE CASCADE ON DELETE RESTRICT;



ALTER TABLE ONLY "public"."knowledge_suggestions"
    ADD CONSTRAINT "knowledge_suggestion_project_id_fkey" FOREIGN KEY ("project_id") REFERENCES "public"."projects"("id") ON UPDATE CASCADE ON DELETE RESTRICT;



ALTER TABLE ONLY "public"."knowledge_suggestions"
    ADD CONSTRAINT "knowledge_suggestions_organization_id_fkey" FOREIGN KEY ("organization_id") REFERENCES "public"."organizations"("id") ON UPDATE CASCADE ON DELETE RESTRICT;



ALTER TABLE ONLY "public"."migrations"
    ADD CONSTRAINT "migration_project_id_fkey" FOREIGN KEY ("project_id") REFERENCES "public"."projects"("id") ON UPDATE CASCADE ON DELETE RESTRICT;



ALTER TABLE ONLY "public"."migration_pull_request_mappings"
    ADD CONSTRAINT "migration_pull_request_mapping_migration_id_fkey" FOREIGN KEY ("migration_id") REFERENCES "public"."migrations"("id") ON UPDATE CASCADE ON DELETE CASCADE;



ALTER TABLE ONLY "public"."migration_pull_request_mappings"
    ADD CONSTRAINT "migration_pull_request_mapping_pull_request_id_fkey" FOREIGN KEY ("pull_request_id") REFERENCES "public"."github_pull_requests"("id") ON UPDATE CASCADE ON DELETE CASCADE;



ALTER TABLE ONLY "public"."migration_pull_request_mappings"
    ADD CONSTRAINT "migration_pull_request_mappings_organization_id_fkey" FOREIGN KEY ("organization_id") REFERENCES "public"."organizations"("id") ON UPDATE CASCADE ON DELETE RESTRICT;



ALTER TABLE ONLY "public"."migrations"
    ADD CONSTRAINT "migrations_organization_id_fkey" FOREIGN KEY ("organization_id") REFERENCES "public"."organizations"("id") ON UPDATE CASCADE ON DELETE RESTRICT;



ALTER TABLE ONLY "public"."organization_members"
    ADD CONSTRAINT "organization_member_organization_id_fkey" FOREIGN KEY ("organization_id") REFERENCES "public"."organizations"("id") ON DELETE CASCADE;



ALTER TABLE ONLY "public"."organization_members"
    ADD CONSTRAINT "organization_member_user_id_fkey" FOREIGN KEY ("user_id") REFERENCES "public"."users"("id") ON DELETE CASCADE;



ALTER TABLE ONLY "public"."overall_review_knowledge_suggestion_mappings"
    ADD CONSTRAINT "overall_review_knowledge_suggestion_mapping_knowledge_suggestio" FOREIGN KEY ("knowledge_suggestion_id") REFERENCES "public"."knowledge_suggestions"("id") ON UPDATE CASCADE ON DELETE CASCADE;



ALTER TABLE ONLY "public"."overall_review_knowledge_suggestion_mappings"
    ADD CONSTRAINT "overall_review_knowledge_suggestion_mapping_overall_review_id_f" FOREIGN KEY ("overall_review_id") REFERENCES "public"."overall_reviews"("id") ON UPDATE CASCADE ON DELETE CASCADE;



ALTER TABLE ONLY "public"."overall_review_knowledge_suggestion_mappings"
    ADD CONSTRAINT "overall_review_knowledge_suggestion_mappings_organization_id_fk" FOREIGN KEY ("organization_id") REFERENCES "public"."organizations"("id") ON UPDATE CASCADE ON DELETE RESTRICT;



ALTER TABLE ONLY "public"."overall_reviews"
    ADD CONSTRAINT "overall_review_migration_id_fkey" FOREIGN KEY ("migration_id") REFERENCES "public"."migrations"("id") ON UPDATE CASCADE ON DELETE RESTRICT;



ALTER TABLE ONLY "public"."overall_reviews"
    ADD CONSTRAINT "overall_reviews_organization_id_fkey" FOREIGN KEY ("organization_id") REFERENCES "public"."organizations"("id") ON UPDATE CASCADE ON DELETE RESTRICT;



ALTER TABLE ONLY "public"."projects"
    ADD CONSTRAINT "project_organization_id_fkey" FOREIGN KEY ("organization_id") REFERENCES "public"."organizations"("id") ON UPDATE CASCADE ON DELETE CASCADE;



ALTER TABLE ONLY "public"."project_repository_mappings"
    ADD CONSTRAINT "project_repository_mapping_project_id_fkey" FOREIGN KEY ("project_id") REFERENCES "public"."projects"("id") ON UPDATE CASCADE ON DELETE RESTRICT;



ALTER TABLE ONLY "public"."project_repository_mappings"
    ADD CONSTRAINT "project_repository_mapping_repository_id_fkey" FOREIGN KEY ("repository_id") REFERENCES "public"."github_repositories"("id") ON UPDATE CASCADE ON DELETE RESTRICT;



ALTER TABLE ONLY "public"."project_repository_mappings"
    ADD CONSTRAINT "project_repository_mappings_organization_id_fkey" FOREIGN KEY ("organization_id") REFERENCES "public"."organizations"("id") ON UPDATE CASCADE ON DELETE RESTRICT;



ALTER TABLE ONLY "public"."review_feedback_comments"
    ADD CONSTRAINT "review_feedback_comment_review_feedback_id_fkey" FOREIGN KEY ("review_feedback_id") REFERENCES "public"."review_feedbacks"("id") ON UPDATE CASCADE ON DELETE CASCADE;



ALTER TABLE ONLY "public"."review_feedback_comments"
    ADD CONSTRAINT "review_feedback_comment_user_id_fkey" FOREIGN KEY ("user_id") REFERENCES "public"."users"("id") ON UPDATE CASCADE ON DELETE CASCADE;



ALTER TABLE ONLY "public"."review_feedback_knowledge_suggestion_mappings"
    ADD CONSTRAINT "review_feedback_knowledge_suggesti_knowledge_suggestion_id_fkey" FOREIGN KEY ("knowledge_suggestion_id") REFERENCES "public"."knowledge_suggestions"("id");



ALTER TABLE ONLY "public"."review_feedback_knowledge_suggestion_mappings"
    ADD CONSTRAINT "review_feedback_knowledge_suggestion_ma_review_feedback_id_fkey" FOREIGN KEY ("review_feedback_id") REFERENCES "public"."review_feedbacks"("id");



ALTER TABLE ONLY "public"."review_feedback_knowledge_suggestion_mappings"
    ADD CONSTRAINT "review_feedback_knowledge_suggestion_mappings_organization_id_f" FOREIGN KEY ("organization_id") REFERENCES "public"."organizations"("id") ON UPDATE CASCADE ON DELETE RESTRICT;



ALTER TABLE ONLY "public"."review_feedbacks"
    ADD CONSTRAINT "review_feedback_overall_review_id_fkey" FOREIGN KEY ("overall_review_id") REFERENCES "public"."overall_reviews"("id") ON UPDATE CASCADE ON DELETE RESTRICT;



ALTER TABLE ONLY "public"."review_suggestion_snippets"
    ADD CONSTRAINT "review_suggestion_snippet_review_feedback_id_fkey" FOREIGN KEY ("review_feedback_id") REFERENCES "public"."review_feedbacks"("id") ON UPDATE CASCADE ON DELETE CASCADE;



ALTER TABLE ONLY "public"."schema_file_paths"
    ADD CONSTRAINT "schema_file_path_project_id_fkey" FOREIGN KEY ("project_id") REFERENCES "public"."projects"("id") ON UPDATE CASCADE ON DELETE RESTRICT;



ALTER TABLE ONLY "public"."schema_file_paths"
    ADD CONSTRAINT "schema_file_paths_organization_id_fkey" FOREIGN KEY ("organization_id") REFERENCES "public"."organizations"("id") ON UPDATE CASCADE ON DELETE RESTRICT;



CREATE POLICY "authenticated_users_can_delete_org_invitations" ON "public"."invitations" FOR DELETE TO "authenticated" USING (("organization_id" IN ( SELECT "organization_members"."organization_id"
   FROM "public"."organization_members"
  WHERE ("organization_members"."user_id" = "auth"."uid"()))));



<<<<<<< HEAD
CREATE POLICY "authenticated_users_can_delete_org_organization_members" ON "public"."organization_members" FOR DELETE TO "authenticated" USING (("organization_id" IN ( SELECT "organization_members_1"."organization_id"
   FROM "public"."organization_members" "organization_members_1"
  WHERE ("organization_members_1"."user_id" = "auth"."uid"()))));



COMMENT ON POLICY "authenticated_users_can_delete_org_organization_members" ON "public"."organization_members" IS 'Authenticated users can only remove members from organizations they are members of';
=======
CREATE POLICY "authenticated_users_can_delete_org_organizations" ON "public"."organizations" FOR DELETE TO "authenticated" USING (("id" IN ( SELECT "organization_members"."organization_id"
   FROM "public"."organization_members"
  WHERE ("organization_members"."user_id" = "auth"."uid"()))));



COMMENT ON POLICY "authenticated_users_can_delete_org_organizations" ON "public"."organizations" IS 'Authenticated users can only delete organizations they are members of';
>>>>>>> 4196a888



CREATE POLICY "authenticated_users_can_delete_org_projects" ON "public"."projects" FOR DELETE TO "authenticated" USING (("organization_id" IN ( SELECT "organization_members"."organization_id"
   FROM "public"."organization_members"
  WHERE ("organization_members"."user_id" = "auth"."uid"()))));



COMMENT ON POLICY "authenticated_users_can_delete_org_projects" ON "public"."projects" IS 'Authenticated users can only delete projects in organizations they are members of';



CREATE POLICY "authenticated_users_can_insert_org_doc_file_paths" ON "public"."doc_file_paths" FOR INSERT TO "authenticated" WITH CHECK (("organization_id" IN ( SELECT "organization_members"."organization_id"
   FROM "public"."organization_members"
  WHERE ("organization_members"."user_id" = "auth"."uid"()))));



COMMENT ON POLICY "authenticated_users_can_insert_org_doc_file_paths" ON "public"."doc_file_paths" IS 'Authenticated users can insert doc file paths for their organization';



CREATE POLICY "authenticated_users_can_insert_org_github_repositories" ON "public"."github_repositories" FOR INSERT TO "authenticated" WITH CHECK (("organization_id" IN ( SELECT "organization_members"."organization_id"
   FROM "public"."organization_members"
  WHERE ("organization_members"."user_id" = "auth"."uid"()))));



COMMENT ON POLICY "authenticated_users_can_insert_org_github_repositories" ON "public"."github_repositories" IS 'Authenticated users can only create repositories in organizations they are members of';



CREATE POLICY "authenticated_users_can_insert_org_invitations" ON "public"."invitations" FOR INSERT TO "authenticated" WITH CHECK (("organization_id" IN ( SELECT "organization_members"."organization_id"
   FROM "public"."organization_members"
  WHERE ("organization_members"."user_id" = "auth"."uid"()))));



CREATE POLICY "authenticated_users_can_insert_org_knowledge_suggestion_doc_map" ON "public"."knowledge_suggestion_doc_mappings" FOR INSERT TO "authenticated" WITH CHECK (("organization_id" IN ( SELECT "organization_members"."organization_id"
   FROM "public"."organization_members"
  WHERE ("organization_members"."user_id" = "auth"."uid"()))));



COMMENT ON POLICY "authenticated_users_can_insert_org_knowledge_suggestion_doc_map" ON "public"."knowledge_suggestion_doc_mappings" IS 'Authenticated users can only create knowledge suggestion doc mappings in organizations they are members of';



CREATE POLICY "authenticated_users_can_insert_org_knowledge_suggestions" ON "public"."knowledge_suggestions" FOR INSERT TO "authenticated" WITH CHECK (("organization_id" IN ( SELECT "organization_members"."organization_id"
   FROM "public"."organization_members"
  WHERE ("organization_members"."user_id" = "auth"."uid"()))));



COMMENT ON POLICY "authenticated_users_can_insert_org_knowledge_suggestions" ON "public"."knowledge_suggestions" IS 'Authenticated users can only create knowledge suggestions in organizations they are members of';



CREATE POLICY "authenticated_users_can_insert_org_organization_members" ON "public"."organization_members" FOR INSERT TO "authenticated" WITH CHECK (("organization_id" IN ( SELECT "organization_members_1"."organization_id"
   FROM "public"."organization_members" "organization_members_1"
  WHERE ("organization_members_1"."user_id" = "auth"."uid"()))));



COMMENT ON POLICY "authenticated_users_can_insert_org_organization_members" ON "public"."organization_members" IS 'Authenticated users can only add members to organizations they are members of';



CREATE POLICY "authenticated_users_can_insert_org_project_repository_mappings" ON "public"."project_repository_mappings" FOR INSERT TO "authenticated" WITH CHECK (("organization_id" IN ( SELECT "organization_members"."organization_id"
   FROM "public"."organization_members"
  WHERE ("organization_members"."user_id" = "auth"."uid"()))));



COMMENT ON POLICY "authenticated_users_can_insert_org_project_repository_mappings" ON "public"."project_repository_mappings" IS 'Authenticated users can only create project repository mappings in organizations they are members of';



CREATE POLICY "authenticated_users_can_insert_org_schema_file_paths" ON "public"."schema_file_paths" FOR INSERT TO "authenticated" WITH CHECK (("organization_id" IN ( SELECT "organization_members"."organization_id"
   FROM "public"."organization_members"
  WHERE ("organization_members"."user_id" = "auth"."uid"()))));



COMMENT ON POLICY "authenticated_users_can_insert_org_schema_file_paths" ON "public"."schema_file_paths" IS 'Authenticated users can only create schema file paths in organizations they are members of';



CREATE POLICY "authenticated_users_can_insert_organizations" ON "public"."organizations" FOR INSERT TO "authenticated" WITH CHECK (true);



COMMENT ON POLICY "authenticated_users_can_insert_organizations" ON "public"."organizations" IS 'Authenticated users can create any organization';



CREATE POLICY "authenticated_users_can_insert_projects" ON "public"."projects" FOR INSERT TO "authenticated" WITH CHECK (("organization_id" IN ( SELECT "organization_members"."organization_id"
   FROM "public"."organization_members"
  WHERE ("organization_members"."user_id" = "auth"."uid"()))));



COMMENT ON POLICY "authenticated_users_can_insert_projects" ON "public"."projects" IS 'Authenticated users can create any project';



CREATE POLICY "authenticated_users_can_select_org_doc_file_paths" ON "public"."doc_file_paths" FOR SELECT TO "authenticated" USING (("organization_id" IN ( SELECT "organization_members"."organization_id"
   FROM "public"."organization_members"
  WHERE ("organization_members"."user_id" = "auth"."uid"()))));



COMMENT ON POLICY "authenticated_users_can_select_org_doc_file_paths" ON "public"."doc_file_paths" IS 'Authenticated users can select doc file paths for their organization';



CREATE POLICY "authenticated_users_can_select_org_github_pull_requests" ON "public"."github_pull_requests" FOR SELECT TO "authenticated" USING (("organization_id" IN ( SELECT "organization_members"."organization_id"
   FROM "public"."organization_members"
  WHERE ("organization_members"."user_id" = "auth"."uid"()))));



COMMENT ON POLICY "authenticated_users_can_select_org_github_pull_requests" ON "public"."github_pull_requests" IS 'Authenticated users can only view pull requests belonging to organizations they are members of';



CREATE POLICY "authenticated_users_can_select_org_github_repositories" ON "public"."github_repositories" FOR SELECT TO "authenticated" USING (("organization_id" IN ( SELECT "organization_members"."organization_id"
   FROM "public"."organization_members"
  WHERE ("organization_members"."user_id" = "auth"."uid"()))));



COMMENT ON POLICY "authenticated_users_can_select_org_github_repositories" ON "public"."github_repositories" IS 'Authenticated users can only view repositories belonging to organizations they are members of';



CREATE POLICY "authenticated_users_can_select_org_invitations" ON "public"."invitations" FOR SELECT TO "authenticated" USING (("organization_id" IN ( SELECT "organization_members"."organization_id"
   FROM "public"."organization_members"
  WHERE ("organization_members"."user_id" = "auth"."uid"()))));



CREATE POLICY "authenticated_users_can_select_org_knowledge_suggestion_doc_map" ON "public"."knowledge_suggestion_doc_mappings" FOR SELECT TO "authenticated" USING (("organization_id" IN ( SELECT "organization_members"."organization_id"
   FROM "public"."organization_members"
  WHERE ("organization_members"."user_id" = "auth"."uid"()))));



COMMENT ON POLICY "authenticated_users_can_select_org_knowledge_suggestion_doc_map" ON "public"."knowledge_suggestion_doc_mappings" IS 'Authenticated users can only view knowledge suggestion doc mappings belonging to organizations they are members of';



CREATE POLICY "authenticated_users_can_select_org_knowledge_suggestions" ON "public"."knowledge_suggestions" FOR SELECT TO "authenticated" USING (("organization_id" IN ( SELECT "organization_members"."organization_id"
   FROM "public"."organization_members"
  WHERE ("organization_members"."user_id" = "auth"."uid"()))));



COMMENT ON POLICY "authenticated_users_can_select_org_knowledge_suggestions" ON "public"."knowledge_suggestions" IS 'Authenticated users can only view knowledge suggestions belonging to organizations they are members of';



CREATE POLICY "authenticated_users_can_select_org_migration_pull_request_mappi" ON "public"."migration_pull_request_mappings" FOR SELECT TO "authenticated" USING (("organization_id" IN ( SELECT "organization_members"."organization_id"
   FROM "public"."organization_members"
  WHERE ("organization_members"."user_id" = "auth"."uid"()))));



COMMENT ON POLICY "authenticated_users_can_select_org_migration_pull_request_mappi" ON "public"."migration_pull_request_mappings" IS 'Authenticated users can only view mappings belonging to organizations they are members of';



CREATE POLICY "authenticated_users_can_select_org_migrations" ON "public"."migrations" FOR SELECT TO "authenticated" USING (("organization_id" IN ( SELECT "organization_members"."organization_id"
   FROM "public"."organization_members"
  WHERE ("organization_members"."user_id" = "auth"."uid"()))));



COMMENT ON POLICY "authenticated_users_can_select_org_migrations" ON "public"."migrations" IS 'Authenticated users can only view migrations belonging to organizations they are members of';



<<<<<<< HEAD
CREATE POLICY "authenticated_users_can_select_org_organization_members" ON "public"."organization_members" FOR SELECT TO "authenticated" USING (("organization_id" IN ( SELECT "organization_members_1"."organization_id"
   FROM "public"."organization_members" "organization_members_1"
  WHERE ("organization_members_1"."user_id" = "auth"."uid"()))));



COMMENT ON POLICY "authenticated_users_can_select_org_organization_members" ON "public"."organization_members" IS 'Authenticated users can only view organization members in organizations they are members of';
=======
CREATE POLICY "authenticated_users_can_select_org_organizations" ON "public"."organizations" FOR SELECT TO "authenticated" USING (("id" IN ( SELECT "organization_members"."organization_id"
   FROM "public"."organization_members"
  WHERE ("organization_members"."user_id" = "auth"."uid"()))));



COMMENT ON POLICY "authenticated_users_can_select_org_organizations" ON "public"."organizations" IS 'Authenticated users can only view organizations they are members of';
>>>>>>> 4196a888



CREATE POLICY "authenticated_users_can_select_org_overall_review_knowledge_sug" ON "public"."overall_review_knowledge_suggestion_mappings" FOR SELECT TO "authenticated" USING (("organization_id" IN ( SELECT "organization_members"."organization_id"
   FROM "public"."organization_members"
  WHERE ("organization_members"."user_id" = "auth"."uid"()))));



COMMENT ON POLICY "authenticated_users_can_select_org_overall_review_knowledge_sug" ON "public"."overall_review_knowledge_suggestion_mappings" IS 'Authenticated users can only view mappings belonging to organizations they are members of';



CREATE POLICY "authenticated_users_can_select_org_overall_reviews" ON "public"."overall_reviews" FOR SELECT TO "authenticated" USING (("organization_id" IN ( SELECT "organization_members"."organization_id"
   FROM "public"."organization_members"
  WHERE ("organization_members"."user_id" = "auth"."uid"()))));



COMMENT ON POLICY "authenticated_users_can_select_org_overall_reviews" ON "public"."overall_reviews" IS 'Authenticated users can only view overall reviews belonging to organizations they are members of';



CREATE POLICY "authenticated_users_can_select_org_project_repository_mappings" ON "public"."project_repository_mappings" FOR SELECT TO "authenticated" USING (("organization_id" IN ( SELECT "organization_members"."organization_id"
   FROM "public"."organization_members"
  WHERE ("organization_members"."user_id" = "auth"."uid"()))));



COMMENT ON POLICY "authenticated_users_can_select_org_project_repository_mappings" ON "public"."project_repository_mappings" IS 'Authenticated users can only view project repository mappings belonging to organizations they are members of';



CREATE POLICY "authenticated_users_can_select_org_projects" ON "public"."projects" FOR SELECT TO "authenticated" USING (("organization_id" IN ( SELECT "organization_members"."organization_id"
   FROM "public"."organization_members"
  WHERE ("organization_members"."user_id" = "auth"."uid"()))));



COMMENT ON POLICY "authenticated_users_can_select_org_projects" ON "public"."projects" IS 'Authenticated users can only view projects belonging to organizations they are members of';



CREATE POLICY "authenticated_users_can_select_org_review_feedback_knowledge_su" ON "public"."review_feedback_knowledge_suggestion_mappings" FOR SELECT TO "authenticated" USING (("organization_id" IN ( SELECT "organization_members"."organization_id"
   FROM "public"."organization_members"
  WHERE ("organization_members"."user_id" = "auth"."uid"()))));



CREATE POLICY "authenticated_users_can_select_org_schema_file_paths" ON "public"."schema_file_paths" FOR SELECT TO "authenticated" USING (("organization_id" IN ( SELECT "organization_members"."organization_id"
   FROM "public"."organization_members"
  WHERE ("organization_members"."user_id" = "auth"."uid"()))));



COMMENT ON POLICY "authenticated_users_can_select_org_schema_file_paths" ON "public"."schema_file_paths" IS 'Authenticated users can only view schema file paths belonging to organizations they are members of';



CREATE POLICY "authenticated_users_can_update_org_invitations" ON "public"."invitations" FOR UPDATE TO "authenticated" USING (("organization_id" IN ( SELECT "organization_members"."organization_id"
   FROM "public"."organization_members"
  WHERE ("organization_members"."user_id" = "auth"."uid"())))) WITH CHECK (("organization_id" IN ( SELECT "organization_members"."organization_id"
   FROM "public"."organization_members"
  WHERE ("organization_members"."user_id" = "auth"."uid"()))));



CREATE POLICY "authenticated_users_can_update_org_knowledge_suggestions" ON "public"."knowledge_suggestions" FOR UPDATE TO "authenticated" USING (("organization_id" IN ( SELECT "organization_members"."organization_id"
   FROM "public"."organization_members"
  WHERE ("organization_members"."user_id" = "auth"."uid"())))) WITH CHECK (("organization_id" IN ( SELECT "organization_members"."organization_id"
   FROM "public"."organization_members"
  WHERE ("organization_members"."user_id" = "auth"."uid"()))));



COMMENT ON POLICY "authenticated_users_can_update_org_knowledge_suggestions" ON "public"."knowledge_suggestions" IS 'Authenticated users can only update knowledge suggestions in organizations they are members of';



CREATE POLICY "authenticated_users_can_update_org_organizations" ON "public"."organizations" FOR UPDATE TO "authenticated" USING (("id" IN ( SELECT "organization_members"."organization_id"
   FROM "public"."organization_members"
  WHERE ("organization_members"."user_id" = "auth"."uid"()))));



COMMENT ON POLICY "authenticated_users_can_update_org_organizations" ON "public"."organizations" IS 'Authenticated users can only update organizations they are members of';



CREATE POLICY "authenticated_users_can_update_org_projects" ON "public"."projects" FOR UPDATE TO "authenticated" USING (("organization_id" IN ( SELECT "organization_members"."organization_id"
   FROM "public"."organization_members"
  WHERE ("organization_members"."user_id" = "auth"."uid"())))) WITH CHECK (("organization_id" IN ( SELECT "organization_members"."organization_id"
   FROM "public"."organization_members"
  WHERE ("organization_members"."user_id" = "auth"."uid"()))));



COMMENT ON POLICY "authenticated_users_can_update_org_projects" ON "public"."projects" IS 'Authenticated users can only update projects in organizations they are members of';



CREATE POLICY "authenticated_users_can_update_org_schema_file_paths" ON "public"."schema_file_paths" FOR UPDATE TO "authenticated" USING (("organization_id" IN ( SELECT "organization_members"."organization_id"
   FROM "public"."organization_members"
  WHERE ("organization_members"."user_id" = "auth"."uid"())))) WITH CHECK (("organization_id" IN ( SELECT "organization_members"."organization_id"
   FROM "public"."organization_members"
  WHERE ("organization_members"."user_id" = "auth"."uid"()))));



COMMENT ON POLICY "authenticated_users_can_update_org_schema_file_paths" ON "public"."schema_file_paths" IS 'Authenticated users can only update schema file paths in organizations they are members of';



ALTER TABLE "public"."doc_file_paths" ENABLE ROW LEVEL SECURITY;


ALTER TABLE "public"."github_pull_request_comments" ENABLE ROW LEVEL SECURITY;


ALTER TABLE "public"."github_pull_requests" ENABLE ROW LEVEL SECURITY;


ALTER TABLE "public"."github_repositories" ENABLE ROW LEVEL SECURITY;


ALTER TABLE "public"."invitations" ENABLE ROW LEVEL SECURITY;


ALTER TABLE "public"."knowledge_suggestion_doc_mappings" ENABLE ROW LEVEL SECURITY;


ALTER TABLE "public"."knowledge_suggestions" ENABLE ROW LEVEL SECURITY;


ALTER TABLE "public"."migration_pull_request_mappings" ENABLE ROW LEVEL SECURITY;


ALTER TABLE "public"."migrations" ENABLE ROW LEVEL SECURITY;


<<<<<<< HEAD
ALTER TABLE "public"."organization_members" ENABLE ROW LEVEL SECURITY;
=======
ALTER TABLE "public"."organizations" ENABLE ROW LEVEL SECURITY;
>>>>>>> 4196a888


ALTER TABLE "public"."overall_review_knowledge_suggestion_mappings" ENABLE ROW LEVEL SECURITY;


ALTER TABLE "public"."overall_reviews" ENABLE ROW LEVEL SECURITY;


ALTER TABLE "public"."project_repository_mappings" ENABLE ROW LEVEL SECURITY;


ALTER TABLE "public"."projects" ENABLE ROW LEVEL SECURITY;


ALTER TABLE "public"."review_feedback_knowledge_suggestion_mappings" ENABLE ROW LEVEL SECURITY;


ALTER TABLE "public"."schema_file_paths" ENABLE ROW LEVEL SECURITY;


CREATE POLICY "service_role_can_delete_all_invitations" ON "public"."invitations" FOR DELETE TO "service_role" USING (true);



CREATE POLICY "service_role_can_delete_all_knowledge_suggestions" ON "public"."knowledge_suggestions" FOR DELETE TO "service_role" USING (true);



CREATE POLICY "service_role_can_delete_all_organizations" ON "public"."organizations" FOR DELETE TO "service_role" USING (true);



CREATE POLICY "service_role_can_delete_all_projects" ON "public"."projects" FOR DELETE TO "service_role" USING (true);



COMMENT ON POLICY "service_role_can_delete_all_projects" ON "public"."projects" IS 'Service role can delete any project (for jobs)';



CREATE POLICY "service_role_can_insert_all_github_pull_request_comments" ON "public"."github_pull_request_comments" FOR INSERT TO "service_role" WITH CHECK (true);



CREATE POLICY "service_role_can_insert_all_github_pull_requests" ON "public"."github_pull_requests" FOR INSERT TO "service_role" WITH CHECK (true);



CREATE POLICY "service_role_can_insert_all_invitations" ON "public"."invitations" FOR INSERT TO "service_role" WITH CHECK (true);



CREATE POLICY "service_role_can_insert_all_knowledge_suggestion_doc_mappings" ON "public"."knowledge_suggestion_doc_mappings" FOR INSERT TO "service_role" WITH CHECK (true);



CREATE POLICY "service_role_can_insert_all_knowledge_suggestions" ON "public"."knowledge_suggestions" FOR INSERT TO "service_role" WITH CHECK (true);



CREATE POLICY "service_role_can_insert_all_migration_pull_request_mappings" ON "public"."migration_pull_request_mappings" FOR INSERT TO "service_role" WITH CHECK (true);



CREATE POLICY "service_role_can_insert_all_migrations" ON "public"."migrations" FOR INSERT TO "service_role" WITH CHECK (true);



CREATE POLICY "service_role_can_insert_all_organizations" ON "public"."organizations" FOR INSERT TO "service_role" WITH CHECK (true);



CREATE POLICY "service_role_can_insert_all_overall_review_knowledge_suggestion" ON "public"."overall_review_knowledge_suggestion_mappings" FOR INSERT TO "service_role" WITH CHECK (true);



CREATE POLICY "service_role_can_insert_all_overall_reviews" ON "public"."overall_reviews" FOR INSERT TO "service_role" WITH CHECK (true);



CREATE POLICY "service_role_can_insert_all_projects" ON "public"."projects" FOR INSERT TO "service_role" WITH CHECK (true);



COMMENT ON POLICY "service_role_can_insert_all_projects" ON "public"."projects" IS 'Service role can create any project (for jobs)';



CREATE POLICY "service_role_can_insert_all_review_feedback_knowledge_suggestio" ON "public"."review_feedback_knowledge_suggestion_mappings" FOR INSERT TO "service_role" WITH CHECK (true);



CREATE POLICY "service_role_can_select_all_doc_file_paths" ON "public"."doc_file_paths" FOR SELECT TO "service_role" USING (true);



CREATE POLICY "service_role_can_select_all_github_pull_request_comments" ON "public"."github_pull_request_comments" FOR SELECT TO "service_role" USING (true);



CREATE POLICY "service_role_can_select_all_github_pull_requests" ON "public"."github_pull_requests" FOR SELECT TO "service_role" USING (true);



CREATE POLICY "service_role_can_select_all_github_repositories" ON "public"."github_repositories" FOR SELECT TO "service_role" USING (true);



CREATE POLICY "service_role_can_select_all_invitations" ON "public"."invitations" FOR SELECT TO "service_role" USING (true);



CREATE POLICY "service_role_can_select_all_knowledge_suggestions" ON "public"."knowledge_suggestions" FOR SELECT TO "service_role" USING (true);



CREATE POLICY "service_role_can_select_all_migration_pull_request_mappings" ON "public"."migration_pull_request_mappings" FOR SELECT TO "service_role" USING (true);



CREATE POLICY "service_role_can_select_all_migrations" ON "public"."migrations" FOR SELECT TO "service_role" USING (true);



CREATE POLICY "service_role_can_select_all_organizations" ON "public"."organizations" FOR SELECT TO "service_role" USING (true);



CREATE POLICY "service_role_can_select_all_overall_reviews" ON "public"."overall_reviews" FOR SELECT TO "service_role" USING (true);



CREATE POLICY "service_role_can_select_all_project_repository_mappings" ON "public"."project_repository_mappings" FOR SELECT TO "service_role" USING (true);



CREATE POLICY "service_role_can_select_all_projects" ON "public"."projects" FOR SELECT TO "service_role" USING (true);



COMMENT ON POLICY "service_role_can_select_all_projects" ON "public"."projects" IS 'Service role can view all projects (for jobs)';



CREATE POLICY "service_role_can_select_all_review_feedback_knowledge_suggestio" ON "public"."review_feedback_knowledge_suggestion_mappings" FOR SELECT TO "service_role" USING (true);



CREATE POLICY "service_role_can_select_all_schema_file_paths" ON "public"."schema_file_paths" FOR SELECT TO "service_role" USING (true);



CREATE POLICY "service_role_can_update_all_invitations" ON "public"."invitations" FOR UPDATE TO "service_role" USING (true) WITH CHECK (true);



CREATE POLICY "service_role_can_update_all_knowledge_suggestions" ON "public"."knowledge_suggestions" FOR UPDATE TO "service_role" USING (true) WITH CHECK (true);



CREATE POLICY "service_role_can_update_all_migrations" ON "public"."migrations" FOR UPDATE TO "service_role" USING (true) WITH CHECK (true);



CREATE POLICY "service_role_can_update_all_organizations" ON "public"."organizations" FOR UPDATE TO "service_role" USING (true) WITH CHECK (true);



CREATE POLICY "service_role_can_update_all_projects" ON "public"."projects" FOR UPDATE TO "service_role" USING (true) WITH CHECK (true);



COMMENT ON POLICY "service_role_can_update_all_projects" ON "public"."projects" IS 'Service role can update any project (for jobs)';



ALTER TABLE "public"."users" ENABLE ROW LEVEL SECURITY;


CREATE POLICY "users_same_organization_select_policy" ON "public"."users" FOR SELECT TO "authenticated" USING (((EXISTS ( SELECT 1
   FROM ("public"."organization_members" "om1"
     JOIN "public"."organization_members" "om2" ON (("om1"."organization_id" = "om2"."organization_id")))
  WHERE (("om1"."user_id" = "users"."id") AND ("om2"."user_id" = "auth"."uid"())))) OR ("id" = "auth"."uid"())));





ALTER PUBLICATION "supabase_realtime" OWNER TO "postgres";





GRANT USAGE ON SCHEMA "public" TO "postgres";
GRANT USAGE ON SCHEMA "public" TO "anon";
GRANT USAGE ON SCHEMA "public" TO "authenticated";
GRANT USAGE ON SCHEMA "public" TO "service_role";

















































































































































































GRANT ALL ON FUNCTION "public"."accept_invitation"("p_token" "uuid") TO "authenticated";
GRANT ALL ON FUNCTION "public"."accept_invitation"("p_token" "uuid") TO "service_role";



GRANT ALL ON FUNCTION "public"."get_invitation_data"("p_token" "uuid") TO "authenticated";
GRANT ALL ON FUNCTION "public"."get_invitation_data"("p_token" "uuid") TO "service_role";



GRANT ALL ON FUNCTION "public"."handle_new_user"() TO "anon";
GRANT ALL ON FUNCTION "public"."handle_new_user"() TO "authenticated";
GRANT ALL ON FUNCTION "public"."handle_new_user"() TO "service_role";



GRANT ALL ON FUNCTION "public"."invite_organization_member"("p_email" "text", "p_organization_id" "uuid") TO "authenticated";
GRANT ALL ON FUNCTION "public"."invite_organization_member"("p_email" "text", "p_organization_id" "uuid") TO "service_role";



GRANT ALL ON FUNCTION "public"."prevent_delete_last_organization_member"() TO "anon";
GRANT ALL ON FUNCTION "public"."prevent_delete_last_organization_member"() TO "authenticated";
GRANT ALL ON FUNCTION "public"."prevent_delete_last_organization_member"() TO "service_role";



GRANT ALL ON FUNCTION "public"."set_doc_file_paths_organization_id"() TO "anon";
GRANT ALL ON FUNCTION "public"."set_doc_file_paths_organization_id"() TO "authenticated";
GRANT ALL ON FUNCTION "public"."set_doc_file_paths_organization_id"() TO "service_role";



GRANT ALL ON FUNCTION "public"."set_github_pull_request_comments_organization_id"() TO "anon";
GRANT ALL ON FUNCTION "public"."set_github_pull_request_comments_organization_id"() TO "authenticated";
GRANT ALL ON FUNCTION "public"."set_github_pull_request_comments_organization_id"() TO "service_role";



GRANT ALL ON FUNCTION "public"."set_github_pull_requests_organization_id"() TO "anon";
GRANT ALL ON FUNCTION "public"."set_github_pull_requests_organization_id"() TO "authenticated";
GRANT ALL ON FUNCTION "public"."set_github_pull_requests_organization_id"() TO "service_role";



GRANT ALL ON FUNCTION "public"."set_knowledge_suggestion_doc_mappings_organization_id"() TO "anon";
GRANT ALL ON FUNCTION "public"."set_knowledge_suggestion_doc_mappings_organization_id"() TO "authenticated";
GRANT ALL ON FUNCTION "public"."set_knowledge_suggestion_doc_mappings_organization_id"() TO "service_role";



GRANT ALL ON FUNCTION "public"."set_knowledge_suggestions_organization_id"() TO "anon";
GRANT ALL ON FUNCTION "public"."set_knowledge_suggestions_organization_id"() TO "authenticated";
GRANT ALL ON FUNCTION "public"."set_knowledge_suggestions_organization_id"() TO "service_role";



GRANT ALL ON FUNCTION "public"."set_migration_pull_request_mappings_organization_id"() TO "anon";
GRANT ALL ON FUNCTION "public"."set_migration_pull_request_mappings_organization_id"() TO "authenticated";
GRANT ALL ON FUNCTION "public"."set_migration_pull_request_mappings_organization_id"() TO "service_role";



GRANT ALL ON FUNCTION "public"."set_migrations_organization_id"() TO "anon";
GRANT ALL ON FUNCTION "public"."set_migrations_organization_id"() TO "authenticated";
GRANT ALL ON FUNCTION "public"."set_migrations_organization_id"() TO "service_role";



GRANT ALL ON FUNCTION "public"."set_overall_review_knowledge_suggestion_mappings_organization_i"() TO "anon";
GRANT ALL ON FUNCTION "public"."set_overall_review_knowledge_suggestion_mappings_organization_i"() TO "authenticated";
GRANT ALL ON FUNCTION "public"."set_overall_review_knowledge_suggestion_mappings_organization_i"() TO "service_role";



GRANT ALL ON FUNCTION "public"."set_overall_reviews_organization_id"() TO "anon";
GRANT ALL ON FUNCTION "public"."set_overall_reviews_organization_id"() TO "authenticated";
GRANT ALL ON FUNCTION "public"."set_overall_reviews_organization_id"() TO "service_role";



GRANT ALL ON FUNCTION "public"."set_project_repository_mappings_organization_id"() TO "anon";
GRANT ALL ON FUNCTION "public"."set_project_repository_mappings_organization_id"() TO "authenticated";
GRANT ALL ON FUNCTION "public"."set_project_repository_mappings_organization_id"() TO "service_role";



GRANT ALL ON FUNCTION "public"."set_review_feedback_knowledge_suggestion_mappings_organization_"() TO "anon";
GRANT ALL ON FUNCTION "public"."set_review_feedback_knowledge_suggestion_mappings_organization_"() TO "authenticated";
GRANT ALL ON FUNCTION "public"."set_review_feedback_knowledge_suggestion_mappings_organization_"() TO "service_role";



GRANT ALL ON FUNCTION "public"."set_schema_file_paths_organization_id"() TO "anon";
GRANT ALL ON FUNCTION "public"."set_schema_file_paths_organization_id"() TO "authenticated";
GRANT ALL ON FUNCTION "public"."set_schema_file_paths_organization_id"() TO "service_role";



GRANT ALL ON FUNCTION "public"."sync_existing_users"() TO "anon";
GRANT ALL ON FUNCTION "public"."sync_existing_users"() TO "authenticated";
GRANT ALL ON FUNCTION "public"."sync_existing_users"() TO "service_role";


















GRANT ALL ON TABLE "public"."doc_file_paths" TO "anon";
GRANT ALL ON TABLE "public"."doc_file_paths" TO "authenticated";
GRANT ALL ON TABLE "public"."doc_file_paths" TO "service_role";



GRANT ALL ON TABLE "public"."github_pull_request_comments" TO "anon";
GRANT ALL ON TABLE "public"."github_pull_request_comments" TO "authenticated";
GRANT ALL ON TABLE "public"."github_pull_request_comments" TO "service_role";



GRANT ALL ON TABLE "public"."github_pull_requests" TO "anon";
GRANT ALL ON TABLE "public"."github_pull_requests" TO "authenticated";
GRANT ALL ON TABLE "public"."github_pull_requests" TO "service_role";



GRANT ALL ON TABLE "public"."github_repositories" TO "anon";
GRANT ALL ON TABLE "public"."github_repositories" TO "authenticated";
GRANT ALL ON TABLE "public"."github_repositories" TO "service_role";



GRANT ALL ON TABLE "public"."invitations" TO "anon";
GRANT ALL ON TABLE "public"."invitations" TO "authenticated";
GRANT ALL ON TABLE "public"."invitations" TO "service_role";



GRANT ALL ON TABLE "public"."knowledge_suggestion_doc_mappings" TO "anon";
GRANT ALL ON TABLE "public"."knowledge_suggestion_doc_mappings" TO "authenticated";
GRANT ALL ON TABLE "public"."knowledge_suggestion_doc_mappings" TO "service_role";



GRANT ALL ON TABLE "public"."knowledge_suggestions" TO "anon";
GRANT ALL ON TABLE "public"."knowledge_suggestions" TO "authenticated";
GRANT ALL ON TABLE "public"."knowledge_suggestions" TO "service_role";



GRANT ALL ON TABLE "public"."migration_pull_request_mappings" TO "anon";
GRANT ALL ON TABLE "public"."migration_pull_request_mappings" TO "authenticated";
GRANT ALL ON TABLE "public"."migration_pull_request_mappings" TO "service_role";



GRANT ALL ON TABLE "public"."migrations" TO "anon";
GRANT ALL ON TABLE "public"."migrations" TO "authenticated";
GRANT ALL ON TABLE "public"."migrations" TO "service_role";



GRANT ALL ON TABLE "public"."organization_members" TO "anon";
GRANT ALL ON TABLE "public"."organization_members" TO "authenticated";
GRANT ALL ON TABLE "public"."organization_members" TO "service_role";



GRANT ALL ON TABLE "public"."organizations" TO "anon";
GRANT ALL ON TABLE "public"."organizations" TO "authenticated";
GRANT ALL ON TABLE "public"."organizations" TO "service_role";



GRANT ALL ON TABLE "public"."overall_review_knowledge_suggestion_mappings" TO "anon";
GRANT ALL ON TABLE "public"."overall_review_knowledge_suggestion_mappings" TO "authenticated";
GRANT ALL ON TABLE "public"."overall_review_knowledge_suggestion_mappings" TO "service_role";



GRANT ALL ON TABLE "public"."overall_reviews" TO "anon";
GRANT ALL ON TABLE "public"."overall_reviews" TO "authenticated";
GRANT ALL ON TABLE "public"."overall_reviews" TO "service_role";



GRANT ALL ON TABLE "public"."project_repository_mappings" TO "anon";
GRANT ALL ON TABLE "public"."project_repository_mappings" TO "authenticated";
GRANT ALL ON TABLE "public"."project_repository_mappings" TO "service_role";



GRANT ALL ON TABLE "public"."projects" TO "anon";
GRANT ALL ON TABLE "public"."projects" TO "authenticated";
GRANT ALL ON TABLE "public"."projects" TO "service_role";



GRANT ALL ON TABLE "public"."review_feedback_comments" TO "anon";
GRANT ALL ON TABLE "public"."review_feedback_comments" TO "authenticated";
GRANT ALL ON TABLE "public"."review_feedback_comments" TO "service_role";



GRANT ALL ON TABLE "public"."review_feedback_knowledge_suggestion_mappings" TO "anon";
GRANT ALL ON TABLE "public"."review_feedback_knowledge_suggestion_mappings" TO "authenticated";
GRANT ALL ON TABLE "public"."review_feedback_knowledge_suggestion_mappings" TO "service_role";



GRANT ALL ON TABLE "public"."review_feedbacks" TO "anon";
GRANT ALL ON TABLE "public"."review_feedbacks" TO "authenticated";
GRANT ALL ON TABLE "public"."review_feedbacks" TO "service_role";



GRANT ALL ON TABLE "public"."review_suggestion_snippets" TO "anon";
GRANT ALL ON TABLE "public"."review_suggestion_snippets" TO "authenticated";
GRANT ALL ON TABLE "public"."review_suggestion_snippets" TO "service_role";



GRANT ALL ON TABLE "public"."schema_file_paths" TO "anon";
GRANT ALL ON TABLE "public"."schema_file_paths" TO "authenticated";
GRANT ALL ON TABLE "public"."schema_file_paths" TO "service_role";



GRANT ALL ON TABLE "public"."users" TO "anon";
GRANT ALL ON TABLE "public"."users" TO "authenticated";
GRANT ALL ON TABLE "public"."users" TO "service_role";









ALTER DEFAULT PRIVILEGES FOR ROLE "postgres" IN SCHEMA "public" GRANT ALL ON SEQUENCES  TO "postgres";
ALTER DEFAULT PRIVILEGES FOR ROLE "postgres" IN SCHEMA "public" GRANT ALL ON SEQUENCES  TO "anon";
ALTER DEFAULT PRIVILEGES FOR ROLE "postgres" IN SCHEMA "public" GRANT ALL ON SEQUENCES  TO "authenticated";
ALTER DEFAULT PRIVILEGES FOR ROLE "postgres" IN SCHEMA "public" GRANT ALL ON SEQUENCES  TO "service_role";






ALTER DEFAULT PRIVILEGES FOR ROLE "postgres" IN SCHEMA "public" GRANT ALL ON FUNCTIONS  TO "postgres";
ALTER DEFAULT PRIVILEGES FOR ROLE "postgres" IN SCHEMA "public" GRANT ALL ON FUNCTIONS  TO "anon";
ALTER DEFAULT PRIVILEGES FOR ROLE "postgres" IN SCHEMA "public" GRANT ALL ON FUNCTIONS  TO "authenticated";
ALTER DEFAULT PRIVILEGES FOR ROLE "postgres" IN SCHEMA "public" GRANT ALL ON FUNCTIONS  TO "service_role";






ALTER DEFAULT PRIVILEGES FOR ROLE "postgres" IN SCHEMA "public" GRANT ALL ON TABLES  TO "postgres";
ALTER DEFAULT PRIVILEGES FOR ROLE "postgres" IN SCHEMA "public" GRANT ALL ON TABLES  TO "anon";
ALTER DEFAULT PRIVILEGES FOR ROLE "postgres" IN SCHEMA "public" GRANT ALL ON TABLES  TO "authenticated";
ALTER DEFAULT PRIVILEGES FOR ROLE "postgres" IN SCHEMA "public" GRANT ALL ON TABLES  TO "service_role";






























RESET ALL;<|MERGE_RESOLUTION|>--- conflicted
+++ resolved
@@ -1330,7 +1330,6 @@
 
 
 
-<<<<<<< HEAD
 CREATE POLICY "authenticated_users_can_delete_org_organization_members" ON "public"."organization_members" FOR DELETE TO "authenticated" USING (("organization_id" IN ( SELECT "organization_members_1"."organization_id"
    FROM "public"."organization_members" "organization_members_1"
   WHERE ("organization_members_1"."user_id" = "auth"."uid"()))));
@@ -1338,7 +1337,9 @@
 
 
 COMMENT ON POLICY "authenticated_users_can_delete_org_organization_members" ON "public"."organization_members" IS 'Authenticated users can only remove members from organizations they are members of';
-=======
+
+
+
 CREATE POLICY "authenticated_users_can_delete_org_organizations" ON "public"."organizations" FOR DELETE TO "authenticated" USING (("id" IN ( SELECT "organization_members"."organization_id"
    FROM "public"."organization_members"
   WHERE ("organization_members"."user_id" = "auth"."uid"()))));
@@ -1346,7 +1347,6 @@
 
 
 COMMENT ON POLICY "authenticated_users_can_delete_org_organizations" ON "public"."organizations" IS 'Authenticated users can only delete organizations they are members of';
->>>>>>> 4196a888
 
 
 
@@ -1530,7 +1530,6 @@
 
 
 
-<<<<<<< HEAD
 CREATE POLICY "authenticated_users_can_select_org_organization_members" ON "public"."organization_members" FOR SELECT TO "authenticated" USING (("organization_id" IN ( SELECT "organization_members_1"."organization_id"
    FROM "public"."organization_members" "organization_members_1"
   WHERE ("organization_members_1"."user_id" = "auth"."uid"()))));
@@ -1538,7 +1537,9 @@
 
 
 COMMENT ON POLICY "authenticated_users_can_select_org_organization_members" ON "public"."organization_members" IS 'Authenticated users can only view organization members in organizations they are members of';
-=======
+
+
+
 CREATE POLICY "authenticated_users_can_select_org_organizations" ON "public"."organizations" FOR SELECT TO "authenticated" USING (("id" IN ( SELECT "organization_members"."organization_id"
    FROM "public"."organization_members"
   WHERE ("organization_members"."user_id" = "auth"."uid"()))));
@@ -1546,7 +1547,6 @@
 
 
 COMMENT ON POLICY "authenticated_users_can_select_org_organizations" ON "public"."organizations" IS 'Authenticated users can only view organizations they are members of';
->>>>>>> 4196a888
 
 
 
@@ -1687,11 +1687,10 @@
 ALTER TABLE "public"."migrations" ENABLE ROW LEVEL SECURITY;
 
 
-<<<<<<< HEAD
 ALTER TABLE "public"."organization_members" ENABLE ROW LEVEL SECURITY;
-=======
+
+
 ALTER TABLE "public"."organizations" ENABLE ROW LEVEL SECURITY;
->>>>>>> 4196a888
 
 
 ALTER TABLE "public"."overall_review_knowledge_suggestion_mappings" ENABLE ROW LEVEL SECURITY;
