

SET statement_timeout = 0;
SET lock_timeout = 0;
SET idle_in_transaction_session_timeout = 0;
SET client_encoding = 'UTF8';
SET standard_conforming_strings = on;
SELECT pg_catalog.set_config('search_path', '', false);
SET check_function_bodies = false;
SET xmloption = content;
SET client_min_messages = warning;
SET row_security = off;


CREATE EXTENSION IF NOT EXISTS "pg_net" WITH SCHEMA "extensions";






COMMENT ON SCHEMA "public" IS 'standard public schema';



CREATE EXTENSION IF NOT EXISTS "pg_graphql" WITH SCHEMA "graphql";






CREATE EXTENSION IF NOT EXISTS "pg_stat_statements" WITH SCHEMA "extensions";






CREATE EXTENSION IF NOT EXISTS "pgcrypto" WITH SCHEMA "extensions";






CREATE EXTENSION IF NOT EXISTS "pgjwt" WITH SCHEMA "extensions";






CREATE EXTENSION IF NOT EXISTS "supabase_vault" WITH SCHEMA "vault";






CREATE EXTENSION IF NOT EXISTS "uuid-ossp" WITH SCHEMA "extensions";






CREATE TYPE "public"."category_enum" AS ENUM (
    'MIGRATION_SAFETY',
    'DATA_INTEGRITY',
    'PERFORMANCE_IMPACT',
    'PROJECT_RULES_CONSISTENCY',
    'SECURITY_OR_SCALABILITY'
);


ALTER TYPE "public"."category_enum" OWNER TO "postgres";


CREATE TYPE "public"."knowledge_type" AS ENUM (
    'SCHEMA',
    'DOCS'
);


ALTER TYPE "public"."knowledge_type" OWNER TO "postgres";


CREATE TYPE "public"."schema_format_enum" AS ENUM (
    'schemarb',
    'postgres',
    'prisma',
    'tbls'
);


ALTER TYPE "public"."schema_format_enum" OWNER TO "postgres";


CREATE TYPE "public"."severity_enum" AS ENUM (
    'CRITICAL',
    'WARNING',
    'POSITIVE',
    'QUESTION'
);


ALTER TYPE "public"."severity_enum" OWNER TO "postgres";


CREATE OR REPLACE FUNCTION "public"."accept_invitation"("p_token" "uuid") RETURNS "jsonb"
    LANGUAGE "plpgsql" SECURITY DEFINER
    AS $$
declare
  v_user_id uuid;
  v_organization_id uuid;
  v_invitation_id uuid;
  v_result jsonb;
begin
  -- Start transaction
  begin
    v_user_id := auth.uid();

    -- Verify the invitation exists
    select
      i.id, i.organization_id into v_invitation_id, v_organization_id
    from invitations i
    join
      auth.users au on lower(i.email) = lower(au.email)
    where
      i.token = p_token
      and au.id = v_user_id
      and au.email_confirmed_at is not null
      and current_timestamp < i.expired_at
    limit 1;

    if v_invitation_id is null then
      v_result := jsonb_build_object(
        'success', false,
        'organizationId', null,
        'error', 'Invitation not found or already accepted'
      );
      return v_result;
    end if;

    -- Create organization member record
    insert into organization_members (
      user_id,
      organization_id,
      joined_at
    ) values (
      v_user_id,
      v_organization_id,
      current_timestamp
    );

    -- Delete the invitation
    delete from invitations
    where id = v_invitation_id;

    -- Return success
    v_result := jsonb_build_object(
      'success', true,
      'organizationId', v_organization_id,
      'error', null
    );
    return v_result;
  exception when others then
    -- Handle any errors
    v_result := jsonb_build_object(
      'success', false,
      'organizationId', null,
      'error', sqlerrm
    );
    return v_result;
  end;
end;
$$;


ALTER FUNCTION "public"."accept_invitation"("p_token" "uuid") OWNER TO "postgres";


CREATE OR REPLACE FUNCTION "public"."get_invitation_data"("p_token" "uuid") RETURNS "jsonb"
    LANGUAGE "plpgsql" SECURITY DEFINER
    AS $$
declare
  v_user_id uuid;
  v_organization_name text;
  v_result jsonb;
begin
  -- Start transaction
  begin
    v_user_id := auth.uid();

    select 
      o.name into v_organization_name
    from 
      invitations i
    join 
      organizations o on i.organization_id = o.id
    join 
      auth.users au on lower(i.email) = lower(au.email)
    where 
      i.token = p_token
      and au.id = v_user_id
      and au.email_confirmed_at is not null
      and current_timestamp < i.expired_at
    limit 1;

    v_result := jsonb_build_object(
      'organizationName', v_organization_name
    );
    return v_result;
  end;
end;
$$;


ALTER FUNCTION "public"."get_invitation_data"("p_token" "uuid") OWNER TO "postgres";


CREATE OR REPLACE FUNCTION "public"."handle_new_user"() RETURNS "trigger"
    LANGUAGE "plpgsql" SECURITY DEFINER
    SET "search_path" TO ''
    AS $$
BEGIN
  INSERT INTO public."users" (id, name, email)
  VALUES (
    NEW.id, 
    COALESCE(NEW.raw_user_meta_data->>'name', NEW.email),
    NEW.email
  );
  RETURN NEW;
END;
$$;


ALTER FUNCTION "public"."handle_new_user"() OWNER TO "postgres";


CREATE OR REPLACE FUNCTION "public"."invite_organization_member"("p_email" "text", "p_organization_id" "uuid") RETURNS "jsonb"
    LANGUAGE "plpgsql"
    AS $$
declare
  v_is_member boolean;
  v_invite_by_user_id uuid;
  v_existing_invite_id uuid;
  v_new_token uuid;
  v_result jsonb;
begin
  -- Start transaction
  begin
    v_invite_by_user_id := auth.uid();

    -- Check inviter is a valid user
    if not exists (
      select 1
      from organization_members om
      where om.user_id = v_invite_by_user_id
      and om.organization_id = p_organization_id
    ) then
      v_result := jsonb_build_object(
        'success', false,
        'invitation_token', null,
        'error', 'inviter user does not exist'
      );
      return v_result;
    end if;

    -- Check if user is already a member
    select exists(
      select 1
      from organization_members om
      join users u on om.user_id = u.id
      where om.organization_id = p_organization_id
      and lower(u.email) = lower(p_email)
    ) into v_is_member;
    
    if v_is_member then
      v_result := jsonb_build_object(
        'success', false,
        'invitation_token', null,
        'error', 'this user is already a member of the organization'
      );
      return v_result;
    end if;
    
    v_new_token := gen_random_uuid();

    -- Check if invitation already exists
    select id into v_existing_invite_id
    from invitations
    where organization_id = p_organization_id
    and lower(email) = lower(p_email)
    limit 1;
    
    -- If invitation exists, update it
    if v_existing_invite_id is not null then
      update invitations
      set invited_at = current_timestamp,
      expired_at = current_timestamp + interval '7 days',
      invite_by_user_id = v_invite_by_user_id,
      token = v_new_token
      where id = v_existing_invite_id;
      
      v_result := jsonb_build_object(
        'success', true,
        'invitation_token', v_new_token,
        'error', null
      );
    else
      -- Create new invitation
      insert into invitations (
        organization_id,
        email,
        invited_at,
        expired_at,
        invite_by_user_id,
        token
      ) values (
        p_organization_id,
        lower(p_email),
        current_timestamp,
        current_timestamp + interval '7 days',
        v_invite_by_user_id,
        v_new_token
      );
      
      v_result := jsonb_build_object(
        'success', true,
        'invitation_token', v_new_token,
        'error', null
      );
    end if;
    
    -- Commit transaction
    return v_result;
  exception when others then
    -- Handle any errors
    v_result := jsonb_build_object(
      'success', false,
      'invitation_token', null,
      'error', sqlerrm
    );
    return v_result;
  end;
end;
$$;


ALTER FUNCTION "public"."invite_organization_member"("p_email" "text", "p_organization_id" "uuid") OWNER TO "postgres";


CREATE OR REPLACE FUNCTION "public"."prevent_delete_last_organization_member"() RETURNS "trigger"
    LANGUAGE "plpgsql"
    AS $$
BEGIN
  -- Check if this is the last member in the organization
  IF (SELECT COUNT(*) FROM organization_members WHERE organization_id = OLD.organization_id) <= 1 THEN
    RAISE EXCEPTION 'Cannot remove the last member of an organization';
  END IF;

  -- If not the last member, allow the deletion
  RETURN OLD;
END;
$$;


ALTER FUNCTION "public"."prevent_delete_last_organization_member"() OWNER TO "postgres";


CREATE OR REPLACE FUNCTION "public"."set_doc_file_paths_organization_id"() RETURNS "trigger"
    LANGUAGE "plpgsql" SECURITY DEFINER
    AS $$
BEGIN
  NEW.organization_id := (
    SELECT "organization_id" 
    FROM "public"."projects" 
    WHERE "id" = NEW.project_id
  );
  RETURN NEW;
END;
$$;


ALTER FUNCTION "public"."set_doc_file_paths_organization_id"() OWNER TO "postgres";


CREATE OR REPLACE FUNCTION "public"."set_github_pull_request_comments_organization_id"() RETURNS "trigger"
    LANGUAGE "plpgsql" SECURITY DEFINER
    AS $$
BEGIN
  NEW.organization_id := (
    SELECT pr."organization_id" 
    FROM "public"."github_pull_requests" pr
    WHERE pr."id" = NEW.github_pull_request_id
  );
  RETURN NEW;
END;
$$;


ALTER FUNCTION "public"."set_github_pull_request_comments_organization_id"() OWNER TO "postgres";


CREATE OR REPLACE FUNCTION "public"."set_github_pull_requests_organization_id"() RETURNS "trigger"
    LANGUAGE "plpgsql" SECURITY DEFINER
    AS $$
BEGIN
  NEW.organization_id := (
    SELECT "organization_id" 
    FROM "public"."github_repositories" 
    WHERE "id" = NEW.repository_id
  );
  RETURN NEW;
END;
$$;


ALTER FUNCTION "public"."set_github_pull_requests_organization_id"() OWNER TO "postgres";


CREATE OR REPLACE FUNCTION "public"."set_knowledge_suggestion_doc_mappings_organization_id"() RETURNS "trigger"
    LANGUAGE "plpgsql" SECURITY DEFINER
    AS $$
BEGIN
  NEW.organization_id := (
    SELECT "organization_id" 
    FROM "public"."knowledge_suggestions" 
    WHERE "id" = NEW.knowledge_suggestion_id
  );
  RETURN NEW;
END;
$$;


ALTER FUNCTION "public"."set_knowledge_suggestion_doc_mappings_organization_id"() OWNER TO "postgres";


CREATE OR REPLACE FUNCTION "public"."set_knowledge_suggestions_organization_id"() RETURNS "trigger"
    LANGUAGE "plpgsql" SECURITY DEFINER
    AS $$
BEGIN
  NEW.organization_id := (
    SELECT "organization_id" 
    FROM "public"."projects" 
    WHERE "id" = NEW.project_id
  );
  RETURN NEW;
END;
$$;


ALTER FUNCTION "public"."set_knowledge_suggestions_organization_id"() OWNER TO "postgres";


CREATE OR REPLACE FUNCTION "public"."set_migration_pull_request_mappings_organization_id"() RETURNS "trigger"
    LANGUAGE "plpgsql" SECURITY DEFINER
    AS $$
BEGIN
  NEW.organization_id := (
    SELECT "organization_id" 
    FROM "public"."github_pull_requests" 
    WHERE "id" = NEW.pull_request_id
  );
  RETURN NEW;
END;
$$;


ALTER FUNCTION "public"."set_migration_pull_request_mappings_organization_id"() OWNER TO "postgres";


CREATE OR REPLACE FUNCTION "public"."set_migrations_organization_id"() RETURNS "trigger"
    LANGUAGE "plpgsql" SECURITY DEFINER
    AS $$
BEGIN
  NEW.organization_id := (
    SELECT "organization_id" 
    FROM "public"."projects" 
    WHERE "id" = NEW.project_id
  );
  RETURN NEW;
END;
$$;


ALTER FUNCTION "public"."set_migrations_organization_id"() OWNER TO "postgres";


CREATE OR REPLACE FUNCTION "public"."set_overall_review_knowledge_suggestion_mappings_organization_i"() RETURNS "trigger"
    LANGUAGE "plpgsql" SECURITY DEFINER
    AS $$
BEGIN
  NEW.organization_id := (
    SELECT "organization_id" 
    FROM "public"."knowledge_suggestions" 
    WHERE "id" = NEW.knowledge_suggestion_id
  );
  RETURN NEW;
END;
$$;


ALTER FUNCTION "public"."set_overall_review_knowledge_suggestion_mappings_organization_i"() OWNER TO "postgres";


CREATE OR REPLACE FUNCTION "public"."set_overall_reviews_organization_id"() RETURNS "trigger"
    LANGUAGE "plpgsql" SECURITY DEFINER
    AS $$
BEGIN
  NEW.organization_id := (
    SELECT p."organization_id"
    FROM "public"."migrations" m
    JOIN "public"."projects" p ON m."project_id" = p."id"
    WHERE m."id" = NEW.migration_id
  );
  RETURN NEW;
END;
$$;


ALTER FUNCTION "public"."set_overall_reviews_organization_id"() OWNER TO "postgres";


CREATE OR REPLACE FUNCTION "public"."set_project_repository_mappings_organization_id"() RETURNS "trigger"
    LANGUAGE "plpgsql" SECURITY DEFINER
    AS $$
BEGIN
  NEW.organization_id := (
    SELECT "organization_id" 
    FROM "public"."projects" 
    WHERE "id" = NEW.project_id
  );
  RETURN NEW;
END;
$$;


ALTER FUNCTION "public"."set_project_repository_mappings_organization_id"() OWNER TO "postgres";


CREATE OR REPLACE FUNCTION "public"."set_review_feedback_knowledge_suggestion_mappings_organization_"() RETURNS "trigger"
    LANGUAGE "plpgsql" SECURITY DEFINER
    AS $$
BEGIN
  NEW.organization_id := (
    SELECT "organization_id" 
    FROM "public"."knowledge_suggestions" 
    WHERE "id" = NEW.knowledge_suggestion_id
  );
  
  RETURN NEW;
END;
$$;


ALTER FUNCTION "public"."set_review_feedback_knowledge_suggestion_mappings_organization_"() OWNER TO "postgres";


CREATE OR REPLACE FUNCTION "public"."set_schema_file_paths_organization_id"() RETURNS "trigger"
    LANGUAGE "plpgsql" SECURITY DEFINER
    AS $$
BEGIN
  NEW.organization_id := (
    SELECT "organization_id" 
    FROM "public"."projects" 
    WHERE "id" = NEW.project_id
  );
  RETURN NEW;
END;
$$;


ALTER FUNCTION "public"."set_schema_file_paths_organization_id"() OWNER TO "postgres";


CREATE OR REPLACE FUNCTION "public"."sync_existing_users"() RETURNS "void"
    LANGUAGE "plpgsql" SECURITY DEFINER
    AS $$
BEGIN
  INSERT INTO public."users" (id, name, email)
  SELECT 
    au.id,
    COALESCE(au.raw_user_meta_data->>'name', au.email),
    au.email
  FROM auth.users au
  LEFT JOIN public."users" pu ON au.id = pu.id
  WHERE pu.id IS NULL;
END;
$$;


ALTER FUNCTION "public"."sync_existing_users"() OWNER TO "postgres";

SET default_tablespace = '';

SET default_table_access_method = "heap";


CREATE TABLE IF NOT EXISTS "public"."doc_file_paths" (
    "id" "uuid" DEFAULT "gen_random_uuid"() NOT NULL,
    "path" "text" NOT NULL,
    "is_review_enabled" boolean DEFAULT true NOT NULL,
    "project_id" "uuid" NOT NULL,
    "created_at" timestamp(3) with time zone DEFAULT CURRENT_TIMESTAMP NOT NULL,
    "updated_at" timestamp(3) with time zone NOT NULL,
    "organization_id" "uuid" NOT NULL
);


ALTER TABLE "public"."doc_file_paths" OWNER TO "postgres";


CREATE TABLE IF NOT EXISTS "public"."github_pull_request_comments" (
    "id" "uuid" DEFAULT "gen_random_uuid"() NOT NULL,
    "github_pull_request_id" "uuid" NOT NULL,
    "github_comment_identifier" bigint NOT NULL,
    "created_at" timestamp(3) with time zone DEFAULT CURRENT_TIMESTAMP NOT NULL,
    "updated_at" timestamp(3) with time zone NOT NULL,
    "organization_id" "uuid" NOT NULL
);


ALTER TABLE "public"."github_pull_request_comments" OWNER TO "postgres";


CREATE TABLE IF NOT EXISTS "public"."github_pull_requests" (
    "id" "uuid" DEFAULT "gen_random_uuid"() NOT NULL,
    "pull_number" bigint NOT NULL,
    "created_at" timestamp(3) with time zone DEFAULT CURRENT_TIMESTAMP NOT NULL,
    "updated_at" timestamp(3) with time zone NOT NULL,
    "repository_id" "uuid" NOT NULL,
    "organization_id" "uuid" NOT NULL
);


ALTER TABLE "public"."github_pull_requests" OWNER TO "postgres";


CREATE TABLE IF NOT EXISTS "public"."github_repositories" (
    "id" "uuid" DEFAULT "gen_random_uuid"() NOT NULL,
    "name" "text" NOT NULL,
    "owner" "text" NOT NULL,
    "github_installation_identifier" integer NOT NULL,
    "created_at" timestamp(3) with time zone DEFAULT CURRENT_TIMESTAMP NOT NULL,
    "updated_at" timestamp(3) with time zone NOT NULL,
    "github_repository_identifier" integer NOT NULL,
    "organization_id" "uuid" NOT NULL
);


ALTER TABLE "public"."github_repositories" OWNER TO "postgres";


CREATE TABLE IF NOT EXISTS "public"."invitations" (
    "id" "uuid" DEFAULT "gen_random_uuid"() NOT NULL,
    "email" "text" NOT NULL,
    "invite_by_user_id" "uuid" NOT NULL,
    "organization_id" "uuid" NOT NULL,
    "invited_at" timestamp with time zone DEFAULT CURRENT_TIMESTAMP,
    "token" "uuid" DEFAULT "gen_random_uuid"() NOT NULL,
    "expired_at" timestamp(3) with time zone DEFAULT CURRENT_TIMESTAMP NOT NULL
);


ALTER TABLE "public"."invitations" OWNER TO "postgres";


CREATE TABLE IF NOT EXISTS "public"."knowledge_suggestion_doc_mappings" (
    "id" "uuid" DEFAULT "gen_random_uuid"() NOT NULL,
    "knowledge_suggestion_id" "uuid" NOT NULL,
    "doc_file_path_id" "uuid" NOT NULL,
    "created_at" timestamp(3) with time zone DEFAULT CURRENT_TIMESTAMP NOT NULL,
    "updated_at" timestamp(3) with time zone NOT NULL,
    "organization_id" "uuid" NOT NULL
);


ALTER TABLE "public"."knowledge_suggestion_doc_mappings" OWNER TO "postgres";


CREATE TABLE IF NOT EXISTS "public"."knowledge_suggestions" (
    "id" "uuid" DEFAULT "gen_random_uuid"() NOT NULL,
    "type" "public"."knowledge_type" NOT NULL,
    "title" "text" NOT NULL,
    "path" "text" NOT NULL,
    "content" "text" NOT NULL,
    "file_sha" "text",
    "project_id" "uuid" NOT NULL,
    "approved_at" timestamp(3) with time zone,
    "created_at" timestamp(3) with time zone DEFAULT CURRENT_TIMESTAMP NOT NULL,
    "updated_at" timestamp(3) with time zone NOT NULL,
    "branch_name" "text" NOT NULL,
    "trace_id" "text",
    "reasoning" "text" DEFAULT ''::"text",
    "organization_id" "uuid" NOT NULL
);


ALTER TABLE "public"."knowledge_suggestions" OWNER TO "postgres";


CREATE TABLE IF NOT EXISTS "public"."migration_pull_request_mappings" (
    "id" "uuid" DEFAULT "gen_random_uuid"() NOT NULL,
    "migration_id" "uuid" NOT NULL,
    "pull_request_id" "uuid" NOT NULL,
    "created_at" timestamp(3) with time zone DEFAULT CURRENT_TIMESTAMP NOT NULL,
    "updated_at" timestamp(3) with time zone NOT NULL,
    "organization_id" "uuid" NOT NULL
);


ALTER TABLE "public"."migration_pull_request_mappings" OWNER TO "postgres";


CREATE TABLE IF NOT EXISTS "public"."migrations" (
    "id" "uuid" DEFAULT "gen_random_uuid"() NOT NULL,
    "title" "text" NOT NULL,
    "created_at" timestamp(3) with time zone DEFAULT CURRENT_TIMESTAMP NOT NULL,
    "updated_at" timestamp(3) with time zone NOT NULL,
    "project_id" "uuid" NOT NULL,
    "organization_id" "uuid" NOT NULL
);


ALTER TABLE "public"."migrations" OWNER TO "postgres";


CREATE TABLE IF NOT EXISTS "public"."organization_members" (
    "id" "uuid" DEFAULT "gen_random_uuid"() NOT NULL,
    "user_id" "uuid" NOT NULL,
    "organization_id" "uuid" NOT NULL,
    "joined_at" timestamp with time zone DEFAULT CURRENT_TIMESTAMP
);


ALTER TABLE "public"."organization_members" OWNER TO "postgres";


CREATE TABLE IF NOT EXISTS "public"."organizations" (
    "id" "uuid" DEFAULT "gen_random_uuid"() NOT NULL,
    "name" "text" NOT NULL
);


ALTER TABLE "public"."organizations" OWNER TO "postgres";


CREATE TABLE IF NOT EXISTS "public"."overall_review_knowledge_suggestion_mappings" (
    "id" "uuid" DEFAULT "gen_random_uuid"() NOT NULL,
    "overall_review_id" "uuid" NOT NULL,
    "knowledge_suggestion_id" "uuid" NOT NULL,
    "created_at" timestamp(3) with time zone DEFAULT CURRENT_TIMESTAMP NOT NULL,
    "updated_at" timestamp(3) with time zone NOT NULL,
    "organization_id" "uuid" NOT NULL
);


ALTER TABLE "public"."overall_review_knowledge_suggestion_mappings" OWNER TO "postgres";


CREATE TABLE IF NOT EXISTS "public"."overall_reviews" (
    "id" "uuid" DEFAULT "gen_random_uuid"() NOT NULL,
    "review_comment" "text",
    "reviewed_at" timestamp(3) with time zone DEFAULT CURRENT_TIMESTAMP NOT NULL,
    "created_at" timestamp(3) with time zone DEFAULT CURRENT_TIMESTAMP NOT NULL,
    "updated_at" timestamp(3) with time zone NOT NULL,
    "branch_name" "text" NOT NULL,
    "trace_id" "text",
    "migration_id" "uuid" NOT NULL,
    "organization_id" "uuid" NOT NULL
);


ALTER TABLE "public"."overall_reviews" OWNER TO "postgres";


CREATE TABLE IF NOT EXISTS "public"."project_repository_mappings" (
    "id" "uuid" DEFAULT "gen_random_uuid"() NOT NULL,
    "project_id" "uuid" NOT NULL,
    "repository_id" "uuid" NOT NULL,
    "created_at" timestamp(3) with time zone DEFAULT CURRENT_TIMESTAMP NOT NULL,
    "updated_at" timestamp(3) with time zone NOT NULL,
    "organization_id" "uuid" NOT NULL
);


ALTER TABLE "public"."project_repository_mappings" OWNER TO "postgres";


CREATE TABLE IF NOT EXISTS "public"."projects" (
    "id" "uuid" DEFAULT "gen_random_uuid"() NOT NULL,
    "name" "text" NOT NULL,
    "created_at" timestamp(3) with time zone DEFAULT CURRENT_TIMESTAMP NOT NULL,
    "updated_at" timestamp(3) with time zone NOT NULL,
    "organization_id" "uuid"
);


ALTER TABLE "public"."projects" OWNER TO "postgres";


CREATE TABLE IF NOT EXISTS "public"."review_feedback_comments" (
    "id" "uuid" DEFAULT "gen_random_uuid"() NOT NULL,
    "review_feedback_id" "uuid" NOT NULL,
    "user_id" "uuid" NOT NULL,
    "content" "text" NOT NULL,
    "created_at" timestamp(3) with time zone DEFAULT CURRENT_TIMESTAMP NOT NULL,
    "updated_at" timestamp(3) with time zone NOT NULL
);


ALTER TABLE "public"."review_feedback_comments" OWNER TO "postgres";


CREATE TABLE IF NOT EXISTS "public"."review_feedback_knowledge_suggestion_mappings" (
    "id" "uuid" DEFAULT "gen_random_uuid"() NOT NULL,
    "review_feedback_id" "uuid",
    "knowledge_suggestion_id" "uuid",
    "created_at" timestamp(3) with time zone DEFAULT CURRENT_TIMESTAMP NOT NULL,
    "updated_at" timestamp(3) with time zone NOT NULL,
    "organization_id" "uuid" NOT NULL
);


ALTER TABLE "public"."review_feedback_knowledge_suggestion_mappings" OWNER TO "postgres";


CREATE TABLE IF NOT EXISTS "public"."review_feedbacks" (
    "id" "uuid" DEFAULT "gen_random_uuid"() NOT NULL,
    "overall_review_id" "uuid" NOT NULL,
    "category" "public"."category_enum" NOT NULL,
    "severity" "public"."severity_enum" NOT NULL,
    "description" "text" NOT NULL,
    "created_at" timestamp(3) with time zone DEFAULT CURRENT_TIMESTAMP NOT NULL,
    "updated_at" timestamp(3) with time zone NOT NULL,
    "suggestion" "text" NOT NULL,
    "resolved_at" timestamp(3) with time zone,
    "resolution_comment" "text"
);


ALTER TABLE "public"."review_feedbacks" OWNER TO "postgres";


CREATE TABLE IF NOT EXISTS "public"."review_suggestion_snippets" (
    "id" "uuid" DEFAULT "gen_random_uuid"() NOT NULL,
    "review_feedback_id" "uuid" NOT NULL,
    "filename" "text" NOT NULL,
    "snippet" "text" NOT NULL,
    "created_at" timestamp(3) with time zone DEFAULT CURRENT_TIMESTAMP NOT NULL,
    "updated_at" timestamp(3) with time zone NOT NULL
);


ALTER TABLE "public"."review_suggestion_snippets" OWNER TO "postgres";


CREATE TABLE IF NOT EXISTS "public"."schema_file_paths" (
    "id" "uuid" DEFAULT "gen_random_uuid"() NOT NULL,
    "path" "text" NOT NULL,
    "project_id" "uuid" NOT NULL,
    "created_at" timestamp(3) with time zone DEFAULT CURRENT_TIMESTAMP NOT NULL,
    "updated_at" timestamp(3) with time zone NOT NULL,
    "format" "public"."schema_format_enum" NOT NULL,
    "organization_id" "uuid" NOT NULL
);


ALTER TABLE "public"."schema_file_paths" OWNER TO "postgres";


CREATE TABLE IF NOT EXISTS "public"."users" (
    "id" "uuid" NOT NULL,
    "name" "text" NOT NULL,
    "email" "text" NOT NULL
);


ALTER TABLE "public"."users" OWNER TO "postgres";


ALTER TABLE ONLY "public"."doc_file_paths"
    ADD CONSTRAINT "github_doc_file_path_pkey" PRIMARY KEY ("id");



ALTER TABLE ONLY "public"."github_pull_request_comments"
    ADD CONSTRAINT "github_pull_request_comments_github_comment_identifier_key" UNIQUE ("github_comment_identifier");



ALTER TABLE ONLY "public"."github_pull_request_comments"
    ADD CONSTRAINT "github_pull_request_comments_github_pull_request_id_key" UNIQUE ("github_pull_request_id");



ALTER TABLE ONLY "public"."github_pull_request_comments"
    ADD CONSTRAINT "github_pull_request_comments_pkey" PRIMARY KEY ("id");



ALTER TABLE ONLY "public"."github_repositories"
    ADD CONSTRAINT "github_repository_github_repository_identifier_organization_id_" UNIQUE ("github_repository_identifier", "organization_id");



ALTER TABLE ONLY "public"."schema_file_paths"
    ADD CONSTRAINT "github_schema_file_path_pkey" PRIMARY KEY ("id");



ALTER TABLE ONLY "public"."invitations"
    ADD CONSTRAINT "invitations_pkey" PRIMARY KEY ("id");



ALTER TABLE ONLY "public"."invitations"
    ADD CONSTRAINT "invitations_token_key" UNIQUE ("token");



ALTER TABLE ONLY "public"."knowledge_suggestion_doc_mappings"
    ADD CONSTRAINT "knowledge_suggestion_doc_mapping_pkey" PRIMARY KEY ("id");



ALTER TABLE ONLY "public"."knowledge_suggestions"
    ADD CONSTRAINT "knowledge_suggestion_pkey" PRIMARY KEY ("id");



ALTER TABLE ONLY "public"."migrations"
    ADD CONSTRAINT "migration_pkey" PRIMARY KEY ("id");



ALTER TABLE ONLY "public"."migration_pull_request_mappings"
    ADD CONSTRAINT "migration_pull_request_mapping_migration_id_pull_request_id_key" UNIQUE ("migration_id", "pull_request_id");



ALTER TABLE ONLY "public"."migration_pull_request_mappings"
    ADD CONSTRAINT "migration_pull_request_mappings_pkey" PRIMARY KEY ("id");



ALTER TABLE ONLY "public"."organization_members"
    ADD CONSTRAINT "organization_member_pkey" PRIMARY KEY ("id");



ALTER TABLE ONLY "public"."organization_members"
    ADD CONSTRAINT "organization_member_user_id_organization_id_key" UNIQUE ("user_id", "organization_id");



ALTER TABLE ONLY "public"."organizations"
    ADD CONSTRAINT "organization_pkey" PRIMARY KEY ("id");



ALTER TABLE ONLY "public"."overall_review_knowledge_suggestion_mappings"
    ADD CONSTRAINT "overall_review_knowledge_suggestion_mapping_pkey" PRIMARY KEY ("id");



ALTER TABLE ONLY "public"."overall_reviews"
    ADD CONSTRAINT "overall_review_pkey" PRIMARY KEY ("id");



ALTER TABLE ONLY "public"."projects"
    ADD CONSTRAINT "project_pkey" PRIMARY KEY ("id");



ALTER TABLE ONLY "public"."project_repository_mappings"
    ADD CONSTRAINT "project_repository_mapping_pkey" PRIMARY KEY ("id");



ALTER TABLE ONLY "public"."github_pull_requests"
    ADD CONSTRAINT "pull_request_pkey" PRIMARY KEY ("id");



ALTER TABLE ONLY "public"."github_repositories"
    ADD CONSTRAINT "repository_pkey" PRIMARY KEY ("id");



ALTER TABLE ONLY "public"."review_feedback_comments"
    ADD CONSTRAINT "review_feedback_comment_pkey" PRIMARY KEY ("id");



ALTER TABLE ONLY "public"."review_feedbacks"
    ADD CONSTRAINT "review_feedback_pkey" PRIMARY KEY ("id");



ALTER TABLE ONLY "public"."review_suggestion_snippets"
    ADD CONSTRAINT "review_suggestion_snippet_pkey" PRIMARY KEY ("id");



ALTER TABLE ONLY "public"."users"
    ADD CONSTRAINT "user_email_key" UNIQUE ("email");



ALTER TABLE ONLY "public"."users"
    ADD CONSTRAINT "user_pkey" PRIMARY KEY ("id");



CREATE UNIQUE INDEX "doc_file_path_path_project_id_key" ON "public"."doc_file_paths" USING "btree" ("path", "project_id");



CREATE UNIQUE INDEX "github_pull_request_repository_id_pull_number_key" ON "public"."github_pull_requests" USING "btree" ("repository_id", "pull_number");



CREATE UNIQUE INDEX "github_repository_owner_name_key" ON "public"."github_repositories" USING "btree" ("owner", "name");



CREATE INDEX "idx_project_organization_id" ON "public"."projects" USING "btree" ("organization_id");



CREATE INDEX "idx_review_feedback_comment_review_feedback_id" ON "public"."review_feedback_comments" USING "btree" ("review_feedback_id");



CREATE INDEX "invitations_email_idx" ON "public"."invitations" USING "btree" ("email");



CREATE INDEX "invitations_organization_id_idx" ON "public"."invitations" USING "btree" ("organization_id");



CREATE UNIQUE INDEX "knowledge_suggestion_doc_mapping_unique_mapping" ON "public"."knowledge_suggestion_doc_mappings" USING "btree" ("knowledge_suggestion_id", "doc_file_path_id");



CREATE INDEX "organization_member_organization_id_idx" ON "public"."organization_members" USING "btree" ("organization_id");



CREATE INDEX "organization_member_user_id_idx" ON "public"."organization_members" USING "btree" ("user_id");



CREATE UNIQUE INDEX "overall_review_knowledge_suggestion_mapping_unique_mapping" ON "public"."overall_review_knowledge_suggestion_mappings" USING "btree" ("overall_review_id", "knowledge_suggestion_id");



CREATE UNIQUE INDEX "project_repository_mapping_project_id_repository_id_key" ON "public"."project_repository_mappings" USING "btree" ("project_id", "repository_id");



CREATE UNIQUE INDEX "schema_file_path_path_project_id_key" ON "public"."schema_file_paths" USING "btree" ("path", "project_id");



CREATE UNIQUE INDEX "schema_file_path_project_id_key" ON "public"."schema_file_paths" USING "btree" ("project_id");



CREATE OR REPLACE TRIGGER "check_last_organization_member" BEFORE DELETE ON "public"."organization_members" FOR EACH ROW EXECUTE FUNCTION "public"."prevent_delete_last_organization_member"();



COMMENT ON TRIGGER "check_last_organization_member" ON "public"."organization_members" IS 'Prevents deletion of the last member of an organization to ensure organizations always have at least one member';



CREATE OR REPLACE TRIGGER "set_doc_file_paths_organization_id_trigger" BEFORE INSERT OR UPDATE ON "public"."doc_file_paths" FOR EACH ROW EXECUTE FUNCTION "public"."set_doc_file_paths_organization_id"();



CREATE OR REPLACE TRIGGER "set_github_pull_request_comments_organization_id_trigger" BEFORE INSERT OR UPDATE ON "public"."github_pull_request_comments" FOR EACH ROW EXECUTE FUNCTION "public"."set_github_pull_request_comments_organization_id"();



CREATE OR REPLACE TRIGGER "set_github_pull_requests_organization_id_trigger" BEFORE INSERT OR UPDATE ON "public"."github_pull_requests" FOR EACH ROW EXECUTE FUNCTION "public"."set_github_pull_requests_organization_id"();



CREATE OR REPLACE TRIGGER "set_knowledge_suggestion_doc_mappings_organization_id_trigger" BEFORE INSERT OR UPDATE ON "public"."knowledge_suggestion_doc_mappings" FOR EACH ROW EXECUTE FUNCTION "public"."set_knowledge_suggestion_doc_mappings_organization_id"();



CREATE OR REPLACE TRIGGER "set_knowledge_suggestions_organization_id_trigger" BEFORE INSERT OR UPDATE ON "public"."knowledge_suggestions" FOR EACH ROW EXECUTE FUNCTION "public"."set_knowledge_suggestions_organization_id"();



CREATE OR REPLACE TRIGGER "set_migration_pull_request_mappings_organization_id_trigger" BEFORE INSERT OR UPDATE ON "public"."migration_pull_request_mappings" FOR EACH ROW EXECUTE FUNCTION "public"."set_migration_pull_request_mappings_organization_id"();



CREATE OR REPLACE TRIGGER "set_migrations_organization_id_trigger" BEFORE INSERT OR UPDATE ON "public"."migrations" FOR EACH ROW EXECUTE FUNCTION "public"."set_migrations_organization_id"();



CREATE OR REPLACE TRIGGER "set_overall_review_knowledge_suggestion_mappings_organization_i" BEFORE INSERT OR UPDATE ON "public"."overall_review_knowledge_suggestion_mappings" FOR EACH ROW EXECUTE FUNCTION "public"."set_overall_review_knowledge_suggestion_mappings_organization_i"();



CREATE OR REPLACE TRIGGER "set_overall_reviews_organization_id_trigger" BEFORE INSERT OR UPDATE ON "public"."overall_reviews" FOR EACH ROW EXECUTE FUNCTION "public"."set_overall_reviews_organization_id"();



CREATE OR REPLACE TRIGGER "set_project_repository_mappings_organization_id_trigger" BEFORE INSERT OR UPDATE ON "public"."project_repository_mappings" FOR EACH ROW EXECUTE FUNCTION "public"."set_project_repository_mappings_organization_id"();



CREATE OR REPLACE TRIGGER "set_review_feedback_knowledge_suggestion_mappings_organization_" BEFORE INSERT OR UPDATE ON "public"."review_feedback_knowledge_suggestion_mappings" FOR EACH ROW EXECUTE FUNCTION "public"."set_review_feedback_knowledge_suggestion_mappings_organization_"();



CREATE OR REPLACE TRIGGER "set_schema_file_paths_organization_id_trigger" BEFORE INSERT OR UPDATE ON "public"."schema_file_paths" FOR EACH ROW EXECUTE FUNCTION "public"."set_schema_file_paths_organization_id"();



ALTER TABLE ONLY "public"."doc_file_paths"
    ADD CONSTRAINT "doc_file_paths_organization_id_fkey" FOREIGN KEY ("organization_id") REFERENCES "public"."organizations"("id") ON UPDATE CASCADE ON DELETE RESTRICT;



ALTER TABLE ONLY "public"."doc_file_paths"
    ADD CONSTRAINT "github_doc_file_path_project_id_fkey" FOREIGN KEY ("project_id") REFERENCES "public"."projects"("id") ON UPDATE CASCADE ON DELETE RESTRICT;



ALTER TABLE ONLY "public"."github_pull_request_comments"
    ADD CONSTRAINT "github_pull_request_comments_github_pull_request_id_fkey" FOREIGN KEY ("github_pull_request_id") REFERENCES "public"."github_pull_requests"("id") ON UPDATE CASCADE ON DELETE CASCADE;



ALTER TABLE ONLY "public"."github_pull_request_comments"
    ADD CONSTRAINT "github_pull_request_comments_organization_id_fkey" FOREIGN KEY ("organization_id") REFERENCES "public"."organizations"("id") ON UPDATE CASCADE ON DELETE RESTRICT;



ALTER TABLE ONLY "public"."github_pull_requests"
    ADD CONSTRAINT "github_pull_request_repository_id_fkey" FOREIGN KEY ("repository_id") REFERENCES "public"."github_repositories"("id") ON UPDATE CASCADE ON DELETE RESTRICT;



ALTER TABLE ONLY "public"."github_pull_requests"
    ADD CONSTRAINT "github_pull_requests_organization_id_fkey" FOREIGN KEY ("organization_id") REFERENCES "public"."organizations"("id") ON UPDATE CASCADE ON DELETE RESTRICT;



ALTER TABLE ONLY "public"."github_repositories"
    ADD CONSTRAINT "github_repositories_organization_id_fkey" FOREIGN KEY ("organization_id") REFERENCES "public"."organizations"("id") ON UPDATE CASCADE ON DELETE RESTRICT;



ALTER TABLE ONLY "public"."invitations"
    ADD CONSTRAINT "invitations_invite_by_user_id_fkey" FOREIGN KEY ("invite_by_user_id") REFERENCES "public"."users"("id") ON DELETE CASCADE;



ALTER TABLE ONLY "public"."invitations"
    ADD CONSTRAINT "invitations_organization_id_fkey" FOREIGN KEY ("organization_id") REFERENCES "public"."organizations"("id") ON DELETE CASCADE;



ALTER TABLE ONLY "public"."knowledge_suggestion_doc_mappings"
    ADD CONSTRAINT "knowledge_suggestion_doc_mapping_doc_file_path_id_fkey" FOREIGN KEY ("doc_file_path_id") REFERENCES "public"."doc_file_paths"("id") ON UPDATE CASCADE ON DELETE CASCADE;



ALTER TABLE ONLY "public"."knowledge_suggestion_doc_mappings"
    ADD CONSTRAINT "knowledge_suggestion_doc_mapping_knowledge_suggestion_id_fkey" FOREIGN KEY ("knowledge_suggestion_id") REFERENCES "public"."knowledge_suggestions"("id") ON UPDATE CASCADE ON DELETE CASCADE;



ALTER TABLE ONLY "public"."knowledge_suggestion_doc_mappings"
    ADD CONSTRAINT "knowledge_suggestion_doc_mappings_organization_id_fkey" FOREIGN KEY ("organization_id") REFERENCES "public"."organizations"("id") ON UPDATE CASCADE ON DELETE RESTRICT;



ALTER TABLE ONLY "public"."knowledge_suggestions"
    ADD CONSTRAINT "knowledge_suggestion_project_id_fkey" FOREIGN KEY ("project_id") REFERENCES "public"."projects"("id") ON UPDATE CASCADE ON DELETE RESTRICT;



ALTER TABLE ONLY "public"."knowledge_suggestions"
    ADD CONSTRAINT "knowledge_suggestions_organization_id_fkey" FOREIGN KEY ("organization_id") REFERENCES "public"."organizations"("id") ON UPDATE CASCADE ON DELETE RESTRICT;



ALTER TABLE ONLY "public"."migrations"
    ADD CONSTRAINT "migration_project_id_fkey" FOREIGN KEY ("project_id") REFERENCES "public"."projects"("id") ON UPDATE CASCADE ON DELETE RESTRICT;



ALTER TABLE ONLY "public"."migration_pull_request_mappings"
    ADD CONSTRAINT "migration_pull_request_mapping_migration_id_fkey" FOREIGN KEY ("migration_id") REFERENCES "public"."migrations"("id") ON UPDATE CASCADE ON DELETE CASCADE;



ALTER TABLE ONLY "public"."migration_pull_request_mappings"
    ADD CONSTRAINT "migration_pull_request_mapping_pull_request_id_fkey" FOREIGN KEY ("pull_request_id") REFERENCES "public"."github_pull_requests"("id") ON UPDATE CASCADE ON DELETE CASCADE;



ALTER TABLE ONLY "public"."migration_pull_request_mappings"
    ADD CONSTRAINT "migration_pull_request_mappings_organization_id_fkey" FOREIGN KEY ("organization_id") REFERENCES "public"."organizations"("id") ON UPDATE CASCADE ON DELETE RESTRICT;



ALTER TABLE ONLY "public"."migrations"
    ADD CONSTRAINT "migrations_organization_id_fkey" FOREIGN KEY ("organization_id") REFERENCES "public"."organizations"("id") ON UPDATE CASCADE ON DELETE RESTRICT;



ALTER TABLE ONLY "public"."organization_members"
    ADD CONSTRAINT "organization_member_organization_id_fkey" FOREIGN KEY ("organization_id") REFERENCES "public"."organizations"("id") ON DELETE CASCADE;



ALTER TABLE ONLY "public"."organization_members"
    ADD CONSTRAINT "organization_member_user_id_fkey" FOREIGN KEY ("user_id") REFERENCES "public"."users"("id") ON DELETE CASCADE;



ALTER TABLE ONLY "public"."overall_review_knowledge_suggestion_mappings"
    ADD CONSTRAINT "overall_review_knowledge_suggestion_mapping_knowledge_suggestio" FOREIGN KEY ("knowledge_suggestion_id") REFERENCES "public"."knowledge_suggestions"("id") ON UPDATE CASCADE ON DELETE CASCADE;



ALTER TABLE ONLY "public"."overall_review_knowledge_suggestion_mappings"
    ADD CONSTRAINT "overall_review_knowledge_suggestion_mapping_overall_review_id_f" FOREIGN KEY ("overall_review_id") REFERENCES "public"."overall_reviews"("id") ON UPDATE CASCADE ON DELETE CASCADE;



ALTER TABLE ONLY "public"."overall_review_knowledge_suggestion_mappings"
    ADD CONSTRAINT "overall_review_knowledge_suggestion_mappings_organization_id_fk" FOREIGN KEY ("organization_id") REFERENCES "public"."organizations"("id") ON UPDATE CASCADE ON DELETE RESTRICT;



ALTER TABLE ONLY "public"."overall_reviews"
    ADD CONSTRAINT "overall_review_migration_id_fkey" FOREIGN KEY ("migration_id") REFERENCES "public"."migrations"("id") ON UPDATE CASCADE ON DELETE RESTRICT;



ALTER TABLE ONLY "public"."overall_reviews"
    ADD CONSTRAINT "overall_reviews_organization_id_fkey" FOREIGN KEY ("organization_id") REFERENCES "public"."organizations"("id") ON UPDATE CASCADE ON DELETE RESTRICT;



ALTER TABLE ONLY "public"."projects"
    ADD CONSTRAINT "project_organization_id_fkey" FOREIGN KEY ("organization_id") REFERENCES "public"."organizations"("id") ON UPDATE CASCADE ON DELETE CASCADE;



ALTER TABLE ONLY "public"."project_repository_mappings"
    ADD CONSTRAINT "project_repository_mapping_project_id_fkey" FOREIGN KEY ("project_id") REFERENCES "public"."projects"("id") ON UPDATE CASCADE ON DELETE RESTRICT;



ALTER TABLE ONLY "public"."project_repository_mappings"
    ADD CONSTRAINT "project_repository_mapping_repository_id_fkey" FOREIGN KEY ("repository_id") REFERENCES "public"."github_repositories"("id") ON UPDATE CASCADE ON DELETE RESTRICT;



ALTER TABLE ONLY "public"."project_repository_mappings"
    ADD CONSTRAINT "project_repository_mappings_organization_id_fkey" FOREIGN KEY ("organization_id") REFERENCES "public"."organizations"("id") ON UPDATE CASCADE ON DELETE RESTRICT;



ALTER TABLE ONLY "public"."review_feedback_comments"
    ADD CONSTRAINT "review_feedback_comment_review_feedback_id_fkey" FOREIGN KEY ("review_feedback_id") REFERENCES "public"."review_feedbacks"("id") ON UPDATE CASCADE ON DELETE CASCADE;



ALTER TABLE ONLY "public"."review_feedback_comments"
    ADD CONSTRAINT "review_feedback_comment_user_id_fkey" FOREIGN KEY ("user_id") REFERENCES "public"."users"("id") ON UPDATE CASCADE ON DELETE CASCADE;



ALTER TABLE ONLY "public"."review_feedback_knowledge_suggestion_mappings"
    ADD CONSTRAINT "review_feedback_knowledge_suggesti_knowledge_suggestion_id_fkey" FOREIGN KEY ("knowledge_suggestion_id") REFERENCES "public"."knowledge_suggestions"("id");



ALTER TABLE ONLY "public"."review_feedback_knowledge_suggestion_mappings"
    ADD CONSTRAINT "review_feedback_knowledge_suggestion_ma_review_feedback_id_fkey" FOREIGN KEY ("review_feedback_id") REFERENCES "public"."review_feedbacks"("id");



ALTER TABLE ONLY "public"."review_feedback_knowledge_suggestion_mappings"
    ADD CONSTRAINT "review_feedback_knowledge_suggestion_mappings_organization_id_f" FOREIGN KEY ("organization_id") REFERENCES "public"."organizations"("id") ON UPDATE CASCADE ON DELETE RESTRICT;



ALTER TABLE ONLY "public"."review_feedbacks"
    ADD CONSTRAINT "review_feedback_overall_review_id_fkey" FOREIGN KEY ("overall_review_id") REFERENCES "public"."overall_reviews"("id") ON UPDATE CASCADE ON DELETE RESTRICT;



ALTER TABLE ONLY "public"."review_suggestion_snippets"
    ADD CONSTRAINT "review_suggestion_snippet_review_feedback_id_fkey" FOREIGN KEY ("review_feedback_id") REFERENCES "public"."review_feedbacks"("id") ON UPDATE CASCADE ON DELETE CASCADE;



ALTER TABLE ONLY "public"."schema_file_paths"
    ADD CONSTRAINT "schema_file_path_project_id_fkey" FOREIGN KEY ("project_id") REFERENCES "public"."projects"("id") ON UPDATE CASCADE ON DELETE RESTRICT;



ALTER TABLE ONLY "public"."schema_file_paths"
    ADD CONSTRAINT "schema_file_paths_organization_id_fkey" FOREIGN KEY ("organization_id") REFERENCES "public"."organizations"("id") ON UPDATE CASCADE ON DELETE RESTRICT;



CREATE POLICY "authenticated_users_can_delete_org_invitations" ON "public"."invitations" FOR DELETE TO "authenticated" USING (("organization_id" IN ( SELECT "organization_members"."organization_id"
   FROM "public"."organization_members"
  WHERE ("organization_members"."user_id" = "auth"."uid"()))));



CREATE POLICY "authenticated_users_can_delete_org_projects" ON "public"."projects" FOR DELETE TO "authenticated" USING (("organization_id" IN ( SELECT "organization_members"."organization_id"
   FROM "public"."organization_members"
  WHERE ("organization_members"."user_id" = "auth"."uid"()))));



COMMENT ON POLICY "authenticated_users_can_delete_org_projects" ON "public"."projects" IS 'Authenticated users can only delete projects in organizations they are members of';



CREATE POLICY "authenticated_users_can_insert_org_doc_file_paths" ON "public"."doc_file_paths" FOR INSERT TO "authenticated" WITH CHECK (("organization_id" IN ( SELECT "organization_members"."organization_id"
   FROM "public"."organization_members"
  WHERE ("organization_members"."user_id" = "auth"."uid"()))));



COMMENT ON POLICY "authenticated_users_can_insert_org_doc_file_paths" ON "public"."doc_file_paths" IS 'Authenticated users can insert doc file paths for their organization';



CREATE POLICY "authenticated_users_can_insert_org_github_repositories" ON "public"."github_repositories" FOR INSERT TO "authenticated" WITH CHECK (("organization_id" IN ( SELECT "organization_members"."organization_id"
   FROM "public"."organization_members"
  WHERE ("organization_members"."user_id" = "auth"."uid"()))));



COMMENT ON POLICY "authenticated_users_can_insert_org_github_repositories" ON "public"."github_repositories" IS 'Authenticated users can only create repositories in organizations they are members of';



CREATE POLICY "authenticated_users_can_insert_org_invitations" ON "public"."invitations" FOR INSERT TO "authenticated" WITH CHECK (("organization_id" IN ( SELECT "organization_members"."organization_id"
   FROM "public"."organization_members"
  WHERE ("organization_members"."user_id" = "auth"."uid"()))));



CREATE POLICY "authenticated_users_can_insert_org_knowledge_suggestion_doc_map" ON "public"."knowledge_suggestion_doc_mappings" FOR INSERT TO "authenticated" WITH CHECK (("organization_id" IN ( SELECT "organization_members"."organization_id"
   FROM "public"."organization_members"
  WHERE ("organization_members"."user_id" = "auth"."uid"()))));



COMMENT ON POLICY "authenticated_users_can_insert_org_knowledge_suggestion_doc_map" ON "public"."knowledge_suggestion_doc_mappings" IS 'Authenticated users can only create knowledge suggestion doc mappings in organizations they are members of';



CREATE POLICY "authenticated_users_can_insert_org_knowledge_suggestions" ON "public"."knowledge_suggestions" FOR INSERT TO "authenticated" WITH CHECK (("organization_id" IN ( SELECT "organization_members"."organization_id"
   FROM "public"."organization_members"
  WHERE ("organization_members"."user_id" = "auth"."uid"()))));



COMMENT ON POLICY "authenticated_users_can_insert_org_knowledge_suggestions" ON "public"."knowledge_suggestions" IS 'Authenticated users can only create knowledge suggestions in organizations they are members of';



<<<<<<< HEAD
CREATE POLICY "authenticated_users_can_insert_organizations" ON "public"."organizations" FOR INSERT TO "authenticated" WITH CHECK (true);



COMMENT ON POLICY "authenticated_users_can_insert_organizations" ON "public"."organizations" IS 'Authenticated users can create any organization';
=======
CREATE POLICY "authenticated_users_can_insert_org_project_repository_mappings" ON "public"."project_repository_mappings" FOR INSERT TO "authenticated" WITH CHECK (("organization_id" IN ( SELECT "organization_members"."organization_id"
   FROM "public"."organization_members"
  WHERE ("organization_members"."user_id" = "auth"."uid"()))));



COMMENT ON POLICY "authenticated_users_can_insert_org_project_repository_mappings" ON "public"."project_repository_mappings" IS 'Authenticated users can only create project repository mappings in organizations they are members of';



CREATE POLICY "authenticated_users_can_insert_org_schema_file_paths" ON "public"."schema_file_paths" FOR INSERT TO "authenticated" WITH CHECK (("organization_id" IN ( SELECT "organization_members"."organization_id"
   FROM "public"."organization_members"
  WHERE ("organization_members"."user_id" = "auth"."uid"()))));



COMMENT ON POLICY "authenticated_users_can_insert_org_schema_file_paths" ON "public"."schema_file_paths" IS 'Authenticated users can only create schema file paths in organizations they are members of';
>>>>>>> 50da6ae3



CREATE POLICY "authenticated_users_can_insert_projects" ON "public"."projects" FOR INSERT TO "authenticated" WITH CHECK (("organization_id" IN ( SELECT "organization_members"."organization_id"
   FROM "public"."organization_members"
  WHERE ("organization_members"."user_id" = "auth"."uid"()))));



COMMENT ON POLICY "authenticated_users_can_insert_projects" ON "public"."projects" IS 'Authenticated users can create any project';



CREATE POLICY "authenticated_users_can_select_org_doc_file_paths" ON "public"."doc_file_paths" FOR SELECT TO "authenticated" USING (("organization_id" IN ( SELECT "organization_members"."organization_id"
   FROM "public"."organization_members"
  WHERE ("organization_members"."user_id" = "auth"."uid"()))));



COMMENT ON POLICY "authenticated_users_can_select_org_doc_file_paths" ON "public"."doc_file_paths" IS 'Authenticated users can select doc file paths for their organization';



CREATE POLICY "authenticated_users_can_select_org_github_pull_requests" ON "public"."github_pull_requests" FOR SELECT TO "authenticated" USING (("organization_id" IN ( SELECT "organization_members"."organization_id"
   FROM "public"."organization_members"
  WHERE ("organization_members"."user_id" = "auth"."uid"()))));



COMMENT ON POLICY "authenticated_users_can_select_org_github_pull_requests" ON "public"."github_pull_requests" IS 'Authenticated users can only view pull requests belonging to organizations they are members of';



CREATE POLICY "authenticated_users_can_select_org_github_repositories" ON "public"."github_repositories" FOR SELECT TO "authenticated" USING (("organization_id" IN ( SELECT "organization_members"."organization_id"
   FROM "public"."organization_members"
  WHERE ("organization_members"."user_id" = "auth"."uid"()))));



COMMENT ON POLICY "authenticated_users_can_select_org_github_repositories" ON "public"."github_repositories" IS 'Authenticated users can only view repositories belonging to organizations they are members of';



CREATE POLICY "authenticated_users_can_select_org_invitations" ON "public"."invitations" FOR SELECT TO "authenticated" USING (("organization_id" IN ( SELECT "organization_members"."organization_id"
   FROM "public"."organization_members"
  WHERE ("organization_members"."user_id" = "auth"."uid"()))));



CREATE POLICY "authenticated_users_can_select_org_knowledge_suggestion_doc_map" ON "public"."knowledge_suggestion_doc_mappings" FOR SELECT TO "authenticated" USING (("organization_id" IN ( SELECT "organization_members"."organization_id"
   FROM "public"."organization_members"
  WHERE ("organization_members"."user_id" = "auth"."uid"()))));



COMMENT ON POLICY "authenticated_users_can_select_org_knowledge_suggestion_doc_map" ON "public"."knowledge_suggestion_doc_mappings" IS 'Authenticated users can only view knowledge suggestion doc mappings belonging to organizations they are members of';



CREATE POLICY "authenticated_users_can_select_org_knowledge_suggestions" ON "public"."knowledge_suggestions" FOR SELECT TO "authenticated" USING (("organization_id" IN ( SELECT "organization_members"."organization_id"
   FROM "public"."organization_members"
  WHERE ("organization_members"."user_id" = "auth"."uid"()))));



COMMENT ON POLICY "authenticated_users_can_select_org_knowledge_suggestions" ON "public"."knowledge_suggestions" IS 'Authenticated users can only view knowledge suggestions belonging to organizations they are members of';



<<<<<<< HEAD
CREATE POLICY "authenticated_users_can_select_org_organizations" ON "public"."organizations" FOR SELECT TO "authenticated" USING (("id" IN ( SELECT "organization_members"."organization_id"
=======
CREATE POLICY "authenticated_users_can_select_org_migration_pull_request_mappi" ON "public"."migration_pull_request_mappings" FOR SELECT TO "authenticated" USING (("organization_id" IN ( SELECT "organization_members"."organization_id"
>>>>>>> 50da6ae3
   FROM "public"."organization_members"
  WHERE ("organization_members"."user_id" = "auth"."uid"()))));



<<<<<<< HEAD
COMMENT ON POLICY "authenticated_users_can_select_org_organizations" ON "public"."organizations" IS 'Authenticated users can only view organizations they are members of';
=======
COMMENT ON POLICY "authenticated_users_can_select_org_migration_pull_request_mappi" ON "public"."migration_pull_request_mappings" IS 'Authenticated users can only view mappings belonging to organizations they are members of';



CREATE POLICY "authenticated_users_can_select_org_migrations" ON "public"."migrations" FOR SELECT TO "authenticated" USING (("organization_id" IN ( SELECT "organization_members"."organization_id"
   FROM "public"."organization_members"
  WHERE ("organization_members"."user_id" = "auth"."uid"()))));



COMMENT ON POLICY "authenticated_users_can_select_org_migrations" ON "public"."migrations" IS 'Authenticated users can only view migrations belonging to organizations they are members of';
>>>>>>> 50da6ae3



CREATE POLICY "authenticated_users_can_select_org_overall_review_knowledge_sug" ON "public"."overall_review_knowledge_suggestion_mappings" FOR SELECT TO "authenticated" USING (("organization_id" IN ( SELECT "organization_members"."organization_id"
   FROM "public"."organization_members"
  WHERE ("organization_members"."user_id" = "auth"."uid"()))));



COMMENT ON POLICY "authenticated_users_can_select_org_overall_review_knowledge_sug" ON "public"."overall_review_knowledge_suggestion_mappings" IS 'Authenticated users can only view mappings belonging to organizations they are members of';



CREATE POLICY "authenticated_users_can_select_org_overall_reviews" ON "public"."overall_reviews" FOR SELECT TO "authenticated" USING (("organization_id" IN ( SELECT "organization_members"."organization_id"
   FROM "public"."organization_members"
  WHERE ("organization_members"."user_id" = "auth"."uid"()))));



COMMENT ON POLICY "authenticated_users_can_select_org_overall_reviews" ON "public"."overall_reviews" IS 'Authenticated users can only view overall reviews belonging to organizations they are members of';



CREATE POLICY "authenticated_users_can_select_org_project_repository_mappings" ON "public"."project_repository_mappings" FOR SELECT TO "authenticated" USING (("organization_id" IN ( SELECT "organization_members"."organization_id"
   FROM "public"."organization_members"
  WHERE ("organization_members"."user_id" = "auth"."uid"()))));



COMMENT ON POLICY "authenticated_users_can_select_org_project_repository_mappings" ON "public"."project_repository_mappings" IS 'Authenticated users can only view project repository mappings belonging to organizations they are members of';



CREATE POLICY "authenticated_users_can_select_org_projects" ON "public"."projects" FOR SELECT TO "authenticated" USING (("organization_id" IN ( SELECT "organization_members"."organization_id"
   FROM "public"."organization_members"
  WHERE ("organization_members"."user_id" = "auth"."uid"()))));



COMMENT ON POLICY "authenticated_users_can_select_org_projects" ON "public"."projects" IS 'Authenticated users can only view projects belonging to organizations they are members of';



CREATE POLICY "authenticated_users_can_select_org_review_feedback_knowledge_su" ON "public"."review_feedback_knowledge_suggestion_mappings" FOR SELECT TO "authenticated" USING (("organization_id" IN ( SELECT "organization_members"."organization_id"
   FROM "public"."organization_members"
  WHERE ("organization_members"."user_id" = "auth"."uid"()))));



CREATE POLICY "authenticated_users_can_select_org_schema_file_paths" ON "public"."schema_file_paths" FOR SELECT TO "authenticated" USING (("organization_id" IN ( SELECT "organization_members"."organization_id"
   FROM "public"."organization_members"
  WHERE ("organization_members"."user_id" = "auth"."uid"()))));



COMMENT ON POLICY "authenticated_users_can_select_org_schema_file_paths" ON "public"."schema_file_paths" IS 'Authenticated users can only view schema file paths belonging to organizations they are members of';



CREATE POLICY "authenticated_users_can_update_org_invitations" ON "public"."invitations" FOR UPDATE TO "authenticated" USING (("organization_id" IN ( SELECT "organization_members"."organization_id"
   FROM "public"."organization_members"
  WHERE ("organization_members"."user_id" = "auth"."uid"())))) WITH CHECK (("organization_id" IN ( SELECT "organization_members"."organization_id"
   FROM "public"."organization_members"
  WHERE ("organization_members"."user_id" = "auth"."uid"()))));



CREATE POLICY "authenticated_users_can_update_org_knowledge_suggestions" ON "public"."knowledge_suggestions" FOR UPDATE TO "authenticated" USING (("organization_id" IN ( SELECT "organization_members"."organization_id"
   FROM "public"."organization_members"
  WHERE ("organization_members"."user_id" = "auth"."uid"())))) WITH CHECK (("organization_id" IN ( SELECT "organization_members"."organization_id"
   FROM "public"."organization_members"
  WHERE ("organization_members"."user_id" = "auth"."uid"()))));



COMMENT ON POLICY "authenticated_users_can_update_org_knowledge_suggestions" ON "public"."knowledge_suggestions" IS 'Authenticated users can only update knowledge suggestions in organizations they are members of';



CREATE POLICY "authenticated_users_can_update_org_organizations" ON "public"."organizations" FOR UPDATE TO "authenticated" USING (("id" IN ( SELECT "organization_members"."organization_id"
   FROM "public"."organization_members"
  WHERE ("organization_members"."user_id" = "auth"."uid"()))));



COMMENT ON POLICY "authenticated_users_can_update_org_organizations" ON "public"."organizations" IS 'Authenticated users can only update organizations they are members of';



CREATE POLICY "authenticated_users_can_update_org_projects" ON "public"."projects" FOR UPDATE TO "authenticated" USING (("organization_id" IN ( SELECT "organization_members"."organization_id"
   FROM "public"."organization_members"
  WHERE ("organization_members"."user_id" = "auth"."uid"())))) WITH CHECK (("organization_id" IN ( SELECT "organization_members"."organization_id"
   FROM "public"."organization_members"
  WHERE ("organization_members"."user_id" = "auth"."uid"()))));



COMMENT ON POLICY "authenticated_users_can_update_org_projects" ON "public"."projects" IS 'Authenticated users can only update projects in organizations they are members of';



CREATE POLICY "authenticated_users_can_update_org_schema_file_paths" ON "public"."schema_file_paths" FOR UPDATE TO "authenticated" USING (("organization_id" IN ( SELECT "organization_members"."organization_id"
   FROM "public"."organization_members"
  WHERE ("organization_members"."user_id" = "auth"."uid"())))) WITH CHECK (("organization_id" IN ( SELECT "organization_members"."organization_id"
   FROM "public"."organization_members"
  WHERE ("organization_members"."user_id" = "auth"."uid"()))));



COMMENT ON POLICY "authenticated_users_can_update_org_schema_file_paths" ON "public"."schema_file_paths" IS 'Authenticated users can only update schema file paths in organizations they are members of';



ALTER TABLE "public"."doc_file_paths" ENABLE ROW LEVEL SECURITY;


ALTER TABLE "public"."github_pull_request_comments" ENABLE ROW LEVEL SECURITY;


ALTER TABLE "public"."github_pull_requests" ENABLE ROW LEVEL SECURITY;


ALTER TABLE "public"."github_repositories" ENABLE ROW LEVEL SECURITY;


ALTER TABLE "public"."invitations" ENABLE ROW LEVEL SECURITY;


ALTER TABLE "public"."knowledge_suggestion_doc_mappings" ENABLE ROW LEVEL SECURITY;


ALTER TABLE "public"."knowledge_suggestions" ENABLE ROW LEVEL SECURITY;


<<<<<<< HEAD
ALTER TABLE "public"."organizations" ENABLE ROW LEVEL SECURITY;
=======
ALTER TABLE "public"."migration_pull_request_mappings" ENABLE ROW LEVEL SECURITY;


ALTER TABLE "public"."migrations" ENABLE ROW LEVEL SECURITY;
>>>>>>> 50da6ae3


ALTER TABLE "public"."overall_review_knowledge_suggestion_mappings" ENABLE ROW LEVEL SECURITY;


ALTER TABLE "public"."overall_reviews" ENABLE ROW LEVEL SECURITY;


ALTER TABLE "public"."project_repository_mappings" ENABLE ROW LEVEL SECURITY;


ALTER TABLE "public"."projects" ENABLE ROW LEVEL SECURITY;


ALTER TABLE "public"."review_feedback_knowledge_suggestion_mappings" ENABLE ROW LEVEL SECURITY;


ALTER TABLE "public"."schema_file_paths" ENABLE ROW LEVEL SECURITY;


CREATE POLICY "service_role_can_delete_all_invitations" ON "public"."invitations" FOR DELETE TO "service_role" USING (true);



CREATE POLICY "service_role_can_delete_all_knowledge_suggestions" ON "public"."knowledge_suggestions" FOR DELETE TO "service_role" USING (true);



CREATE POLICY "service_role_can_delete_all_projects" ON "public"."projects" FOR DELETE TO "service_role" USING (true);



COMMENT ON POLICY "service_role_can_delete_all_projects" ON "public"."projects" IS 'Service role can delete any project (for jobs)';



CREATE POLICY "service_role_can_insert_all_github_pull_request_comments" ON "public"."github_pull_request_comments" FOR INSERT TO "service_role" WITH CHECK (true);



CREATE POLICY "service_role_can_insert_all_github_pull_requests" ON "public"."github_pull_requests" FOR INSERT TO "service_role" WITH CHECK (true);



CREATE POLICY "service_role_can_insert_all_invitations" ON "public"."invitations" FOR INSERT TO "service_role" WITH CHECK (true);



CREATE POLICY "service_role_can_insert_all_knowledge_suggestion_doc_mappings" ON "public"."knowledge_suggestion_doc_mappings" FOR INSERT TO "service_role" WITH CHECK (true);



CREATE POLICY "service_role_can_insert_all_knowledge_suggestions" ON "public"."knowledge_suggestions" FOR INSERT TO "service_role" WITH CHECK (true);



CREATE POLICY "service_role_can_insert_all_migration_pull_request_mappings" ON "public"."migration_pull_request_mappings" FOR INSERT TO "service_role" WITH CHECK (true);



CREATE POLICY "service_role_can_insert_all_migrations" ON "public"."migrations" FOR INSERT TO "service_role" WITH CHECK (true);



CREATE POLICY "service_role_can_insert_all_overall_review_knowledge_suggestion" ON "public"."overall_review_knowledge_suggestion_mappings" FOR INSERT TO "service_role" WITH CHECK (true);



CREATE POLICY "service_role_can_insert_all_overall_reviews" ON "public"."overall_reviews" FOR INSERT TO "service_role" WITH CHECK (true);



CREATE POLICY "service_role_can_insert_all_projects" ON "public"."projects" FOR INSERT TO "service_role" WITH CHECK (true);



COMMENT ON POLICY "service_role_can_insert_all_projects" ON "public"."projects" IS 'Service role can create any project (for jobs)';



CREATE POLICY "service_role_can_insert_all_review_feedback_knowledge_suggestio" ON "public"."review_feedback_knowledge_suggestion_mappings" FOR INSERT TO "service_role" WITH CHECK (true);



CREATE POLICY "service_role_can_select_all_doc_file_paths" ON "public"."doc_file_paths" FOR SELECT TO "service_role" USING (true);



CREATE POLICY "service_role_can_select_all_github_pull_request_comments" ON "public"."github_pull_request_comments" FOR SELECT TO "service_role" USING (true);



CREATE POLICY "service_role_can_select_all_github_pull_requests" ON "public"."github_pull_requests" FOR SELECT TO "service_role" USING (true);



CREATE POLICY "service_role_can_select_all_github_repositories" ON "public"."github_repositories" FOR SELECT TO "service_role" USING (true);



CREATE POLICY "service_role_can_select_all_invitations" ON "public"."invitations" FOR SELECT TO "service_role" USING (true);



CREATE POLICY "service_role_can_select_all_knowledge_suggestions" ON "public"."knowledge_suggestions" FOR SELECT TO "service_role" USING (true);



CREATE POLICY "service_role_can_select_all_migration_pull_request_mappings" ON "public"."migration_pull_request_mappings" FOR SELECT TO "service_role" USING (true);



CREATE POLICY "service_role_can_select_all_migrations" ON "public"."migrations" FOR SELECT TO "service_role" USING (true);



CREATE POLICY "service_role_can_select_all_overall_reviews" ON "public"."overall_reviews" FOR SELECT TO "service_role" USING (true);



CREATE POLICY "service_role_can_select_all_project_repository_mappings" ON "public"."project_repository_mappings" FOR SELECT TO "service_role" USING (true);



CREATE POLICY "service_role_can_select_all_projects" ON "public"."projects" FOR SELECT TO "service_role" USING (true);



COMMENT ON POLICY "service_role_can_select_all_projects" ON "public"."projects" IS 'Service role can view all projects (for jobs)';



CREATE POLICY "service_role_can_select_all_review_feedback_knowledge_suggestio" ON "public"."review_feedback_knowledge_suggestion_mappings" FOR SELECT TO "service_role" USING (true);



CREATE POLICY "service_role_can_select_all_schema_file_paths" ON "public"."schema_file_paths" FOR SELECT TO "service_role" USING (true);



CREATE POLICY "service_role_can_update_all_invitations" ON "public"."invitations" FOR UPDATE TO "service_role" USING (true) WITH CHECK (true);



CREATE POLICY "service_role_can_update_all_knowledge_suggestions" ON "public"."knowledge_suggestions" FOR UPDATE TO "service_role" USING (true) WITH CHECK (true);



CREATE POLICY "service_role_can_update_all_migrations" ON "public"."migrations" FOR UPDATE TO "service_role" USING (true) WITH CHECK (true);



CREATE POLICY "service_role_can_update_all_projects" ON "public"."projects" FOR UPDATE TO "service_role" USING (true) WITH CHECK (true);



COMMENT ON POLICY "service_role_can_update_all_projects" ON "public"."projects" IS 'Service role can update any project (for jobs)';



ALTER TABLE "public"."users" ENABLE ROW LEVEL SECURITY;


CREATE POLICY "users_same_organization_select_policy" ON "public"."users" FOR SELECT TO "authenticated" USING (((EXISTS ( SELECT 1
   FROM ("public"."organization_members" "om1"
     JOIN "public"."organization_members" "om2" ON (("om1"."organization_id" = "om2"."organization_id")))
  WHERE (("om1"."user_id" = "users"."id") AND ("om2"."user_id" = "auth"."uid"())))) OR ("id" = "auth"."uid"())));





ALTER PUBLICATION "supabase_realtime" OWNER TO "postgres";





GRANT USAGE ON SCHEMA "public" TO "postgres";
GRANT USAGE ON SCHEMA "public" TO "anon";
GRANT USAGE ON SCHEMA "public" TO "authenticated";
GRANT USAGE ON SCHEMA "public" TO "service_role";

















































































































































































GRANT ALL ON FUNCTION "public"."accept_invitation"("p_token" "uuid") TO "authenticated";
GRANT ALL ON FUNCTION "public"."accept_invitation"("p_token" "uuid") TO "service_role";



GRANT ALL ON FUNCTION "public"."get_invitation_data"("p_token" "uuid") TO "authenticated";
GRANT ALL ON FUNCTION "public"."get_invitation_data"("p_token" "uuid") TO "service_role";



GRANT ALL ON FUNCTION "public"."handle_new_user"() TO "anon";
GRANT ALL ON FUNCTION "public"."handle_new_user"() TO "authenticated";
GRANT ALL ON FUNCTION "public"."handle_new_user"() TO "service_role";



GRANT ALL ON FUNCTION "public"."invite_organization_member"("p_email" "text", "p_organization_id" "uuid") TO "authenticated";
GRANT ALL ON FUNCTION "public"."invite_organization_member"("p_email" "text", "p_organization_id" "uuid") TO "service_role";



GRANT ALL ON FUNCTION "public"."prevent_delete_last_organization_member"() TO "anon";
GRANT ALL ON FUNCTION "public"."prevent_delete_last_organization_member"() TO "authenticated";
GRANT ALL ON FUNCTION "public"."prevent_delete_last_organization_member"() TO "service_role";



GRANT ALL ON FUNCTION "public"."set_doc_file_paths_organization_id"() TO "anon";
GRANT ALL ON FUNCTION "public"."set_doc_file_paths_organization_id"() TO "authenticated";
GRANT ALL ON FUNCTION "public"."set_doc_file_paths_organization_id"() TO "service_role";



GRANT ALL ON FUNCTION "public"."set_github_pull_request_comments_organization_id"() TO "anon";
GRANT ALL ON FUNCTION "public"."set_github_pull_request_comments_organization_id"() TO "authenticated";
GRANT ALL ON FUNCTION "public"."set_github_pull_request_comments_organization_id"() TO "service_role";



GRANT ALL ON FUNCTION "public"."set_github_pull_requests_organization_id"() TO "anon";
GRANT ALL ON FUNCTION "public"."set_github_pull_requests_organization_id"() TO "authenticated";
GRANT ALL ON FUNCTION "public"."set_github_pull_requests_organization_id"() TO "service_role";



GRANT ALL ON FUNCTION "public"."set_knowledge_suggestion_doc_mappings_organization_id"() TO "anon";
GRANT ALL ON FUNCTION "public"."set_knowledge_suggestion_doc_mappings_organization_id"() TO "authenticated";
GRANT ALL ON FUNCTION "public"."set_knowledge_suggestion_doc_mappings_organization_id"() TO "service_role";



GRANT ALL ON FUNCTION "public"."set_knowledge_suggestions_organization_id"() TO "anon";
GRANT ALL ON FUNCTION "public"."set_knowledge_suggestions_organization_id"() TO "authenticated";
GRANT ALL ON FUNCTION "public"."set_knowledge_suggestions_organization_id"() TO "service_role";



GRANT ALL ON FUNCTION "public"."set_migration_pull_request_mappings_organization_id"() TO "anon";
GRANT ALL ON FUNCTION "public"."set_migration_pull_request_mappings_organization_id"() TO "authenticated";
GRANT ALL ON FUNCTION "public"."set_migration_pull_request_mappings_organization_id"() TO "service_role";



GRANT ALL ON FUNCTION "public"."set_migrations_organization_id"() TO "anon";
GRANT ALL ON FUNCTION "public"."set_migrations_organization_id"() TO "authenticated";
GRANT ALL ON FUNCTION "public"."set_migrations_organization_id"() TO "service_role";



GRANT ALL ON FUNCTION "public"."set_overall_review_knowledge_suggestion_mappings_organization_i"() TO "anon";
GRANT ALL ON FUNCTION "public"."set_overall_review_knowledge_suggestion_mappings_organization_i"() TO "authenticated";
GRANT ALL ON FUNCTION "public"."set_overall_review_knowledge_suggestion_mappings_organization_i"() TO "service_role";



GRANT ALL ON FUNCTION "public"."set_overall_reviews_organization_id"() TO "anon";
GRANT ALL ON FUNCTION "public"."set_overall_reviews_organization_id"() TO "authenticated";
GRANT ALL ON FUNCTION "public"."set_overall_reviews_organization_id"() TO "service_role";



GRANT ALL ON FUNCTION "public"."set_project_repository_mappings_organization_id"() TO "anon";
GRANT ALL ON FUNCTION "public"."set_project_repository_mappings_organization_id"() TO "authenticated";
GRANT ALL ON FUNCTION "public"."set_project_repository_mappings_organization_id"() TO "service_role";



GRANT ALL ON FUNCTION "public"."set_review_feedback_knowledge_suggestion_mappings_organization_"() TO "anon";
GRANT ALL ON FUNCTION "public"."set_review_feedback_knowledge_suggestion_mappings_organization_"() TO "authenticated";
GRANT ALL ON FUNCTION "public"."set_review_feedback_knowledge_suggestion_mappings_organization_"() TO "service_role";



GRANT ALL ON FUNCTION "public"."set_schema_file_paths_organization_id"() TO "anon";
GRANT ALL ON FUNCTION "public"."set_schema_file_paths_organization_id"() TO "authenticated";
GRANT ALL ON FUNCTION "public"."set_schema_file_paths_organization_id"() TO "service_role";



GRANT ALL ON FUNCTION "public"."sync_existing_users"() TO "anon";
GRANT ALL ON FUNCTION "public"."sync_existing_users"() TO "authenticated";
GRANT ALL ON FUNCTION "public"."sync_existing_users"() TO "service_role";


















GRANT ALL ON TABLE "public"."doc_file_paths" TO "anon";
GRANT ALL ON TABLE "public"."doc_file_paths" TO "authenticated";
GRANT ALL ON TABLE "public"."doc_file_paths" TO "service_role";



GRANT ALL ON TABLE "public"."github_pull_request_comments" TO "anon";
GRANT ALL ON TABLE "public"."github_pull_request_comments" TO "authenticated";
GRANT ALL ON TABLE "public"."github_pull_request_comments" TO "service_role";



GRANT ALL ON TABLE "public"."github_pull_requests" TO "anon";
GRANT ALL ON TABLE "public"."github_pull_requests" TO "authenticated";
GRANT ALL ON TABLE "public"."github_pull_requests" TO "service_role";



GRANT ALL ON TABLE "public"."github_repositories" TO "anon";
GRANT ALL ON TABLE "public"."github_repositories" TO "authenticated";
GRANT ALL ON TABLE "public"."github_repositories" TO "service_role";



GRANT ALL ON TABLE "public"."invitations" TO "anon";
GRANT ALL ON TABLE "public"."invitations" TO "authenticated";
GRANT ALL ON TABLE "public"."invitations" TO "service_role";



GRANT ALL ON TABLE "public"."knowledge_suggestion_doc_mappings" TO "anon";
GRANT ALL ON TABLE "public"."knowledge_suggestion_doc_mappings" TO "authenticated";
GRANT ALL ON TABLE "public"."knowledge_suggestion_doc_mappings" TO "service_role";



GRANT ALL ON TABLE "public"."knowledge_suggestions" TO "anon";
GRANT ALL ON TABLE "public"."knowledge_suggestions" TO "authenticated";
GRANT ALL ON TABLE "public"."knowledge_suggestions" TO "service_role";



GRANT ALL ON TABLE "public"."migration_pull_request_mappings" TO "anon";
GRANT ALL ON TABLE "public"."migration_pull_request_mappings" TO "authenticated";
GRANT ALL ON TABLE "public"."migration_pull_request_mappings" TO "service_role";



GRANT ALL ON TABLE "public"."migrations" TO "anon";
GRANT ALL ON TABLE "public"."migrations" TO "authenticated";
GRANT ALL ON TABLE "public"."migrations" TO "service_role";



GRANT ALL ON TABLE "public"."organization_members" TO "anon";
GRANT ALL ON TABLE "public"."organization_members" TO "authenticated";
GRANT ALL ON TABLE "public"."organization_members" TO "service_role";



GRANT ALL ON TABLE "public"."organizations" TO "anon";
GRANT ALL ON TABLE "public"."organizations" TO "authenticated";
GRANT ALL ON TABLE "public"."organizations" TO "service_role";



GRANT ALL ON TABLE "public"."overall_review_knowledge_suggestion_mappings" TO "anon";
GRANT ALL ON TABLE "public"."overall_review_knowledge_suggestion_mappings" TO "authenticated";
GRANT ALL ON TABLE "public"."overall_review_knowledge_suggestion_mappings" TO "service_role";



GRANT ALL ON TABLE "public"."overall_reviews" TO "anon";
GRANT ALL ON TABLE "public"."overall_reviews" TO "authenticated";
GRANT ALL ON TABLE "public"."overall_reviews" TO "service_role";



GRANT ALL ON TABLE "public"."project_repository_mappings" TO "anon";
GRANT ALL ON TABLE "public"."project_repository_mappings" TO "authenticated";
GRANT ALL ON TABLE "public"."project_repository_mappings" TO "service_role";



GRANT ALL ON TABLE "public"."projects" TO "anon";
GRANT ALL ON TABLE "public"."projects" TO "authenticated";
GRANT ALL ON TABLE "public"."projects" TO "service_role";



GRANT ALL ON TABLE "public"."review_feedback_comments" TO "anon";
GRANT ALL ON TABLE "public"."review_feedback_comments" TO "authenticated";
GRANT ALL ON TABLE "public"."review_feedback_comments" TO "service_role";



GRANT ALL ON TABLE "public"."review_feedback_knowledge_suggestion_mappings" TO "anon";
GRANT ALL ON TABLE "public"."review_feedback_knowledge_suggestion_mappings" TO "authenticated";
GRANT ALL ON TABLE "public"."review_feedback_knowledge_suggestion_mappings" TO "service_role";



GRANT ALL ON TABLE "public"."review_feedbacks" TO "anon";
GRANT ALL ON TABLE "public"."review_feedbacks" TO "authenticated";
GRANT ALL ON TABLE "public"."review_feedbacks" TO "service_role";



GRANT ALL ON TABLE "public"."review_suggestion_snippets" TO "anon";
GRANT ALL ON TABLE "public"."review_suggestion_snippets" TO "authenticated";
GRANT ALL ON TABLE "public"."review_suggestion_snippets" TO "service_role";



GRANT ALL ON TABLE "public"."schema_file_paths" TO "anon";
GRANT ALL ON TABLE "public"."schema_file_paths" TO "authenticated";
GRANT ALL ON TABLE "public"."schema_file_paths" TO "service_role";



GRANT ALL ON TABLE "public"."users" TO "anon";
GRANT ALL ON TABLE "public"."users" TO "authenticated";
GRANT ALL ON TABLE "public"."users" TO "service_role";









ALTER DEFAULT PRIVILEGES FOR ROLE "postgres" IN SCHEMA "public" GRANT ALL ON SEQUENCES  TO "postgres";
ALTER DEFAULT PRIVILEGES FOR ROLE "postgres" IN SCHEMA "public" GRANT ALL ON SEQUENCES  TO "anon";
ALTER DEFAULT PRIVILEGES FOR ROLE "postgres" IN SCHEMA "public" GRANT ALL ON SEQUENCES  TO "authenticated";
ALTER DEFAULT PRIVILEGES FOR ROLE "postgres" IN SCHEMA "public" GRANT ALL ON SEQUENCES  TO "service_role";






ALTER DEFAULT PRIVILEGES FOR ROLE "postgres" IN SCHEMA "public" GRANT ALL ON FUNCTIONS  TO "postgres";
ALTER DEFAULT PRIVILEGES FOR ROLE "postgres" IN SCHEMA "public" GRANT ALL ON FUNCTIONS  TO "anon";
ALTER DEFAULT PRIVILEGES FOR ROLE "postgres" IN SCHEMA "public" GRANT ALL ON FUNCTIONS  TO "authenticated";
ALTER DEFAULT PRIVILEGES FOR ROLE "postgres" IN SCHEMA "public" GRANT ALL ON FUNCTIONS  TO "service_role";






ALTER DEFAULT PRIVILEGES FOR ROLE "postgres" IN SCHEMA "public" GRANT ALL ON TABLES  TO "postgres";
ALTER DEFAULT PRIVILEGES FOR ROLE "postgres" IN SCHEMA "public" GRANT ALL ON TABLES  TO "anon";
ALTER DEFAULT PRIVILEGES FOR ROLE "postgres" IN SCHEMA "public" GRANT ALL ON TABLES  TO "authenticated";
ALTER DEFAULT PRIVILEGES FOR ROLE "postgres" IN SCHEMA "public" GRANT ALL ON TABLES  TO "service_role";






























RESET ALL;<|MERGE_RESOLUTION|>--- conflicted
+++ resolved
@@ -1330,6 +1330,16 @@
 
 
 
+CREATE POLICY "authenticated_users_can_delete_org_organizations" ON "public"."organizations" FOR DELETE TO "authenticated" USING (("id" IN ( SELECT "organization_members"."organization_id"
+   FROM "public"."organization_members"
+  WHERE ("organization_members"."user_id" = "auth"."uid"()))));
+
+
+
+COMMENT ON POLICY "authenticated_users_can_delete_org_organizations" ON "public"."organizations" IS 'Authenticated users can only delete organizations they are members of';
+
+
+
 CREATE POLICY "authenticated_users_can_delete_org_projects" ON "public"."projects" FOR DELETE TO "authenticated" USING (("organization_id" IN ( SELECT "organization_members"."organization_id"
    FROM "public"."organization_members"
   WHERE ("organization_members"."user_id" = "auth"."uid"()))));
@@ -1386,31 +1396,31 @@
 
 
 
-<<<<<<< HEAD
+CREATE POLICY "authenticated_users_can_insert_org_project_repository_mappings" ON "public"."project_repository_mappings" FOR INSERT TO "authenticated" WITH CHECK (("organization_id" IN ( SELECT "organization_members"."organization_id"
+   FROM "public"."organization_members"
+  WHERE ("organization_members"."user_id" = "auth"."uid"()))));
+
+
+
+COMMENT ON POLICY "authenticated_users_can_insert_org_project_repository_mappings" ON "public"."project_repository_mappings" IS 'Authenticated users can only create project repository mappings in organizations they are members of';
+
+
+
+CREATE POLICY "authenticated_users_can_insert_org_schema_file_paths" ON "public"."schema_file_paths" FOR INSERT TO "authenticated" WITH CHECK (("organization_id" IN ( SELECT "organization_members"."organization_id"
+   FROM "public"."organization_members"
+  WHERE ("organization_members"."user_id" = "auth"."uid"()))));
+
+
+
+COMMENT ON POLICY "authenticated_users_can_insert_org_schema_file_paths" ON "public"."schema_file_paths" IS 'Authenticated users can only create schema file paths in organizations they are members of';
+
+
+
 CREATE POLICY "authenticated_users_can_insert_organizations" ON "public"."organizations" FOR INSERT TO "authenticated" WITH CHECK (true);
 
 
 
 COMMENT ON POLICY "authenticated_users_can_insert_organizations" ON "public"."organizations" IS 'Authenticated users can create any organization';
-=======
-CREATE POLICY "authenticated_users_can_insert_org_project_repository_mappings" ON "public"."project_repository_mappings" FOR INSERT TO "authenticated" WITH CHECK (("organization_id" IN ( SELECT "organization_members"."organization_id"
-   FROM "public"."organization_members"
-  WHERE ("organization_members"."user_id" = "auth"."uid"()))));
-
-
-
-COMMENT ON POLICY "authenticated_users_can_insert_org_project_repository_mappings" ON "public"."project_repository_mappings" IS 'Authenticated users can only create project repository mappings in organizations they are members of';
-
-
-
-CREATE POLICY "authenticated_users_can_insert_org_schema_file_paths" ON "public"."schema_file_paths" FOR INSERT TO "authenticated" WITH CHECK (("organization_id" IN ( SELECT "organization_members"."organization_id"
-   FROM "public"."organization_members"
-  WHERE ("organization_members"."user_id" = "auth"."uid"()))));
-
-
-
-COMMENT ON POLICY "authenticated_users_can_insert_org_schema_file_paths" ON "public"."schema_file_paths" IS 'Authenticated users can only create schema file paths in organizations they are members of';
->>>>>>> 50da6ae3
 
 
 
@@ -1480,31 +1490,33 @@
 
 
 
-<<<<<<< HEAD
+CREATE POLICY "authenticated_users_can_select_org_migration_pull_request_mappi" ON "public"."migration_pull_request_mappings" FOR SELECT TO "authenticated" USING (("organization_id" IN ( SELECT "organization_members"."organization_id"
+   FROM "public"."organization_members"
+  WHERE ("organization_members"."user_id" = "auth"."uid"()))));
+
+
+
+COMMENT ON POLICY "authenticated_users_can_select_org_migration_pull_request_mappi" ON "public"."migration_pull_request_mappings" IS 'Authenticated users can only view mappings belonging to organizations they are members of';
+
+
+
+CREATE POLICY "authenticated_users_can_select_org_migrations" ON "public"."migrations" FOR SELECT TO "authenticated" USING (("organization_id" IN ( SELECT "organization_members"."organization_id"
+   FROM "public"."organization_members"
+  WHERE ("organization_members"."user_id" = "auth"."uid"()))));
+
+
+
+COMMENT ON POLICY "authenticated_users_can_select_org_migrations" ON "public"."migrations" IS 'Authenticated users can only view migrations belonging to organizations they are members of';
+
+
+
 CREATE POLICY "authenticated_users_can_select_org_organizations" ON "public"."organizations" FOR SELECT TO "authenticated" USING (("id" IN ( SELECT "organization_members"."organization_id"
-=======
-CREATE POLICY "authenticated_users_can_select_org_migration_pull_request_mappi" ON "public"."migration_pull_request_mappings" FOR SELECT TO "authenticated" USING (("organization_id" IN ( SELECT "organization_members"."organization_id"
->>>>>>> 50da6ae3
-   FROM "public"."organization_members"
-  WHERE ("organization_members"."user_id" = "auth"."uid"()))));
-
-
-
-<<<<<<< HEAD
+   FROM "public"."organization_members"
+  WHERE ("organization_members"."user_id" = "auth"."uid"()))));
+
+
+
 COMMENT ON POLICY "authenticated_users_can_select_org_organizations" ON "public"."organizations" IS 'Authenticated users can only view organizations they are members of';
-=======
-COMMENT ON POLICY "authenticated_users_can_select_org_migration_pull_request_mappi" ON "public"."migration_pull_request_mappings" IS 'Authenticated users can only view mappings belonging to organizations they are members of';
-
-
-
-CREATE POLICY "authenticated_users_can_select_org_migrations" ON "public"."migrations" FOR SELECT TO "authenticated" USING (("organization_id" IN ( SELECT "organization_members"."organization_id"
-   FROM "public"."organization_members"
-  WHERE ("organization_members"."user_id" = "auth"."uid"()))));
-
-
-
-COMMENT ON POLICY "authenticated_users_can_select_org_migrations" ON "public"."migrations" IS 'Authenticated users can only view migrations belonging to organizations they are members of';
->>>>>>> 50da6ae3
 
 
 
@@ -1639,14 +1651,13 @@
 ALTER TABLE "public"."knowledge_suggestions" ENABLE ROW LEVEL SECURITY;
 
 
-<<<<<<< HEAD
+ALTER TABLE "public"."migration_pull_request_mappings" ENABLE ROW LEVEL SECURITY;
+
+
+ALTER TABLE "public"."migrations" ENABLE ROW LEVEL SECURITY;
+
+
 ALTER TABLE "public"."organizations" ENABLE ROW LEVEL SECURITY;
-=======
-ALTER TABLE "public"."migration_pull_request_mappings" ENABLE ROW LEVEL SECURITY;
-
-
-ALTER TABLE "public"."migrations" ENABLE ROW LEVEL SECURITY;
->>>>>>> 50da6ae3
 
 
 ALTER TABLE "public"."overall_review_knowledge_suggestion_mappings" ENABLE ROW LEVEL SECURITY;
@@ -1675,6 +1686,10 @@
 
 
 
+CREATE POLICY "service_role_can_delete_all_organizations" ON "public"."organizations" FOR DELETE TO "service_role" USING (true);
+
+
+
 CREATE POLICY "service_role_can_delete_all_projects" ON "public"."projects" FOR DELETE TO "service_role" USING (true);
 
 
@@ -1711,6 +1726,10 @@
 
 
 
+CREATE POLICY "service_role_can_insert_all_organizations" ON "public"."organizations" FOR INSERT TO "service_role" WITH CHECK (true);
+
+
+
 CREATE POLICY "service_role_can_insert_all_overall_review_knowledge_suggestion" ON "public"."overall_review_knowledge_suggestion_mappings" FOR INSERT TO "service_role" WITH CHECK (true);
 
 
@@ -1763,6 +1782,10 @@
 
 
 
+CREATE POLICY "service_role_can_select_all_organizations" ON "public"."organizations" FOR SELECT TO "service_role" USING (true);
+
+
+
 CREATE POLICY "service_role_can_select_all_overall_reviews" ON "public"."overall_reviews" FOR SELECT TO "service_role" USING (true);
 
 
@@ -1796,6 +1819,10 @@
 
 
 CREATE POLICY "service_role_can_update_all_migrations" ON "public"."migrations" FOR UPDATE TO "service_role" USING (true) WITH CHECK (true);
+
+
+
+CREATE POLICY "service_role_can_update_all_organizations" ON "public"."organizations" FOR UPDATE TO "service_role" USING (true) WITH CHECK (true);
 
 
 
