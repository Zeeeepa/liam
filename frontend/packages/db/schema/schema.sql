

SET statement_timeout = 0;
SET lock_timeout = 0;
SET idle_in_transaction_session_timeout = 0;
SET client_encoding = 'UTF8';
SET standard_conforming_strings = on;
SELECT pg_catalog.set_config('search_path', '', false);
SET check_function_bodies = false;
SET xmloption = content;
SET client_min_messages = warning;
SET row_security = off;


CREATE EXTENSION IF NOT EXISTS "pg_net" WITH SCHEMA "extensions";






COMMENT ON SCHEMA "public" IS 'standard public schema';



CREATE EXTENSION IF NOT EXISTS "pg_graphql" WITH SCHEMA "graphql";






CREATE EXTENSION IF NOT EXISTS "pg_stat_statements" WITH SCHEMA "extensions";






CREATE EXTENSION IF NOT EXISTS "pgcrypto" WITH SCHEMA "extensions";






CREATE EXTENSION IF NOT EXISTS "pgjwt" WITH SCHEMA "extensions";






CREATE EXTENSION IF NOT EXISTS "supabase_vault" WITH SCHEMA "vault";






CREATE EXTENSION IF NOT EXISTS "uuid-ossp" WITH SCHEMA "extensions";






CREATE TYPE "public"."category_enum" AS ENUM (
    'MIGRATION_SAFETY',
    'DATA_INTEGRITY',
    'PERFORMANCE_IMPACT',
    'PROJECT_RULES_CONSISTENCY',
    'SECURITY_OR_SCALABILITY'
);


ALTER TYPE "public"."category_enum" OWNER TO "postgres";


CREATE TYPE "public"."knowledge_type" AS ENUM (
    'SCHEMA',
    'DOCS'
);


ALTER TYPE "public"."knowledge_type" OWNER TO "postgres";


CREATE TYPE "public"."schema_format_enum" AS ENUM (
    'schemarb',
    'postgres',
    'prisma',
    'tbls'
);


ALTER TYPE "public"."schema_format_enum" OWNER TO "postgres";


CREATE TYPE "public"."severity_enum" AS ENUM (
    'CRITICAL',
    'WARNING',
    'POSITIVE',
    'QUESTION'
);


ALTER TYPE "public"."severity_enum" OWNER TO "postgres";


CREATE OR REPLACE FUNCTION "public"."accept_invitation"("p_token" "uuid") RETURNS "jsonb"
    LANGUAGE "plpgsql" SECURITY DEFINER
    AS $$
declare
  v_user_id uuid;
  v_organization_id uuid;
  v_invitation_id uuid;
  v_result jsonb;
begin
  -- Start transaction
  begin
    v_user_id := auth.uid();

    -- Verify the invitation exists
    select
      i.id, i.organization_id into v_invitation_id, v_organization_id
    from invitations i
    join
      auth.users au on lower(i.email) = lower(au.email)
    where
      i.token = p_token
      and au.id = v_user_id
      and au.email_confirmed_at is not null
      and current_timestamp < i.expired_at
    limit 1;

    if v_invitation_id is null then
      v_result := jsonb_build_object(
        'success', false,
        'organizationId', null,
        'error', 'Invitation not found or already accepted'
      );
      return v_result;
    end if;

    -- Create organization member record
    insert into organization_members (
      user_id,
      organization_id,
      joined_at
    ) values (
      v_user_id,
      v_organization_id,
      current_timestamp
    );

    -- Delete the invitation
    delete from invitations
    where id = v_invitation_id;

    -- Return success
    v_result := jsonb_build_object(
      'success', true,
      'organizationId', v_organization_id,
      'error', null
    );
    return v_result;
  exception when others then
    -- Handle any errors
    v_result := jsonb_build_object(
      'success', false,
      'organizationId', null,
      'error', sqlerrm
    );
    return v_result;
  end;
end;
$$;


ALTER FUNCTION "public"."accept_invitation"("p_token" "uuid") OWNER TO "postgres";


CREATE OR REPLACE FUNCTION "public"."get_invitation_data"("p_token" "uuid") RETURNS "jsonb"
    LANGUAGE "plpgsql" SECURITY DEFINER
    AS $$
declare
  v_user_id uuid;
  v_organization_name text;
  v_result jsonb;
begin
  -- Start transaction
  begin
    v_user_id := auth.uid();

    select 
      o.name into v_organization_name
    from 
      invitations i
    join 
      organizations o on i.organization_id = o.id
    join 
      auth.users au on lower(i.email) = lower(au.email)
    where 
      i.token = p_token
      and au.id = v_user_id
      and au.email_confirmed_at is not null
      and current_timestamp < i.expired_at
    limit 1;

    v_result := jsonb_build_object(
      'organizationName', v_organization_name
    );
    return v_result;
  end;
end;
$$;


ALTER FUNCTION "public"."get_invitation_data"("p_token" "uuid") OWNER TO "postgres";


CREATE OR REPLACE FUNCTION "public"."handle_new_user"() RETURNS "trigger"
    LANGUAGE "plpgsql" SECURITY DEFINER
    SET "search_path" TO ''
    AS $$
BEGIN
  INSERT INTO public."users" (id, name, email)
  VALUES (
    NEW.id, 
    COALESCE(NEW.raw_user_meta_data->>'name', NEW.email),
    NEW.email
  );
  RETURN NEW;
END;
$$;


ALTER FUNCTION "public"."handle_new_user"() OWNER TO "postgres";


CREATE OR REPLACE FUNCTION "public"."invite_organization_member"("p_email" "text", "p_organization_id" "uuid") RETURNS "jsonb"
    LANGUAGE "plpgsql"
    AS $$
declare
  v_is_member boolean;
  v_invite_by_user_id uuid;
  v_existing_invite_id uuid;
  v_result jsonb;
begin
  -- Start transaction
  begin
    v_invite_by_user_id := auth.uid();

    -- Check inviter is a valid user
    if not exists (
      select 1
      from organization_members om
      where om.user_id = v_invite_by_user_id
      and om.organization_id = p_organization_id
    ) then
      v_result := jsonb_build_object(
        'success', false,
        'error', 'inviter user does not exist'
      );
      return v_result;
    end if;

    -- Check if user is already a member
    select exists(
      select 1
      from organization_members om
      join users u on om.user_id = u.id
      where om.organization_id = p_organization_id
      and lower(u.email) = lower(p_email)
    ) into v_is_member;
    
    if v_is_member then
      v_result := jsonb_build_object(
        'success', false,
        'error', 'this user is already a member of the organization'
      );
      return v_result;
    end if;
    
    -- Check if invitation already exists
    select id into v_existing_invite_id
    from invitations
    where organization_id = p_organization_id
    and lower(email) = lower(p_email)
    limit 1;
    
    -- If invitation exists, update it
    if v_existing_invite_id is not null then
      update invitations
      set invited_at = current_timestamp,
      expired_at = current_timestamp + interval '7 days',
      invite_by_user_id = v_invite_by_user_id,
      token = gen_random_uuid()
      where id = v_existing_invite_id;
      
      v_result := jsonb_build_object('success', true, 'error', null);
    else
      -- Create new invitation
      insert into invitations (
        organization_id,
        email,
        invited_at,
        expired_at,
        invite_by_user_id
      ) values (
        p_organization_id,
        lower(p_email),
        current_timestamp,
        current_timestamp + interval '7 days',
        v_invite_by_user_id
      );
      
      v_result := jsonb_build_object('success', true, 'error', null);
    end if;
    
    -- Commit transaction
    return v_result;
  exception when others then
    -- Handle any errors
    v_result := jsonb_build_object(
      'success', false,
      'error', sqlerrm
    );
    return v_result;
  end;
end;
$$;


ALTER FUNCTION "public"."invite_organization_member"("p_email" "text", "p_organization_id" "uuid") OWNER TO "postgres";


CREATE OR REPLACE FUNCTION "public"."set_knowledge_suggestions_organization_id"() RETURNS "trigger"
    LANGUAGE "plpgsql" SECURITY DEFINER
    AS $$
BEGIN
  NEW.organization_id := (
    SELECT "organization_id" 
    FROM "public"."projects" 
    WHERE "id" = NEW.project_id
  );
  RETURN NEW;
END;
$$;


ALTER FUNCTION "public"."set_knowledge_suggestions_organization_id"() OWNER TO "postgres";


CREATE OR REPLACE FUNCTION "public"."set_project_repository_mappings_organization_id"() RETURNS "trigger"
    LANGUAGE "plpgsql" SECURITY DEFINER
    AS $$
BEGIN
  NEW.organization_id := (
    SELECT "organization_id" 
    FROM "public"."projects" 
    WHERE "id" = NEW.project_id
  );
  RETURN NEW;
END;
$$;


ALTER FUNCTION "public"."set_project_repository_mappings_organization_id"() OWNER TO "postgres";


CREATE OR REPLACE FUNCTION "public"."sync_existing_users"() RETURNS "void"
    LANGUAGE "plpgsql" SECURITY DEFINER
    AS $$
BEGIN
  INSERT INTO public."users" (id, name, email)
  SELECT 
    au.id,
    COALESCE(au.raw_user_meta_data->>'name', au.email),
    au.email
  FROM auth.users au
  LEFT JOIN public."users" pu ON au.id = pu.id
  WHERE pu.id IS NULL;
END;
$$;


ALTER FUNCTION "public"."sync_existing_users"() OWNER TO "postgres";

SET default_tablespace = '';

SET default_table_access_method = "heap";


CREATE TABLE IF NOT EXISTS "public"."doc_file_paths" (
    "id" "uuid" DEFAULT "gen_random_uuid"() NOT NULL,
    "path" "text" NOT NULL,
    "is_review_enabled" boolean DEFAULT true NOT NULL,
    "project_id" "uuid" NOT NULL,
    "created_at" timestamp(3) with time zone DEFAULT CURRENT_TIMESTAMP NOT NULL,
    "updated_at" timestamp(3) with time zone NOT NULL
);


ALTER TABLE "public"."doc_file_paths" OWNER TO "postgres";


CREATE TABLE IF NOT EXISTS "public"."github_pull_request_comments" (
    "id" "uuid" DEFAULT "gen_random_uuid"() NOT NULL,
    "github_pull_request_id" "uuid" NOT NULL,
    "github_comment_identifier" bigint NOT NULL,
    "created_at" timestamp(3) with time zone DEFAULT CURRENT_TIMESTAMP NOT NULL,
    "updated_at" timestamp(3) with time zone NOT NULL
);


ALTER TABLE "public"."github_pull_request_comments" OWNER TO "postgres";


CREATE TABLE IF NOT EXISTS "public"."github_pull_requests" (
    "id" "uuid" DEFAULT "gen_random_uuid"() NOT NULL,
    "pull_number" bigint NOT NULL,
    "created_at" timestamp(3) with time zone DEFAULT CURRENT_TIMESTAMP NOT NULL,
    "updated_at" timestamp(3) with time zone NOT NULL,
    "repository_id" "uuid" NOT NULL
);


ALTER TABLE "public"."github_pull_requests" OWNER TO "postgres";


CREATE TABLE IF NOT EXISTS "public"."github_repositories" (
    "id" "uuid" DEFAULT "gen_random_uuid"() NOT NULL,
    "name" "text" NOT NULL,
    "owner" "text" NOT NULL,
    "github_installation_identifier" integer NOT NULL,
    "created_at" timestamp(3) with time zone DEFAULT CURRENT_TIMESTAMP NOT NULL,
    "updated_at" timestamp(3) with time zone NOT NULL,
    "github_repository_identifier" integer NOT NULL,
    "organization_id" "uuid" NOT NULL
);


ALTER TABLE "public"."github_repositories" OWNER TO "postgres";


CREATE TABLE IF NOT EXISTS "public"."invitations" (
    "id" "uuid" DEFAULT "gen_random_uuid"() NOT NULL,
    "email" "text" NOT NULL,
    "invite_by_user_id" "uuid" NOT NULL,
    "organization_id" "uuid" NOT NULL,
    "invited_at" timestamp with time zone DEFAULT CURRENT_TIMESTAMP,
    "token" "uuid" DEFAULT "gen_random_uuid"() NOT NULL,
    "expired_at" timestamp(3) with time zone DEFAULT CURRENT_TIMESTAMP NOT NULL
);


ALTER TABLE "public"."invitations" OWNER TO "postgres";


CREATE TABLE IF NOT EXISTS "public"."knowledge_suggestion_doc_mappings" (
    "id" "uuid" DEFAULT "gen_random_uuid"() NOT NULL,
    "knowledge_suggestion_id" "uuid" NOT NULL,
    "doc_file_path_id" "uuid" NOT NULL,
    "created_at" timestamp(3) with time zone DEFAULT CURRENT_TIMESTAMP NOT NULL,
    "updated_at" timestamp(3) with time zone NOT NULL
);


ALTER TABLE "public"."knowledge_suggestion_doc_mappings" OWNER TO "postgres";


CREATE TABLE IF NOT EXISTS "public"."knowledge_suggestions" (
    "id" "uuid" DEFAULT "gen_random_uuid"() NOT NULL,
    "type" "public"."knowledge_type" NOT NULL,
    "title" "text" NOT NULL,
    "path" "text" NOT NULL,
    "content" "text" NOT NULL,
    "file_sha" "text",
    "project_id" "uuid" NOT NULL,
    "approved_at" timestamp(3) with time zone,
    "created_at" timestamp(3) with time zone DEFAULT CURRENT_TIMESTAMP NOT NULL,
    "updated_at" timestamp(3) with time zone NOT NULL,
    "branch_name" "text" NOT NULL,
    "trace_id" "text",
    "reasoning" "text" DEFAULT ''::"text",
    "organization_id" "uuid" NOT NULL
);


ALTER TABLE "public"."knowledge_suggestions" OWNER TO "postgres";


CREATE TABLE IF NOT EXISTS "public"."migration_pull_request_mappings" (
    "id" "uuid" DEFAULT "gen_random_uuid"() NOT NULL,
    "migration_id" "uuid" NOT NULL,
    "pull_request_id" "uuid" NOT NULL,
    "created_at" timestamp(3) with time zone DEFAULT CURRENT_TIMESTAMP NOT NULL,
    "updated_at" timestamp(3) with time zone NOT NULL
);


ALTER TABLE "public"."migration_pull_request_mappings" OWNER TO "postgres";


CREATE TABLE IF NOT EXISTS "public"."migrations" (
    "id" "uuid" DEFAULT "gen_random_uuid"() NOT NULL,
    "title" "text" NOT NULL,
    "created_at" timestamp(3) with time zone DEFAULT CURRENT_TIMESTAMP NOT NULL,
    "updated_at" timestamp(3) with time zone NOT NULL,
    "project_id" "uuid" NOT NULL
);


ALTER TABLE "public"."migrations" OWNER TO "postgres";


CREATE TABLE IF NOT EXISTS "public"."organization_members" (
    "id" "uuid" DEFAULT "gen_random_uuid"() NOT NULL,
    "user_id" "uuid" NOT NULL,
    "organization_id" "uuid" NOT NULL,
    "joined_at" timestamp with time zone DEFAULT CURRENT_TIMESTAMP
);


ALTER TABLE "public"."organization_members" OWNER TO "postgres";


CREATE TABLE IF NOT EXISTS "public"."organizations" (
    "id" "uuid" DEFAULT "gen_random_uuid"() NOT NULL,
    "name" "text" NOT NULL
);


ALTER TABLE "public"."organizations" OWNER TO "postgres";


CREATE TABLE IF NOT EXISTS "public"."overall_review_knowledge_suggestion_mappings" (
    "id" "uuid" DEFAULT "gen_random_uuid"() NOT NULL,
    "overall_review_id" "uuid" NOT NULL,
    "knowledge_suggestion_id" "uuid" NOT NULL,
    "created_at" timestamp(3) with time zone DEFAULT CURRENT_TIMESTAMP NOT NULL,
    "updated_at" timestamp(3) with time zone NOT NULL
);


ALTER TABLE "public"."overall_review_knowledge_suggestion_mappings" OWNER TO "postgres";


CREATE TABLE IF NOT EXISTS "public"."overall_reviews" (
    "id" "uuid" DEFAULT "gen_random_uuid"() NOT NULL,
    "review_comment" "text",
    "reviewed_at" timestamp(3) with time zone DEFAULT CURRENT_TIMESTAMP NOT NULL,
    "created_at" timestamp(3) with time zone DEFAULT CURRENT_TIMESTAMP NOT NULL,
    "updated_at" timestamp(3) with time zone NOT NULL,
    "branch_name" "text" NOT NULL,
    "trace_id" "text",
    "migration_id" "uuid" NOT NULL
);


ALTER TABLE "public"."overall_reviews" OWNER TO "postgres";


CREATE TABLE IF NOT EXISTS "public"."project_repository_mappings" (
    "id" "uuid" DEFAULT "gen_random_uuid"() NOT NULL,
    "project_id" "uuid" NOT NULL,
    "repository_id" "uuid" NOT NULL,
    "created_at" timestamp(3) with time zone DEFAULT CURRENT_TIMESTAMP NOT NULL,
    "updated_at" timestamp(3) with time zone NOT NULL,
    "organization_id" "uuid" NOT NULL
);


ALTER TABLE "public"."project_repository_mappings" OWNER TO "postgres";


CREATE TABLE IF NOT EXISTS "public"."projects" (
    "id" "uuid" DEFAULT "gen_random_uuid"() NOT NULL,
    "name" "text" NOT NULL,
    "created_at" timestamp(3) with time zone DEFAULT CURRENT_TIMESTAMP NOT NULL,
    "updated_at" timestamp(3) with time zone NOT NULL,
    "organization_id" "uuid"
);


ALTER TABLE "public"."projects" OWNER TO "postgres";


CREATE TABLE IF NOT EXISTS "public"."review_feedback_comments" (
    "id" "uuid" DEFAULT "gen_random_uuid"() NOT NULL,
    "review_feedback_id" "uuid" NOT NULL,
    "user_id" "uuid" NOT NULL,
    "content" "text" NOT NULL,
    "created_at" timestamp(3) with time zone DEFAULT CURRENT_TIMESTAMP NOT NULL,
    "updated_at" timestamp(3) with time zone NOT NULL
);


ALTER TABLE "public"."review_feedback_comments" OWNER TO "postgres";


CREATE TABLE IF NOT EXISTS "public"."review_feedback_knowledge_suggestion_mappings" (
    "id" "uuid" DEFAULT "gen_random_uuid"() NOT NULL,
    "review_feedback_id" "uuid",
    "knowledge_suggestion_id" "uuid",
    "created_at" timestamp(3) with time zone DEFAULT CURRENT_TIMESTAMP NOT NULL,
    "updated_at" timestamp(3) with time zone NOT NULL
);


ALTER TABLE "public"."review_feedback_knowledge_suggestion_mappings" OWNER TO "postgres";


CREATE TABLE IF NOT EXISTS "public"."review_feedbacks" (
    "id" "uuid" DEFAULT "gen_random_uuid"() NOT NULL,
    "overall_review_id" "uuid" NOT NULL,
    "category" "public"."category_enum" NOT NULL,
    "severity" "public"."severity_enum" NOT NULL,
    "description" "text" NOT NULL,
    "created_at" timestamp(3) with time zone DEFAULT CURRENT_TIMESTAMP NOT NULL,
    "updated_at" timestamp(3) with time zone NOT NULL,
    "suggestion" "text" NOT NULL,
    "resolved_at" timestamp(3) with time zone,
    "resolution_comment" "text"
);


ALTER TABLE "public"."review_feedbacks" OWNER TO "postgres";


CREATE TABLE IF NOT EXISTS "public"."review_suggestion_snippets" (
    "id" "uuid" DEFAULT "gen_random_uuid"() NOT NULL,
    "review_feedback_id" "uuid" NOT NULL,
    "filename" "text" NOT NULL,
    "snippet" "text" NOT NULL,
    "created_at" timestamp(3) with time zone DEFAULT CURRENT_TIMESTAMP NOT NULL,
    "updated_at" timestamp(3) with time zone NOT NULL
);


ALTER TABLE "public"."review_suggestion_snippets" OWNER TO "postgres";


CREATE TABLE IF NOT EXISTS "public"."schema_file_paths" (
    "id" "uuid" DEFAULT "gen_random_uuid"() NOT NULL,
    "path" "text" NOT NULL,
    "project_id" "uuid" NOT NULL,
    "created_at" timestamp(3) with time zone DEFAULT CURRENT_TIMESTAMP NOT NULL,
    "updated_at" timestamp(3) with time zone NOT NULL,
    "format" "public"."schema_format_enum" NOT NULL
);


ALTER TABLE "public"."schema_file_paths" OWNER TO "postgres";


CREATE TABLE IF NOT EXISTS "public"."users" (
    "id" "uuid" NOT NULL,
    "name" "text" NOT NULL,
    "email" "text" NOT NULL
);


ALTER TABLE "public"."users" OWNER TO "postgres";


ALTER TABLE ONLY "public"."doc_file_paths"
    ADD CONSTRAINT "github_doc_file_path_pkey" PRIMARY KEY ("id");



ALTER TABLE ONLY "public"."github_pull_request_comments"
    ADD CONSTRAINT "github_pull_request_comments_github_comment_identifier_key" UNIQUE ("github_comment_identifier");



ALTER TABLE ONLY "public"."github_pull_request_comments"
    ADD CONSTRAINT "github_pull_request_comments_github_pull_request_id_key" UNIQUE ("github_pull_request_id");



ALTER TABLE ONLY "public"."github_pull_request_comments"
    ADD CONSTRAINT "github_pull_request_comments_pkey" PRIMARY KEY ("id");



ALTER TABLE ONLY "public"."github_repositories"
    ADD CONSTRAINT "github_repository_github_repository_identifier_organization_id_" UNIQUE ("github_repository_identifier", "organization_id");



ALTER TABLE ONLY "public"."schema_file_paths"
    ADD CONSTRAINT "github_schema_file_path_pkey" PRIMARY KEY ("id");



ALTER TABLE ONLY "public"."invitations"
    ADD CONSTRAINT "invitations_pkey" PRIMARY KEY ("id");



ALTER TABLE ONLY "public"."invitations"
    ADD CONSTRAINT "invitations_token_key" UNIQUE ("token");



ALTER TABLE ONLY "public"."knowledge_suggestion_doc_mappings"
    ADD CONSTRAINT "knowledge_suggestion_doc_mapping_pkey" PRIMARY KEY ("id");



ALTER TABLE ONLY "public"."knowledge_suggestions"
    ADD CONSTRAINT "knowledge_suggestion_pkey" PRIMARY KEY ("id");



ALTER TABLE ONLY "public"."migrations"
    ADD CONSTRAINT "migration_pkey" PRIMARY KEY ("id");



ALTER TABLE ONLY "public"."migration_pull_request_mappings"
    ADD CONSTRAINT "migration_pull_request_mapping_migration_id_pull_request_id_key" UNIQUE ("migration_id", "pull_request_id");



ALTER TABLE ONLY "public"."migration_pull_request_mappings"
    ADD CONSTRAINT "migration_pull_request_mappings_pkey" PRIMARY KEY ("id");



ALTER TABLE ONLY "public"."organization_members"
    ADD CONSTRAINT "organization_member_pkey" PRIMARY KEY ("id");



ALTER TABLE ONLY "public"."organization_members"
    ADD CONSTRAINT "organization_member_user_id_organization_id_key" UNIQUE ("user_id", "organization_id");



ALTER TABLE ONLY "public"."organizations"
    ADD CONSTRAINT "organization_pkey" PRIMARY KEY ("id");



ALTER TABLE ONLY "public"."overall_review_knowledge_suggestion_mappings"
    ADD CONSTRAINT "overall_review_knowledge_suggestion_mapping_pkey" PRIMARY KEY ("id");



ALTER TABLE ONLY "public"."overall_reviews"
    ADD CONSTRAINT "overall_review_pkey" PRIMARY KEY ("id");



ALTER TABLE ONLY "public"."projects"
    ADD CONSTRAINT "project_pkey" PRIMARY KEY ("id");



ALTER TABLE ONLY "public"."project_repository_mappings"
    ADD CONSTRAINT "project_repository_mapping_pkey" PRIMARY KEY ("id");



ALTER TABLE ONLY "public"."github_pull_requests"
    ADD CONSTRAINT "pull_request_pkey" PRIMARY KEY ("id");



ALTER TABLE ONLY "public"."github_repositories"
    ADD CONSTRAINT "repository_pkey" PRIMARY KEY ("id");



ALTER TABLE ONLY "public"."review_feedback_comments"
    ADD CONSTRAINT "review_feedback_comment_pkey" PRIMARY KEY ("id");



ALTER TABLE ONLY "public"."review_feedbacks"
    ADD CONSTRAINT "review_feedback_pkey" PRIMARY KEY ("id");



ALTER TABLE ONLY "public"."review_suggestion_snippets"
    ADD CONSTRAINT "review_suggestion_snippet_pkey" PRIMARY KEY ("id");



ALTER TABLE ONLY "public"."users"
    ADD CONSTRAINT "user_email_key" UNIQUE ("email");



ALTER TABLE ONLY "public"."users"
    ADD CONSTRAINT "user_pkey" PRIMARY KEY ("id");



CREATE UNIQUE INDEX "doc_file_path_path_project_id_key" ON "public"."doc_file_paths" USING "btree" ("path", "project_id");



CREATE UNIQUE INDEX "github_pull_request_repository_id_pull_number_key" ON "public"."github_pull_requests" USING "btree" ("repository_id", "pull_number");



CREATE UNIQUE INDEX "github_repository_owner_name_key" ON "public"."github_repositories" USING "btree" ("owner", "name");



CREATE INDEX "idx_project_organization_id" ON "public"."projects" USING "btree" ("organization_id");



CREATE INDEX "idx_review_feedback_comment_review_feedback_id" ON "public"."review_feedback_comments" USING "btree" ("review_feedback_id");



CREATE INDEX "invitations_email_idx" ON "public"."invitations" USING "btree" ("email");



CREATE INDEX "invitations_organization_id_idx" ON "public"."invitations" USING "btree" ("organization_id");



CREATE UNIQUE INDEX "knowledge_suggestion_doc_mapping_unique_mapping" ON "public"."knowledge_suggestion_doc_mappings" USING "btree" ("knowledge_suggestion_id", "doc_file_path_id");



CREATE INDEX "organization_member_organization_id_idx" ON "public"."organization_members" USING "btree" ("organization_id");



CREATE INDEX "organization_member_user_id_idx" ON "public"."organization_members" USING "btree" ("user_id");



CREATE UNIQUE INDEX "overall_review_knowledge_suggestion_mapping_unique_mapping" ON "public"."overall_review_knowledge_suggestion_mappings" USING "btree" ("overall_review_id", "knowledge_suggestion_id");



CREATE UNIQUE INDEX "project_repository_mapping_project_id_repository_id_key" ON "public"."project_repository_mappings" USING "btree" ("project_id", "repository_id");



CREATE UNIQUE INDEX "schema_file_path_path_project_id_key" ON "public"."schema_file_paths" USING "btree" ("path", "project_id");



CREATE UNIQUE INDEX "schema_file_path_project_id_key" ON "public"."schema_file_paths" USING "btree" ("project_id");



CREATE OR REPLACE TRIGGER "set_knowledge_suggestions_organization_id_trigger" BEFORE INSERT OR UPDATE ON "public"."knowledge_suggestions" FOR EACH ROW EXECUTE FUNCTION "public"."set_knowledge_suggestions_organization_id"();



<<<<<<< HEAD
CREATE OR REPLACE TRIGGER "set_project_repository_mappings_organization_id_trigger" BEFORE INSERT OR UPDATE ON "public"."project_repository_mappings" FOR EACH ROW EXECUTE FUNCTION "public"."set_project_repository_mappings_organization_id"();



ALTER TABLE ONLY "public"."github_doc_file_paths"
=======
ALTER TABLE ONLY "public"."doc_file_paths"
>>>>>>> c473b769
    ADD CONSTRAINT "github_doc_file_path_project_id_fkey" FOREIGN KEY ("project_id") REFERENCES "public"."projects"("id") ON UPDATE CASCADE ON DELETE RESTRICT;



ALTER TABLE ONLY "public"."github_pull_request_comments"
    ADD CONSTRAINT "github_pull_request_comments_github_pull_request_id_fkey" FOREIGN KEY ("github_pull_request_id") REFERENCES "public"."github_pull_requests"("id") ON UPDATE CASCADE ON DELETE CASCADE;



ALTER TABLE ONLY "public"."github_pull_requests"
    ADD CONSTRAINT "github_pull_request_repository_id_fkey" FOREIGN KEY ("repository_id") REFERENCES "public"."github_repositories"("id") ON UPDATE CASCADE ON DELETE RESTRICT;



ALTER TABLE ONLY "public"."github_repositories"
    ADD CONSTRAINT "github_repositories_organization_id_fkey" FOREIGN KEY ("organization_id") REFERENCES "public"."organizations"("id") ON UPDATE CASCADE ON DELETE RESTRICT;



ALTER TABLE ONLY "public"."invitations"
    ADD CONSTRAINT "invitations_invite_by_user_id_fkey" FOREIGN KEY ("invite_by_user_id") REFERENCES "public"."users"("id") ON DELETE CASCADE;



ALTER TABLE ONLY "public"."invitations"
    ADD CONSTRAINT "invitations_organization_id_fkey" FOREIGN KEY ("organization_id") REFERENCES "public"."organizations"("id") ON DELETE CASCADE;



ALTER TABLE ONLY "public"."knowledge_suggestion_doc_mappings"
    ADD CONSTRAINT "knowledge_suggestion_doc_mapping_doc_file_path_id_fkey" FOREIGN KEY ("doc_file_path_id") REFERENCES "public"."doc_file_paths"("id") ON UPDATE CASCADE ON DELETE CASCADE;



ALTER TABLE ONLY "public"."knowledge_suggestion_doc_mappings"
    ADD CONSTRAINT "knowledge_suggestion_doc_mapping_knowledge_suggestion_id_fkey" FOREIGN KEY ("knowledge_suggestion_id") REFERENCES "public"."knowledge_suggestions"("id") ON UPDATE CASCADE ON DELETE CASCADE;



ALTER TABLE ONLY "public"."knowledge_suggestions"
    ADD CONSTRAINT "knowledge_suggestion_project_id_fkey" FOREIGN KEY ("project_id") REFERENCES "public"."projects"("id") ON UPDATE CASCADE ON DELETE RESTRICT;



ALTER TABLE ONLY "public"."knowledge_suggestions"
    ADD CONSTRAINT "knowledge_suggestions_organization_id_fkey" FOREIGN KEY ("organization_id") REFERENCES "public"."organizations"("id") ON UPDATE CASCADE ON DELETE RESTRICT;



ALTER TABLE ONLY "public"."migrations"
    ADD CONSTRAINT "migration_project_id_fkey" FOREIGN KEY ("project_id") REFERENCES "public"."projects"("id") ON UPDATE CASCADE ON DELETE RESTRICT;



ALTER TABLE ONLY "public"."migration_pull_request_mappings"
    ADD CONSTRAINT "migration_pull_request_mapping_migration_id_fkey" FOREIGN KEY ("migration_id") REFERENCES "public"."migrations"("id") ON UPDATE CASCADE ON DELETE CASCADE;



ALTER TABLE ONLY "public"."migration_pull_request_mappings"
    ADD CONSTRAINT "migration_pull_request_mapping_pull_request_id_fkey" FOREIGN KEY ("pull_request_id") REFERENCES "public"."github_pull_requests"("id") ON UPDATE CASCADE ON DELETE CASCADE;



ALTER TABLE ONLY "public"."organization_members"
    ADD CONSTRAINT "organization_member_organization_id_fkey" FOREIGN KEY ("organization_id") REFERENCES "public"."organizations"("id") ON DELETE CASCADE;



ALTER TABLE ONLY "public"."organization_members"
    ADD CONSTRAINT "organization_member_user_id_fkey" FOREIGN KEY ("user_id") REFERENCES "public"."users"("id") ON DELETE CASCADE;



ALTER TABLE ONLY "public"."overall_review_knowledge_suggestion_mappings"
    ADD CONSTRAINT "overall_review_knowledge_suggestion_mapping_knowledge_suggestio" FOREIGN KEY ("knowledge_suggestion_id") REFERENCES "public"."knowledge_suggestions"("id") ON UPDATE CASCADE ON DELETE CASCADE;



ALTER TABLE ONLY "public"."overall_review_knowledge_suggestion_mappings"
    ADD CONSTRAINT "overall_review_knowledge_suggestion_mapping_overall_review_id_f" FOREIGN KEY ("overall_review_id") REFERENCES "public"."overall_reviews"("id") ON UPDATE CASCADE ON DELETE CASCADE;



ALTER TABLE ONLY "public"."overall_reviews"
    ADD CONSTRAINT "overall_review_migration_id_fkey" FOREIGN KEY ("migration_id") REFERENCES "public"."migrations"("id") ON UPDATE CASCADE ON DELETE RESTRICT;



ALTER TABLE ONLY "public"."projects"
    ADD CONSTRAINT "project_organization_id_fkey" FOREIGN KEY ("organization_id") REFERENCES "public"."organizations"("id") ON UPDATE CASCADE ON DELETE CASCADE;



ALTER TABLE ONLY "public"."project_repository_mappings"
    ADD CONSTRAINT "project_repository_mapping_project_id_fkey" FOREIGN KEY ("project_id") REFERENCES "public"."projects"("id") ON UPDATE CASCADE ON DELETE RESTRICT;



ALTER TABLE ONLY "public"."project_repository_mappings"
    ADD CONSTRAINT "project_repository_mapping_repository_id_fkey" FOREIGN KEY ("repository_id") REFERENCES "public"."github_repositories"("id") ON UPDATE CASCADE ON DELETE RESTRICT;



ALTER TABLE ONLY "public"."project_repository_mappings"
    ADD CONSTRAINT "project_repository_mappings_organization_id_fkey" FOREIGN KEY ("organization_id") REFERENCES "public"."organizations"("id") ON UPDATE CASCADE ON DELETE RESTRICT;



ALTER TABLE ONLY "public"."review_feedback_comments"
    ADD CONSTRAINT "review_feedback_comment_review_feedback_id_fkey" FOREIGN KEY ("review_feedback_id") REFERENCES "public"."review_feedbacks"("id") ON UPDATE CASCADE ON DELETE CASCADE;



ALTER TABLE ONLY "public"."review_feedback_comments"
    ADD CONSTRAINT "review_feedback_comment_user_id_fkey" FOREIGN KEY ("user_id") REFERENCES "public"."users"("id") ON UPDATE CASCADE ON DELETE CASCADE;



ALTER TABLE ONLY "public"."review_feedback_knowledge_suggestion_mappings"
    ADD CONSTRAINT "review_feedback_knowledge_suggesti_knowledge_suggestion_id_fkey" FOREIGN KEY ("knowledge_suggestion_id") REFERENCES "public"."knowledge_suggestions"("id");



ALTER TABLE ONLY "public"."review_feedback_knowledge_suggestion_mappings"
    ADD CONSTRAINT "review_feedback_knowledge_suggestion_ma_review_feedback_id_fkey" FOREIGN KEY ("review_feedback_id") REFERENCES "public"."review_feedbacks"("id");



ALTER TABLE ONLY "public"."review_feedbacks"
    ADD CONSTRAINT "review_feedback_overall_review_id_fkey" FOREIGN KEY ("overall_review_id") REFERENCES "public"."overall_reviews"("id") ON UPDATE CASCADE ON DELETE RESTRICT;



ALTER TABLE ONLY "public"."review_suggestion_snippets"
    ADD CONSTRAINT "review_suggestion_snippet_review_feedback_id_fkey" FOREIGN KEY ("review_feedback_id") REFERENCES "public"."review_feedbacks"("id") ON UPDATE CASCADE ON DELETE CASCADE;



ALTER TABLE ONLY "public"."schema_file_paths"
    ADD CONSTRAINT "schema_file_path_project_id_fkey" FOREIGN KEY ("project_id") REFERENCES "public"."projects"("id") ON UPDATE CASCADE ON DELETE RESTRICT;



CREATE POLICY "authenticated_users_can_delete_org_projects" ON "public"."projects" FOR DELETE TO "authenticated" USING (("organization_id" IN ( SELECT "organization_members"."organization_id"
   FROM "public"."organization_members"
  WHERE ("organization_members"."user_id" = "auth"."uid"()))));



COMMENT ON POLICY "authenticated_users_can_delete_org_projects" ON "public"."projects" IS 'Authenticated users can only delete projects in organizations they are members of';



CREATE POLICY "authenticated_users_can_insert_org_knowledge_suggestions" ON "public"."knowledge_suggestions" FOR INSERT TO "authenticated" WITH CHECK (("organization_id" IN ( SELECT "organization_members"."organization_id"
   FROM "public"."organization_members"
  WHERE ("organization_members"."user_id" = "auth"."uid"()))));



COMMENT ON POLICY "authenticated_users_can_insert_org_knowledge_suggestions" ON "public"."knowledge_suggestions" IS 'Authenticated users can only create knowledge suggestions in organizations they are members of';



CREATE POLICY "authenticated_users_can_insert_org_project_repository_mappings" ON "public"."project_repository_mappings" FOR INSERT TO "authenticated" WITH CHECK (("organization_id" IN ( SELECT "organization_members"."organization_id"
   FROM "public"."organization_members"
  WHERE ("organization_members"."user_id" = "auth"."uid"()))));



COMMENT ON POLICY "authenticated_users_can_insert_org_project_repository_mappings" ON "public"."project_repository_mappings" IS 'Authenticated users can only create project repository mappings in organizations they are members of';



CREATE POLICY "authenticated_users_can_insert_projects" ON "public"."projects" FOR INSERT TO "authenticated" WITH CHECK (("organization_id" IN ( SELECT "organization_members"."organization_id"
   FROM "public"."organization_members"
  WHERE ("organization_members"."user_id" = "auth"."uid"()))));



COMMENT ON POLICY "authenticated_users_can_insert_projects" ON "public"."projects" IS 'Authenticated users can create any project';



CREATE POLICY "authenticated_users_can_select_org_knowledge_suggestions" ON "public"."knowledge_suggestions" FOR SELECT TO "authenticated" USING (("organization_id" IN ( SELECT "organization_members"."organization_id"
   FROM "public"."organization_members"
  WHERE ("organization_members"."user_id" = "auth"."uid"()))));



COMMENT ON POLICY "authenticated_users_can_select_org_knowledge_suggestions" ON "public"."knowledge_suggestions" IS 'Authenticated users can only view knowledge suggestions belonging to organizations they are members of';



CREATE POLICY "authenticated_users_can_select_org_project_repository_mappings" ON "public"."project_repository_mappings" FOR SELECT TO "authenticated" USING (("organization_id" IN ( SELECT "organization_members"."organization_id"
   FROM "public"."organization_members"
  WHERE ("organization_members"."user_id" = "auth"."uid"()))));



COMMENT ON POLICY "authenticated_users_can_select_org_project_repository_mappings" ON "public"."project_repository_mappings" IS 'Authenticated users can only view project repository mappings belonging to organizations they are members of';



CREATE POLICY "authenticated_users_can_select_org_projects" ON "public"."projects" FOR SELECT TO "authenticated" USING (("organization_id" IN ( SELECT "organization_members"."organization_id"
   FROM "public"."organization_members"
  WHERE ("organization_members"."user_id" = "auth"."uid"()))));



COMMENT ON POLICY "authenticated_users_can_select_org_projects" ON "public"."projects" IS 'Authenticated users can only view projects belonging to organizations they are members of';



CREATE POLICY "authenticated_users_can_update_org_knowledge_suggestions" ON "public"."knowledge_suggestions" FOR UPDATE TO "authenticated" USING (("organization_id" IN ( SELECT "organization_members"."organization_id"
   FROM "public"."organization_members"
  WHERE ("organization_members"."user_id" = "auth"."uid"())))) WITH CHECK (("organization_id" IN ( SELECT "organization_members"."organization_id"
   FROM "public"."organization_members"
  WHERE ("organization_members"."user_id" = "auth"."uid"()))));



COMMENT ON POLICY "authenticated_users_can_update_org_knowledge_suggestions" ON "public"."knowledge_suggestions" IS 'Authenticated users can only update knowledge suggestions in organizations they are members of';



CREATE POLICY "authenticated_users_can_update_org_projects" ON "public"."projects" FOR UPDATE TO "authenticated" USING (("organization_id" IN ( SELECT "organization_members"."organization_id"
   FROM "public"."organization_members"
  WHERE ("organization_members"."user_id" = "auth"."uid"())))) WITH CHECK (("organization_id" IN ( SELECT "organization_members"."organization_id"
   FROM "public"."organization_members"
  WHERE ("organization_members"."user_id" = "auth"."uid"()))));



COMMENT ON POLICY "authenticated_users_can_update_org_projects" ON "public"."projects" IS 'Authenticated users can only update projects in organizations they are members of';



ALTER TABLE "public"."knowledge_suggestions" ENABLE ROW LEVEL SECURITY;


ALTER TABLE "public"."project_repository_mappings" ENABLE ROW LEVEL SECURITY;


ALTER TABLE "public"."projects" ENABLE ROW LEVEL SECURITY;


CREATE POLICY "service_role_can_delete_all_knowledge_suggestions" ON "public"."knowledge_suggestions" FOR DELETE TO "service_role" USING (true);



CREATE POLICY "service_role_can_delete_all_projects" ON "public"."projects" FOR DELETE TO "service_role" USING (true);



COMMENT ON POLICY "service_role_can_delete_all_projects" ON "public"."projects" IS 'Service role can delete any project (for jobs)';



CREATE POLICY "service_role_can_insert_all_knowledge_suggestions" ON "public"."knowledge_suggestions" FOR INSERT TO "service_role" WITH CHECK (true);



CREATE POLICY "service_role_can_insert_all_projects" ON "public"."projects" FOR INSERT TO "service_role" WITH CHECK (true);



COMMENT ON POLICY "service_role_can_insert_all_projects" ON "public"."projects" IS 'Service role can create any project (for jobs)';



CREATE POLICY "service_role_can_select_all_knowledge_suggestions" ON "public"."knowledge_suggestions" FOR SELECT TO "service_role" USING (true);



CREATE POLICY "service_role_can_select_all_project_repository_mappings" ON "public"."project_repository_mappings" FOR SELECT TO "service_role" USING (true);



CREATE POLICY "service_role_can_select_all_projects" ON "public"."projects" FOR SELECT TO "service_role" USING (true);



COMMENT ON POLICY "service_role_can_select_all_projects" ON "public"."projects" IS 'Service role can view all projects (for jobs)';



CREATE POLICY "service_role_can_update_all_knowledge_suggestions" ON "public"."knowledge_suggestions" FOR UPDATE TO "service_role" USING (true) WITH CHECK (true);



CREATE POLICY "service_role_can_update_all_projects" ON "public"."projects" FOR UPDATE TO "service_role" USING (true) WITH CHECK (true);



COMMENT ON POLICY "service_role_can_update_all_projects" ON "public"."projects" IS 'Service role can update any project (for jobs)';



ALTER TABLE "public"."users" ENABLE ROW LEVEL SECURITY;


CREATE POLICY "users_same_organization_select_policy" ON "public"."users" FOR SELECT TO "authenticated" USING (((EXISTS ( SELECT 1
   FROM ("public"."organization_members" "om1"
     JOIN "public"."organization_members" "om2" ON (("om1"."organization_id" = "om2"."organization_id")))
  WHERE (("om1"."user_id" = "users"."id") AND ("om2"."user_id" = "auth"."uid"())))) OR ("id" = "auth"."uid"())));





ALTER PUBLICATION "supabase_realtime" OWNER TO "postgres";





GRANT USAGE ON SCHEMA "public" TO "postgres";
GRANT USAGE ON SCHEMA "public" TO "anon";
GRANT USAGE ON SCHEMA "public" TO "authenticated";
GRANT USAGE ON SCHEMA "public" TO "service_role";

















































































































































































GRANT ALL ON FUNCTION "public"."accept_invitation"("p_token" "uuid") TO "authenticated";
GRANT ALL ON FUNCTION "public"."accept_invitation"("p_token" "uuid") TO "service_role";



GRANT ALL ON FUNCTION "public"."get_invitation_data"("p_token" "uuid") TO "authenticated";
GRANT ALL ON FUNCTION "public"."get_invitation_data"("p_token" "uuid") TO "service_role";



GRANT ALL ON FUNCTION "public"."handle_new_user"() TO "anon";
GRANT ALL ON FUNCTION "public"."handle_new_user"() TO "authenticated";
GRANT ALL ON FUNCTION "public"."handle_new_user"() TO "service_role";



GRANT ALL ON FUNCTION "public"."invite_organization_member"("p_email" "text", "p_organization_id" "uuid") TO "authenticated";
GRANT ALL ON FUNCTION "public"."invite_organization_member"("p_email" "text", "p_organization_id" "uuid") TO "service_role";



GRANT ALL ON FUNCTION "public"."set_knowledge_suggestions_organization_id"() TO "anon";
GRANT ALL ON FUNCTION "public"."set_knowledge_suggestions_organization_id"() TO "authenticated";
GRANT ALL ON FUNCTION "public"."set_knowledge_suggestions_organization_id"() TO "service_role";



GRANT ALL ON FUNCTION "public"."set_project_repository_mappings_organization_id"() TO "anon";
GRANT ALL ON FUNCTION "public"."set_project_repository_mappings_organization_id"() TO "authenticated";
GRANT ALL ON FUNCTION "public"."set_project_repository_mappings_organization_id"() TO "service_role";



GRANT ALL ON FUNCTION "public"."sync_existing_users"() TO "anon";
GRANT ALL ON FUNCTION "public"."sync_existing_users"() TO "authenticated";
GRANT ALL ON FUNCTION "public"."sync_existing_users"() TO "service_role";


















GRANT ALL ON TABLE "public"."doc_file_paths" TO "anon";
GRANT ALL ON TABLE "public"."doc_file_paths" TO "authenticated";
GRANT ALL ON TABLE "public"."doc_file_paths" TO "service_role";



GRANT ALL ON TABLE "public"."github_pull_request_comments" TO "anon";
GRANT ALL ON TABLE "public"."github_pull_request_comments" TO "authenticated";
GRANT ALL ON TABLE "public"."github_pull_request_comments" TO "service_role";



GRANT ALL ON TABLE "public"."github_pull_requests" TO "anon";
GRANT ALL ON TABLE "public"."github_pull_requests" TO "authenticated";
GRANT ALL ON TABLE "public"."github_pull_requests" TO "service_role";



GRANT ALL ON TABLE "public"."github_repositories" TO "anon";
GRANT ALL ON TABLE "public"."github_repositories" TO "authenticated";
GRANT ALL ON TABLE "public"."github_repositories" TO "service_role";



GRANT ALL ON TABLE "public"."invitations" TO "anon";
GRANT ALL ON TABLE "public"."invitations" TO "authenticated";
GRANT ALL ON TABLE "public"."invitations" TO "service_role";



GRANT ALL ON TABLE "public"."knowledge_suggestion_doc_mappings" TO "anon";
GRANT ALL ON TABLE "public"."knowledge_suggestion_doc_mappings" TO "authenticated";
GRANT ALL ON TABLE "public"."knowledge_suggestion_doc_mappings" TO "service_role";



GRANT ALL ON TABLE "public"."knowledge_suggestions" TO "anon";
GRANT ALL ON TABLE "public"."knowledge_suggestions" TO "authenticated";
GRANT ALL ON TABLE "public"."knowledge_suggestions" TO "service_role";



GRANT ALL ON TABLE "public"."migration_pull_request_mappings" TO "anon";
GRANT ALL ON TABLE "public"."migration_pull_request_mappings" TO "authenticated";
GRANT ALL ON TABLE "public"."migration_pull_request_mappings" TO "service_role";



GRANT ALL ON TABLE "public"."migrations" TO "anon";
GRANT ALL ON TABLE "public"."migrations" TO "authenticated";
GRANT ALL ON TABLE "public"."migrations" TO "service_role";



GRANT ALL ON TABLE "public"."organization_members" TO "anon";
GRANT ALL ON TABLE "public"."organization_members" TO "authenticated";
GRANT ALL ON TABLE "public"."organization_members" TO "service_role";



GRANT ALL ON TABLE "public"."organizations" TO "anon";
GRANT ALL ON TABLE "public"."organizations" TO "authenticated";
GRANT ALL ON TABLE "public"."organizations" TO "service_role";



GRANT ALL ON TABLE "public"."overall_review_knowledge_suggestion_mappings" TO "anon";
GRANT ALL ON TABLE "public"."overall_review_knowledge_suggestion_mappings" TO "authenticated";
GRANT ALL ON TABLE "public"."overall_review_knowledge_suggestion_mappings" TO "service_role";



GRANT ALL ON TABLE "public"."overall_reviews" TO "anon";
GRANT ALL ON TABLE "public"."overall_reviews" TO "authenticated";
GRANT ALL ON TABLE "public"."overall_reviews" TO "service_role";



GRANT ALL ON TABLE "public"."project_repository_mappings" TO "anon";
GRANT ALL ON TABLE "public"."project_repository_mappings" TO "authenticated";
GRANT ALL ON TABLE "public"."project_repository_mappings" TO "service_role";



GRANT ALL ON TABLE "public"."projects" TO "anon";
GRANT ALL ON TABLE "public"."projects" TO "authenticated";
GRANT ALL ON TABLE "public"."projects" TO "service_role";



GRANT ALL ON TABLE "public"."review_feedback_comments" TO "anon";
GRANT ALL ON TABLE "public"."review_feedback_comments" TO "authenticated";
GRANT ALL ON TABLE "public"."review_feedback_comments" TO "service_role";



GRANT ALL ON TABLE "public"."review_feedback_knowledge_suggestion_mappings" TO "anon";
GRANT ALL ON TABLE "public"."review_feedback_knowledge_suggestion_mappings" TO "authenticated";
GRANT ALL ON TABLE "public"."review_feedback_knowledge_suggestion_mappings" TO "service_role";



GRANT ALL ON TABLE "public"."review_feedbacks" TO "anon";
GRANT ALL ON TABLE "public"."review_feedbacks" TO "authenticated";
GRANT ALL ON TABLE "public"."review_feedbacks" TO "service_role";



GRANT ALL ON TABLE "public"."review_suggestion_snippets" TO "anon";
GRANT ALL ON TABLE "public"."review_suggestion_snippets" TO "authenticated";
GRANT ALL ON TABLE "public"."review_suggestion_snippets" TO "service_role";



GRANT ALL ON TABLE "public"."schema_file_paths" TO "anon";
GRANT ALL ON TABLE "public"."schema_file_paths" TO "authenticated";
GRANT ALL ON TABLE "public"."schema_file_paths" TO "service_role";



GRANT ALL ON TABLE "public"."users" TO "anon";
GRANT ALL ON TABLE "public"."users" TO "authenticated";
GRANT ALL ON TABLE "public"."users" TO "service_role";









ALTER DEFAULT PRIVILEGES FOR ROLE "postgres" IN SCHEMA "public" GRANT ALL ON SEQUENCES  TO "postgres";
ALTER DEFAULT PRIVILEGES FOR ROLE "postgres" IN SCHEMA "public" GRANT ALL ON SEQUENCES  TO "anon";
ALTER DEFAULT PRIVILEGES FOR ROLE "postgres" IN SCHEMA "public" GRANT ALL ON SEQUENCES  TO "authenticated";
ALTER DEFAULT PRIVILEGES FOR ROLE "postgres" IN SCHEMA "public" GRANT ALL ON SEQUENCES  TO "service_role";






ALTER DEFAULT PRIVILEGES FOR ROLE "postgres" IN SCHEMA "public" GRANT ALL ON FUNCTIONS  TO "postgres";
ALTER DEFAULT PRIVILEGES FOR ROLE "postgres" IN SCHEMA "public" GRANT ALL ON FUNCTIONS  TO "anon";
ALTER DEFAULT PRIVILEGES FOR ROLE "postgres" IN SCHEMA "public" GRANT ALL ON FUNCTIONS  TO "authenticated";
ALTER DEFAULT PRIVILEGES FOR ROLE "postgres" IN SCHEMA "public" GRANT ALL ON FUNCTIONS  TO "service_role";






ALTER DEFAULT PRIVILEGES FOR ROLE "postgres" IN SCHEMA "public" GRANT ALL ON TABLES  TO "postgres";
ALTER DEFAULT PRIVILEGES FOR ROLE "postgres" IN SCHEMA "public" GRANT ALL ON TABLES  TO "anon";
ALTER DEFAULT PRIVILEGES FOR ROLE "postgres" IN SCHEMA "public" GRANT ALL ON TABLES  TO "authenticated";
ALTER DEFAULT PRIVILEGES FOR ROLE "postgres" IN SCHEMA "public" GRANT ALL ON TABLES  TO "service_role";






























RESET ALL;<|MERGE_RESOLUTION|>--- conflicted
+++ resolved
@@ -861,15 +861,11 @@
 
 
 
-<<<<<<< HEAD
 CREATE OR REPLACE TRIGGER "set_project_repository_mappings_organization_id_trigger" BEFORE INSERT OR UPDATE ON "public"."project_repository_mappings" FOR EACH ROW EXECUTE FUNCTION "public"."set_project_repository_mappings_organization_id"();
 
 
 
-ALTER TABLE ONLY "public"."github_doc_file_paths"
-=======
 ALTER TABLE ONLY "public"."doc_file_paths"
->>>>>>> c473b769
     ADD CONSTRAINT "github_doc_file_path_project_id_fkey" FOREIGN KEY ("project_id") REFERENCES "public"."projects"("id") ON UPDATE CASCADE ON DELETE RESTRICT;
 
 
@@ -1365,9 +1361,6 @@
 
 
 
-
-
-
 GRANT ALL ON FUNCTION "public"."accept_invitation"("p_token" "uuid") TO "authenticated";
 GRANT ALL ON FUNCTION "public"."accept_invitation"("p_token" "uuid") TO "service_role";
 
