--- conflicted
+++ resolved
@@ -95,44 +95,6 @@
 
 ALTER TYPE "public"."SeverityEnum" OWNER TO "postgres";
 
-
-CREATE OR REPLACE FUNCTION "public"."handle_new_user"() RETURNS "trigger"
-    LANGUAGE "plpgsql" SECURITY DEFINER
-    SET "search_path" TO ''
-    AS $$
-BEGIN
-  INSERT INTO public."User" (id, name, email)
-  VALUES (
-    NEW.id, 
-    COALESCE(NEW.raw_user_meta_data->>'name', NEW.email),
-    NEW.email
-  );
-  RETURN NEW;
-END;
-$$;
-
-
-ALTER FUNCTION "public"."handle_new_user"() OWNER TO "postgres";
-
-
-CREATE OR REPLACE FUNCTION "public"."sync_existing_users"() RETURNS "void"
-    LANGUAGE "plpgsql" SECURITY DEFINER
-    AS $$
-BEGIN
-  INSERT INTO public."User" (id, name, email)
-  SELECT 
-    au.id,
-    COALESCE(au.raw_user_meta_data->>'name', au.email),
-    au.email
-  FROM auth.users au
-  LEFT JOIN public."User" pu ON au.id = pu.id
-  WHERE pu.id IS NULL;
-END;
-$$;
-
-
-ALTER FUNCTION "public"."sync_existing_users"() OWNER TO "postgres";
-
 SET default_tablespace = '';
 
 SET default_table_access_method = "heap";
@@ -255,29 +217,6 @@
 
 
 
-CREATE TABLE IF NOT EXISTS "public"."MembershipInvites" (
-    "id" integer NOT NULL,
-    "email" "text" NOT NULL,
-    "inviteByUserId" "uuid" NOT NULL,
-    "organizationId" integer NOT NULL,
-    "invitedAt" timestamp with time zone DEFAULT CURRENT_TIMESTAMP
-);
-
-
-ALTER TABLE "public"."MembershipInvites" OWNER TO "postgres";
-
-
-ALTER TABLE "public"."MembershipInvites" ALTER COLUMN "id" ADD GENERATED ALWAYS AS IDENTITY (
-    SEQUENCE NAME "public"."MembershipInvites_id_seq"
-    START WITH 1
-    INCREMENT BY 1
-    NO MINVALUE
-    NO MAXVALUE
-    CACHE 1
-);
-
-
-
 CREATE TABLE IF NOT EXISTS "public"."Migration" (
     "id" integer NOT NULL,
     "title" "text" NOT NULL,
@@ -302,48 +241,6 @@
 
 
 ALTER SEQUENCE "public"."Migration_id_seq" OWNED BY "public"."Migration"."id";
-
-
-
-CREATE TABLE IF NOT EXISTS "public"."Organization" (
-    "id" integer NOT NULL,
-    "name" "text" NOT NULL
-);
-
-
-ALTER TABLE "public"."Organization" OWNER TO "postgres";
-
-
-CREATE TABLE IF NOT EXISTS "public"."OrganizationMember" (
-    "id" integer NOT NULL,
-    "userId" "uuid" NOT NULL,
-    "organizationId" integer NOT NULL,
-    "joinedAt" timestamp with time zone DEFAULT CURRENT_TIMESTAMP
-);
-
-
-ALTER TABLE "public"."OrganizationMember" OWNER TO "postgres";
-
-
-ALTER TABLE "public"."OrganizationMember" ALTER COLUMN "id" ADD GENERATED ALWAYS AS IDENTITY (
-    SEQUENCE NAME "public"."OrganizationMember_id_seq"
-    START WITH 1
-    INCREMENT BY 1
-    NO MINVALUE
-    NO MAXVALUE
-    CACHE 1
-);
-
-
-
-ALTER TABLE "public"."Organization" ALTER COLUMN "id" ADD GENERATED ALWAYS AS IDENTITY (
-    SEQUENCE NAME "public"."Organization_id_seq"
-    START WITH 1
-    INCREMENT BY 1
-    NO MINVALUE
-    NO MAXVALUE
-    CACHE 1
-);
 
 
 
@@ -409,8 +306,7 @@
     "id" integer NOT NULL,
     "name" "text" NOT NULL,
     "createdAt" timestamp(3) without time zone DEFAULT CURRENT_TIMESTAMP NOT NULL,
-    "updatedAt" timestamp(3) without time zone NOT NULL,
-    "organizationId" integer
+    "updatedAt" timestamp(3) without time zone NOT NULL
 );
 
 
@@ -599,16 +495,6 @@
 
 
 ALTER TABLE "public"."ReviewSuggestionSnippet" OWNER TO "postgres";
-
-
-CREATE TABLE IF NOT EXISTS "public"."User" (
-    "id" "uuid" NOT NULL,
-    "name" "text" NOT NULL,
-    "email" "text" NOT NULL
-);
-
-
-ALTER TABLE "public"."User" OWNER TO "postgres";
 
 
 CREATE TABLE IF NOT EXISTS "public"."_prisma_migrations" (
@@ -703,33 +589,13 @@
 
 
 
-ALTER TABLE ONLY "public"."MembershipInvites"
-    ADD CONSTRAINT "MembershipInvites_pkey" PRIMARY KEY ("id");
-
-
-
 ALTER TABLE ONLY "public"."Migration"
     ADD CONSTRAINT "Migration_pkey" PRIMARY KEY ("id");
 
 
 
-<<<<<<< HEAD
-ALTER TABLE ONLY "public"."OrganizationMember"
-    ADD CONSTRAINT "OrganizationMember_pkey" PRIMARY KEY ("id");
-
-
-
-ALTER TABLE ONLY "public"."OrganizationMember"
-    ADD CONSTRAINT "OrganizationMember_userId_organizationId_key" UNIQUE ("userId", "organizationId");
-
-
-
-ALTER TABLE ONLY "public"."Organization"
-    ADD CONSTRAINT "Organization_pkey" PRIMARY KEY ("id");
-=======
 ALTER TABLE ONLY "public"."OverallReviewKnowledgeSuggestionMapping"
     ADD CONSTRAINT "OverallReviewKnowledgeSuggestionMapping_pkey" PRIMARY KEY ("id");
->>>>>>> f05c4c6a
 
 
 
@@ -773,16 +639,6 @@
 
 
 
-ALTER TABLE ONLY "public"."User"
-    ADD CONSTRAINT "User_email_key" UNIQUE ("email");
-
-
-
-ALTER TABLE ONLY "public"."User"
-    ADD CONSTRAINT "User_pkey" PRIMARY KEY ("id");
-
-
-
 ALTER TABLE ONLY "public"."_prisma_migrations"
     ADD CONSTRAINT "_prisma_migrations_pkey" PRIMARY KEY ("id");
 
@@ -816,22 +672,6 @@
 
 
 
-CREATE INDEX "membership_invites_email_idx" ON "public"."MembershipInvites" USING "btree" ("email");
-
-
-
-CREATE INDEX "membership_invites_orgId_idx" ON "public"."MembershipInvites" USING "btree" ("organizationId");
-
-
-
-CREATE INDEX "organization_member_organizationId_idx" ON "public"."OrganizationMember" USING "btree" ("organizationId");
-
-
-
-CREATE INDEX "organization_member_userId_idx" ON "public"."OrganizationMember" USING "btree" ("userId");
-
-
-
 ALTER TABLE ONLY "public"."GitHubDocFilePath"
     ADD CONSTRAINT "GitHubDocFilePath_projectId_fkey" FOREIGN KEY ("projectId") REFERENCES "public"."Project"("id") ON UPDATE CASCADE ON DELETE RESTRICT;
 
@@ -857,30 +697,11 @@
 
 
 
-ALTER TABLE ONLY "public"."MembershipInvites"
-    ADD CONSTRAINT "MembershipInvites_inviteByUserId_fkey" FOREIGN KEY ("inviteByUserId") REFERENCES "public"."User"("id") ON DELETE CASCADE;
-
-
-
-ALTER TABLE ONLY "public"."MembershipInvites"
-    ADD CONSTRAINT "MembershipInvites_organizationId_fkey" FOREIGN KEY ("organizationId") REFERENCES "public"."Organization"("id") ON DELETE CASCADE;
-
-
-
 ALTER TABLE ONLY "public"."Migration"
     ADD CONSTRAINT "Migration_pullRequestId_fkey" FOREIGN KEY ("pullRequestId") REFERENCES "public"."PullRequest"("id") ON UPDATE CASCADE ON DELETE RESTRICT;
 
 
 
-<<<<<<< HEAD
-ALTER TABLE ONLY "public"."OrganizationMember"
-    ADD CONSTRAINT "OrganizationMember_organizationId_fkey" FOREIGN KEY ("organizationId") REFERENCES "public"."Organization"("id") ON DELETE CASCADE;
-
-
-
-ALTER TABLE ONLY "public"."OrganizationMember"
-    ADD CONSTRAINT "OrganizationMember_userId_fkey" FOREIGN KEY ("userId") REFERENCES "public"."User"("id") ON DELETE CASCADE;
-=======
 ALTER TABLE ONLY "public"."OverallReviewKnowledgeSuggestionMapping"
     ADD CONSTRAINT "OverallReviewKnowledgeSuggestionMapping_knowledgeSuggestionId_f" FOREIGN KEY ("knowledgeSuggestionId") REFERENCES "public"."KnowledgeSuggestion"("id") ON UPDATE CASCADE ON DELETE CASCADE;
 
@@ -888,7 +709,6 @@
 
 ALTER TABLE ONLY "public"."OverallReviewKnowledgeSuggestionMapping"
     ADD CONSTRAINT "OverallReviewKnowledgeSuggestionMapping_overallReviewId_fkey" FOREIGN KEY ("overallReviewId") REFERENCES "public"."OverallReview"("id") ON UPDATE CASCADE ON DELETE CASCADE;
->>>>>>> f05c4c6a
 
 
 
@@ -1121,18 +941,6 @@
 
 
 
-GRANT ALL ON FUNCTION "public"."handle_new_user"() TO "anon";
-GRANT ALL ON FUNCTION "public"."handle_new_user"() TO "authenticated";
-GRANT ALL ON FUNCTION "public"."handle_new_user"() TO "service_role";
-
-
-
-GRANT ALL ON FUNCTION "public"."sync_existing_users"() TO "anon";
-GRANT ALL ON FUNCTION "public"."sync_existing_users"() TO "authenticated";
-GRANT ALL ON FUNCTION "public"."sync_existing_users"() TO "service_role";
-
-
-
 
 
 
@@ -1196,18 +1004,6 @@
 
 
 
-GRANT ALL ON TABLE "public"."MembershipInvites" TO "anon";
-GRANT ALL ON TABLE "public"."MembershipInvites" TO "authenticated";
-GRANT ALL ON TABLE "public"."MembershipInvites" TO "service_role";
-
-
-
-GRANT ALL ON SEQUENCE "public"."MembershipInvites_id_seq" TO "anon";
-GRANT ALL ON SEQUENCE "public"."MembershipInvites_id_seq" TO "authenticated";
-GRANT ALL ON SEQUENCE "public"."MembershipInvites_id_seq" TO "service_role";
-
-
-
 GRANT ALL ON TABLE "public"."Migration" TO "anon";
 GRANT ALL ON TABLE "public"."Migration" TO "authenticated";
 GRANT ALL ON TABLE "public"."Migration" TO "service_role";
@@ -1220,30 +1016,6 @@
 
 
 
-GRANT ALL ON TABLE "public"."Organization" TO "anon";
-GRANT ALL ON TABLE "public"."Organization" TO "authenticated";
-GRANT ALL ON TABLE "public"."Organization" TO "service_role";
-
-
-
-GRANT ALL ON TABLE "public"."OrganizationMember" TO "anon";
-GRANT ALL ON TABLE "public"."OrganizationMember" TO "authenticated";
-GRANT ALL ON TABLE "public"."OrganizationMember" TO "service_role";
-
-
-
-GRANT ALL ON SEQUENCE "public"."OrganizationMember_id_seq" TO "anon";
-GRANT ALL ON SEQUENCE "public"."OrganizationMember_id_seq" TO "authenticated";
-GRANT ALL ON SEQUENCE "public"."OrganizationMember_id_seq" TO "service_role";
-
-
-
-GRANT ALL ON SEQUENCE "public"."Organization_id_seq" TO "anon";
-GRANT ALL ON SEQUENCE "public"."Organization_id_seq" TO "authenticated";
-GRANT ALL ON SEQUENCE "public"."Organization_id_seq" TO "service_role";
-
-
-
 GRANT ALL ON TABLE "public"."OverallReview" TO "anon";
 GRANT ALL ON TABLE "public"."OverallReview" TO "authenticated";
 GRANT ALL ON TABLE "public"."OverallReview" TO "service_role";
@@ -1349,12 +1121,6 @@
 GRANT ALL ON TABLE "public"."ReviewSuggestionSnippet" TO "anon";
 GRANT ALL ON TABLE "public"."ReviewSuggestionSnippet" TO "authenticated";
 GRANT ALL ON TABLE "public"."ReviewSuggestionSnippet" TO "service_role";
-
-
-
-GRANT ALL ON TABLE "public"."User" TO "anon";
-GRANT ALL ON TABLE "public"."User" TO "authenticated";
-GRANT ALL ON TABLE "public"."User" TO "service_role";
 
 
 
