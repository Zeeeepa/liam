

SET statement_timeout = 0;
SET lock_timeout = 0;
SET idle_in_transaction_session_timeout = 0;
SET client_encoding = 'UTF8';
SET standard_conforming_strings = on;
SELECT pg_catalog.set_config('search_path', '', false);
SET check_function_bodies = false;
SET xmloption = content;
SET client_min_messages = warning;
SET row_security = off;


CREATE EXTENSION IF NOT EXISTS "pg_net" WITH SCHEMA "extensions";






COMMENT ON SCHEMA "public" IS 'standard public schema';



CREATE EXTENSION IF NOT EXISTS "pg_graphql" WITH SCHEMA "graphql";






CREATE EXTENSION IF NOT EXISTS "pg_stat_statements" WITH SCHEMA "extensions";






CREATE EXTENSION IF NOT EXISTS "pgcrypto" WITH SCHEMA "extensions";






CREATE EXTENSION IF NOT EXISTS "pgjwt" WITH SCHEMA "extensions";






CREATE EXTENSION IF NOT EXISTS "supabase_vault" WITH SCHEMA "vault";






CREATE EXTENSION IF NOT EXISTS "uuid-ossp" WITH SCHEMA "extensions";






CREATE EXTENSION IF NOT EXISTS "vector" WITH SCHEMA "public";






CREATE TYPE "public"."category_enum" AS ENUM (
    'MIGRATION_SAFETY',
    'DATA_INTEGRITY',
    'PERFORMANCE_IMPACT',
    'PROJECT_RULES_CONSISTENCY',
    'SECURITY_OR_SCALABILITY'
);


ALTER TYPE "public"."category_enum" OWNER TO "postgres";


CREATE TYPE "public"."knowledge_type" AS ENUM (
    'SCHEMA',
    'DOCS'
);


ALTER TYPE "public"."knowledge_type" OWNER TO "postgres";


CREATE TYPE "public"."schema_format_enum" AS ENUM (
    'schemarb',
    'postgres',
    'prisma',
    'tbls'
);


ALTER TYPE "public"."schema_format_enum" OWNER TO "postgres";


CREATE TYPE "public"."severity_enum" AS ENUM (
    'CRITICAL',
    'WARNING',
    'POSITIVE',
    'QUESTION'
);


ALTER TYPE "public"."severity_enum" OWNER TO "postgres";


CREATE OR REPLACE FUNCTION "public"."accept_invitation"("p_token" "uuid") RETURNS "jsonb"
    LANGUAGE "plpgsql" SECURITY DEFINER
    AS $$
declare
  v_user_id uuid;
  v_organization_id uuid;
  v_invitation_id uuid;
  v_result jsonb;
begin
  -- Start transaction
  begin
    v_user_id := auth.uid();

    -- Verify the invitation exists
    select
      i.id, i.organization_id into v_invitation_id, v_organization_id
    from invitations i
    join
      auth.users au on lower(i.email) = lower(au.email)
    where
      i.token = p_token
      and au.id = v_user_id
      and au.email_confirmed_at is not null
      and current_timestamp < i.expired_at
    limit 1;

    if v_invitation_id is null then
      v_result := jsonb_build_object(
        'success', false,
        'organizationId', null,
        'error', 'Invitation not found or already accepted'
      );
      return v_result;
    end if;

    -- Create organization member record
    insert into organization_members (
      user_id,
      organization_id,
      joined_at
    ) values (
      v_user_id,
      v_organization_id,
      current_timestamp
    );

    -- Delete the invitation
    delete from invitations
    where id = v_invitation_id;

    -- Return success
    v_result := jsonb_build_object(
      'success', true,
      'organizationId', v_organization_id,
      'error', null
    );
    return v_result;
  exception when others then
    -- Handle any errors
    v_result := jsonb_build_object(
      'success', false,
      'organizationId', null,
      'error', sqlerrm
    );
    return v_result;
  end;
end;
$$;


ALTER FUNCTION "public"."accept_invitation"("p_token" "uuid") OWNER TO "postgres";


CREATE OR REPLACE FUNCTION "public"."get_invitation_data"("p_token" "uuid") RETURNS "jsonb"
    LANGUAGE "plpgsql" SECURITY DEFINER
    AS $$
declare
  v_user_id uuid;
  v_organization_name text;
  v_result jsonb;
begin
  -- Start transaction
  begin
    v_user_id := auth.uid();

    select 
      o.name into v_organization_name
    from 
      invitations i
    join 
      organizations o on i.organization_id = o.id
    join 
      auth.users au on lower(i.email) = lower(au.email)
    where 
      i.token = p_token
      and au.id = v_user_id
      and au.email_confirmed_at is not null
      and current_timestamp < i.expired_at
    limit 1;

    v_result := jsonb_build_object(
      'organizationName', v_organization_name
    );
    return v_result;
  end;
end;
$$;


ALTER FUNCTION "public"."get_invitation_data"("p_token" "uuid") OWNER TO "postgres";


CREATE OR REPLACE FUNCTION "public"."handle_new_user"() RETURNS "trigger"
    LANGUAGE "plpgsql" SECURITY DEFINER
    SET "search_path" TO ''
    AS $$
BEGIN
  INSERT INTO public."users" (id, name, email)
  VALUES (
    NEW.id, 
    COALESCE(NEW.raw_user_meta_data->>'name', NEW.email),
    NEW.email
  );
  RETURN NEW;
END;
$$;


ALTER FUNCTION "public"."handle_new_user"() OWNER TO "postgres";


CREATE OR REPLACE FUNCTION "public"."invite_organization_member"("p_email" "text", "p_organization_id" "uuid") RETURNS "jsonb"
    LANGUAGE "plpgsql"
    AS $$
declare
  v_is_member boolean;
  v_invite_by_user_id uuid;
  v_existing_invite_id uuid;
  v_new_token uuid;
  v_result jsonb;
begin
  -- Start transaction
  begin
    v_invite_by_user_id := auth.uid();

    -- Check inviter is a valid user
    if not exists (
      select 1
      from organization_members om
      where om.user_id = v_invite_by_user_id
      and om.organization_id = p_organization_id
    ) then
      v_result := jsonb_build_object(
        'success', false,
        'invitation_token', null,
        'error', 'inviter user does not exist'
      );
      return v_result;
    end if;

    -- Check if user is already a member
    select exists(
      select 1
      from organization_members om
      join users u on om.user_id = u.id
      where om.organization_id = p_organization_id
      and lower(u.email) = lower(p_email)
    ) into v_is_member;
    
    if v_is_member then
      v_result := jsonb_build_object(
        'success', false,
        'invitation_token', null,
        'error', 'this user is already a member of the organization'
      );
      return v_result;
    end if;
    
    v_new_token := gen_random_uuid();

    -- Check if invitation already exists
    select id into v_existing_invite_id
    from invitations
    where organization_id = p_organization_id
    and lower(email) = lower(p_email)
    limit 1;
    
    -- If invitation exists, update it
    if v_existing_invite_id is not null then
      update invitations
      set invited_at = current_timestamp,
      expired_at = current_timestamp + interval '7 days',
      invite_by_user_id = v_invite_by_user_id,
      token = v_new_token
      where id = v_existing_invite_id;
      
      v_result := jsonb_build_object(
        'success', true,
        'invitation_token', v_new_token,
        'error', null
      );
    else
      -- Create new invitation
      insert into invitations (
        organization_id,
        email,
        invited_at,
        expired_at,
        invite_by_user_id,
        token
      ) values (
        p_organization_id,
        lower(p_email),
        current_timestamp,
        current_timestamp + interval '7 days',
        v_invite_by_user_id,
        v_new_token
      );
      
      v_result := jsonb_build_object(
        'success', true,
        'invitation_token', v_new_token,
        'error', null
      );
    end if;
    
    -- Commit transaction
    return v_result;
  exception when others then
    -- Handle any errors
    v_result := jsonb_build_object(
      'success', false,
      'invitation_token', null,
      'error', sqlerrm
    );
    return v_result;
  end;
end;
$$;


ALTER FUNCTION "public"."invite_organization_member"("p_email" "text", "p_organization_id" "uuid") OWNER TO "postgres";


CREATE OR REPLACE FUNCTION "public"."is_current_user_org_member"("_org" "uuid") RETURNS boolean
    LANGUAGE "sql" SECURITY DEFINER
    SET "search_path" TO 'public'
    AS $$
  SELECT EXISTS (
    SELECT 1
    FROM public.organization_members om
    WHERE om.organization_id = _org
      AND om.user_id = auth.uid()
  );
$$;


ALTER FUNCTION "public"."is_current_user_org_member"("_org" "uuid") OWNER TO "postgres";


CREATE OR REPLACE FUNCTION "public"."match_documents"("filter" "jsonb" DEFAULT '{}'::"jsonb", "match_count" integer DEFAULT 10, "query_embedding" "public"."vector" DEFAULT NULL::"public"."vector", "match_threshold" double precision DEFAULT 0.3) RETURNS TABLE("id" "uuid", "content" "text", "metadata" "jsonb", "similarity" double precision)
    LANGUAGE "plpgsql" STABLE
    AS $$
begin
  -- Check which signature is being used based on parameters
  if query_embedding is null and filter ? 'query_embedding' then
    -- Extract query_embedding from filter if provided in that format
    query_embedding := (filter->>'query_embedding')::vector(1536);
  end if;

  -- Ensure we have a valid query_embedding
  if query_embedding is null then
    raise exception 'query_embedding is required';
  end if;

  -- Return matching documents
  return query
  select
    d.id,
    d.content,
    d.metadata,
    1 - (d.embedding <=> query_embedding) as similarity
  from documents d
  where 1 - (d.embedding <=> query_embedding) > match_threshold
  order by similarity desc
  limit match_count;
end;
$$;


ALTER FUNCTION "public"."match_documents"("filter" "jsonb", "match_count" integer, "query_embedding" "public"."vector", "match_threshold" double precision) OWNER TO "postgres";


CREATE OR REPLACE FUNCTION "public"."prevent_delete_last_organization_member"() RETURNS "trigger"
    LANGUAGE "plpgsql"
    AS $$
BEGIN
  -- Check if this is the last member in the organization
  IF (SELECT COUNT(*) FROM organization_members WHERE organization_id = OLD.organization_id) <= 1 THEN
    RAISE EXCEPTION 'Cannot remove the last member of an organization';
  END IF;

  -- If not the last member, allow the deletion
  RETURN OLD;
END;
$$;


ALTER FUNCTION "public"."prevent_delete_last_organization_member"() OWNER TO "postgres";


CREATE OR REPLACE FUNCTION "public"."set_building_schemas_organization_id"() RETURNS "trigger"
    LANGUAGE "plpgsql" SECURITY DEFINER
    AS $$
BEGIN
  NEW.organization_id := (
    SELECT "organization_id" 
    FROM "public"."design_sessions" 
    WHERE "id" = NEW.design_session_id
  );
  RETURN NEW;
END;
$$;


ALTER FUNCTION "public"."set_building_schemas_organization_id"() OWNER TO "postgres";


CREATE OR REPLACE FUNCTION "public"."set_design_sessions_organization_id"() RETURNS "trigger"
    LANGUAGE "plpgsql" SECURITY DEFINER
    AS $$
BEGIN
  NEW.organization_id := (
    SELECT "organization_id" 
    FROM "public"."projects" 
    WHERE "id" = NEW.project_id
  );
  RETURN NEW;
END;
$$;


ALTER FUNCTION "public"."set_design_sessions_organization_id"() OWNER TO "postgres";


CREATE OR REPLACE FUNCTION "public"."set_doc_file_paths_organization_id"() RETURNS "trigger"
    LANGUAGE "plpgsql" SECURITY DEFINER
    AS $$
BEGIN
  NEW.organization_id := (
    SELECT "organization_id" 
    FROM "public"."projects" 
    WHERE "id" = NEW.project_id
  );
  RETURN NEW;
END;
$$;


ALTER FUNCTION "public"."set_doc_file_paths_organization_id"() OWNER TO "postgres";


CREATE OR REPLACE FUNCTION "public"."set_github_pull_request_comments_organization_id"() RETURNS "trigger"
    LANGUAGE "plpgsql" SECURITY DEFINER
    AS $$
BEGIN
  NEW.organization_id := (
    SELECT pr."organization_id" 
    FROM "public"."github_pull_requests" pr
    WHERE pr."id" = NEW.github_pull_request_id
  );
  RETURN NEW;
END;
$$;


ALTER FUNCTION "public"."set_github_pull_request_comments_organization_id"() OWNER TO "postgres";


CREATE OR REPLACE FUNCTION "public"."set_github_pull_requests_organization_id"() RETURNS "trigger"
    LANGUAGE "plpgsql" SECURITY DEFINER
    AS $$
BEGIN
  NEW.organization_id := (
    SELECT "organization_id" 
    FROM "public"."github_repositories" 
    WHERE "id" = NEW.repository_id
  );
  RETURN NEW;
END;
$$;


ALTER FUNCTION "public"."set_github_pull_requests_organization_id"() OWNER TO "postgres";


CREATE OR REPLACE FUNCTION "public"."set_knowledge_suggestion_doc_mappings_organization_id"() RETURNS "trigger"
    LANGUAGE "plpgsql" SECURITY DEFINER
    AS $$
BEGIN
  NEW.organization_id := (
    SELECT "organization_id" 
    FROM "public"."knowledge_suggestions" 
    WHERE "id" = NEW.knowledge_suggestion_id
  );
  RETURN NEW;
END;
$$;


ALTER FUNCTION "public"."set_knowledge_suggestion_doc_mappings_organization_id"() OWNER TO "postgres";


CREATE OR REPLACE FUNCTION "public"."set_knowledge_suggestions_organization_id"() RETURNS "trigger"
    LANGUAGE "plpgsql" SECURITY DEFINER
    AS $$
BEGIN
  NEW.organization_id := (
    SELECT "organization_id" 
    FROM "public"."projects" 
    WHERE "id" = NEW.project_id
  );
  RETURN NEW;
END;
$$;


ALTER FUNCTION "public"."set_knowledge_suggestions_organization_id"() OWNER TO "postgres";


CREATE OR REPLACE FUNCTION "public"."set_messages_organization_id"() RETURNS "trigger"
    LANGUAGE "plpgsql" SECURITY DEFINER
    AS $$
BEGIN
  NEW.organization_id := (
    SELECT "organization_id" 
    FROM "public"."design_sessions" 
    WHERE "id" = NEW.design_session_id
  );
  RETURN NEW;
END;
$$;


ALTER FUNCTION "public"."set_messages_organization_id"() OWNER TO "postgres";


CREATE OR REPLACE FUNCTION "public"."set_migration_pull_request_mappings_organization_id"() RETURNS "trigger"
    LANGUAGE "plpgsql" SECURITY DEFINER
    AS $$
BEGIN
  NEW.organization_id := (
    SELECT "organization_id" 
    FROM "public"."github_pull_requests" 
    WHERE "id" = NEW.pull_request_id
  );
  RETURN NEW;
END;
$$;


ALTER FUNCTION "public"."set_migration_pull_request_mappings_organization_id"() OWNER TO "postgres";


CREATE OR REPLACE FUNCTION "public"."set_migrations_organization_id"() RETURNS "trigger"
    LANGUAGE "plpgsql" SECURITY DEFINER
    AS $$
BEGIN
  NEW.organization_id := (
    SELECT "organization_id" 
    FROM "public"."projects" 
    WHERE "id" = NEW.project_id
  );
  RETURN NEW;
END;
$$;


ALTER FUNCTION "public"."set_migrations_organization_id"() OWNER TO "postgres";


CREATE OR REPLACE FUNCTION "public"."set_overall_review_knowledge_suggestion_mappings_organization_i"() RETURNS "trigger"
    LANGUAGE "plpgsql" SECURITY DEFINER
    AS $$
BEGIN
  NEW.organization_id := (
    SELECT "organization_id" 
    FROM "public"."knowledge_suggestions" 
    WHERE "id" = NEW.knowledge_suggestion_id
  );
  RETURN NEW;
END;
$$;


ALTER FUNCTION "public"."set_overall_review_knowledge_suggestion_mappings_organization_i"() OWNER TO "postgres";


CREATE OR REPLACE FUNCTION "public"."set_overall_reviews_organization_id"() RETURNS "trigger"
    LANGUAGE "plpgsql" SECURITY DEFINER
    AS $$
BEGIN
  NEW.organization_id := (
    SELECT p."organization_id"
    FROM "public"."migrations" m
    JOIN "public"."projects" p ON m."project_id" = p."id"
    WHERE m."id" = NEW.migration_id
  );
  RETURN NEW;
END;
$$;


ALTER FUNCTION "public"."set_overall_reviews_organization_id"() OWNER TO "postgres";


CREATE OR REPLACE FUNCTION "public"."set_project_repository_mappings_organization_id"() RETURNS "trigger"
    LANGUAGE "plpgsql" SECURITY DEFINER
    AS $$
BEGIN
  NEW.organization_id := (
    SELECT "organization_id" 
    FROM "public"."projects" 
    WHERE "id" = NEW.project_id
  );
  RETURN NEW;
END;
$$;


ALTER FUNCTION "public"."set_project_repository_mappings_organization_id"() OWNER TO "postgres";


CREATE OR REPLACE FUNCTION "public"."set_review_feedback_comments_organization_id"() RETURNS "trigger"
    LANGUAGE "plpgsql" SECURITY DEFINER
    AS $$
BEGIN
  NEW.organization_id := (
    SELECT "organization_id" 
    FROM "public"."review_feedbacks" 
    WHERE "id" = NEW.review_feedback_id
  );
  RETURN NEW;
END;
$$;


ALTER FUNCTION "public"."set_review_feedback_comments_organization_id"() OWNER TO "postgres";


CREATE OR REPLACE FUNCTION "public"."set_review_feedback_knowledge_suggestion_mappings_organization_"() RETURNS "trigger"
    LANGUAGE "plpgsql" SECURITY DEFINER
    AS $$
BEGIN
  NEW.organization_id := (
    SELECT "organization_id" 
    FROM "public"."knowledge_suggestions" 
    WHERE "id" = NEW.knowledge_suggestion_id
  );
  
  RETURN NEW;
END;
$$;


ALTER FUNCTION "public"."set_review_feedback_knowledge_suggestion_mappings_organization_"() OWNER TO "postgres";


CREATE OR REPLACE FUNCTION "public"."set_review_feedbacks_organization_id"() RETURNS "trigger"
    LANGUAGE "plpgsql" SECURITY DEFINER
    AS $$
BEGIN
  NEW.organization_id := (
    SELECT "organization_id" 
    FROM "public"."overall_reviews" 
    WHERE "id" = NEW.overall_review_id
  );
  RETURN NEW;
END;
$$;


ALTER FUNCTION "public"."set_review_feedbacks_organization_id"() OWNER TO "postgres";


CREATE OR REPLACE FUNCTION "public"."set_review_suggestion_snippets_organization_id"() RETURNS "trigger"
    LANGUAGE "plpgsql" SECURITY DEFINER
    AS $$
BEGIN
  NEW.organization_id := (
    SELECT "organization_id" 
    FROM "public"."review_feedbacks" 
    WHERE "id" = NEW.review_feedback_id
  );
  RETURN NEW;
END;
$$;


ALTER FUNCTION "public"."set_review_suggestion_snippets_organization_id"() OWNER TO "postgres";


CREATE OR REPLACE FUNCTION "public"."set_schema_file_paths_organization_id"() RETURNS "trigger"
    LANGUAGE "plpgsql" SECURITY DEFINER
    AS $$
BEGIN
  NEW.organization_id := (
    SELECT "organization_id" 
    FROM "public"."projects" 
    WHERE "id" = NEW.project_id
  );
  RETURN NEW;
END;
$$;


ALTER FUNCTION "public"."set_schema_file_paths_organization_id"() OWNER TO "postgres";


CREATE OR REPLACE FUNCTION "public"."sync_existing_users"() RETURNS "void"
    LANGUAGE "plpgsql" SECURITY DEFINER
    AS $$
BEGIN
  INSERT INTO public."users" (id, name, email)
  SELECT 
    au.id,
    COALESCE(au.raw_user_meta_data->>'name', au.email),
    au.email
  FROM auth.users au
  LEFT JOIN public."users" pu ON au.id = pu.id
  WHERE pu.id IS NULL;
END;
$$;


ALTER FUNCTION "public"."sync_existing_users"() OWNER TO "postgres";

SET default_tablespace = '';

SET default_table_access_method = "heap";


CREATE TABLE IF NOT EXISTS "public"."building_schemas" (
    "id" "uuid" DEFAULT "gen_random_uuid"() NOT NULL,
    "design_session_id" "uuid" NOT NULL,
    "organization_id" "uuid" NOT NULL,
    "schema" "jsonb" NOT NULL,
    "created_at" timestamp(3) with time zone DEFAULT CURRENT_TIMESTAMP NOT NULL
);


ALTER TABLE "public"."building_schemas" OWNER TO "postgres";


CREATE TABLE IF NOT EXISTS "public"."design_sessions" (
    "id" "uuid" DEFAULT "gen_random_uuid"() NOT NULL,
    "project_id" "uuid" NOT NULL,
    "organization_id" "uuid" NOT NULL,
    "created_by_user_id" "uuid" NOT NULL,
    "parent_design_session_id" "uuid",
    "name" "text" NOT NULL,
    "git_sha" "text",
    "initial_schema_snapshot" "jsonb",
    "schema_file_path" "text",
    "created_at" timestamp(3) with time zone DEFAULT CURRENT_TIMESTAMP NOT NULL
);


ALTER TABLE "public"."design_sessions" OWNER TO "postgres";


CREATE TABLE IF NOT EXISTS "public"."doc_file_paths" (
    "id" "uuid" DEFAULT "gen_random_uuid"() NOT NULL,
    "path" "text" NOT NULL,
    "is_review_enabled" boolean DEFAULT true NOT NULL,
    "project_id" "uuid" NOT NULL,
    "created_at" timestamp(3) with time zone DEFAULT CURRENT_TIMESTAMP NOT NULL,
    "updated_at" timestamp(3) with time zone NOT NULL,
    "organization_id" "uuid" NOT NULL
);


ALTER TABLE "public"."doc_file_paths" OWNER TO "postgres";


CREATE TABLE IF NOT EXISTS "public"."documents" (
    "id" "uuid" DEFAULT "gen_random_uuid"() NOT NULL,
    "content" "text" NOT NULL,
    "metadata" "jsonb",
    "embedding" "public"."vector"(1536),
    "created_at" timestamp(3) with time zone DEFAULT CURRENT_TIMESTAMP NOT NULL,
    "updated_at" timestamp(3) with time zone NOT NULL,
    "organization_id" "uuid" NOT NULL
);


ALTER TABLE "public"."documents" OWNER TO "postgres";


CREATE TABLE IF NOT EXISTS "public"."github_pull_request_comments" (
    "id" "uuid" DEFAULT "gen_random_uuid"() NOT NULL,
    "github_pull_request_id" "uuid" NOT NULL,
    "github_comment_identifier" bigint NOT NULL,
    "created_at" timestamp(3) with time zone DEFAULT CURRENT_TIMESTAMP NOT NULL,
    "updated_at" timestamp(3) with time zone NOT NULL,
    "organization_id" "uuid" NOT NULL
);


ALTER TABLE "public"."github_pull_request_comments" OWNER TO "postgres";


CREATE TABLE IF NOT EXISTS "public"."github_pull_requests" (
    "id" "uuid" DEFAULT "gen_random_uuid"() NOT NULL,
    "pull_number" bigint NOT NULL,
    "created_at" timestamp(3) with time zone DEFAULT CURRENT_TIMESTAMP NOT NULL,
    "updated_at" timestamp(3) with time zone NOT NULL,
    "repository_id" "uuid" NOT NULL,
    "organization_id" "uuid" NOT NULL
);


ALTER TABLE "public"."github_pull_requests" OWNER TO "postgres";


CREATE TABLE IF NOT EXISTS "public"."github_repositories" (
    "id" "uuid" DEFAULT "gen_random_uuid"() NOT NULL,
    "name" "text" NOT NULL,
    "owner" "text" NOT NULL,
    "github_installation_identifier" integer NOT NULL,
    "created_at" timestamp(3) with time zone DEFAULT CURRENT_TIMESTAMP NOT NULL,
    "updated_at" timestamp(3) with time zone NOT NULL,
    "github_repository_identifier" integer NOT NULL,
    "organization_id" "uuid" NOT NULL
);


ALTER TABLE "public"."github_repositories" OWNER TO "postgres";


CREATE TABLE IF NOT EXISTS "public"."invitations" (
    "id" "uuid" DEFAULT "gen_random_uuid"() NOT NULL,
    "email" "text" NOT NULL,
    "invite_by_user_id" "uuid" NOT NULL,
    "organization_id" "uuid" NOT NULL,
    "invited_at" timestamp with time zone DEFAULT CURRENT_TIMESTAMP,
    "token" "uuid" DEFAULT "gen_random_uuid"() NOT NULL,
    "expired_at" timestamp(3) with time zone DEFAULT CURRENT_TIMESTAMP NOT NULL
);


ALTER TABLE "public"."invitations" OWNER TO "postgres";


CREATE TABLE IF NOT EXISTS "public"."knowledge_suggestion_doc_mappings" (
    "id" "uuid" DEFAULT "gen_random_uuid"() NOT NULL,
    "knowledge_suggestion_id" "uuid" NOT NULL,
    "doc_file_path_id" "uuid" NOT NULL,
    "created_at" timestamp(3) with time zone DEFAULT CURRENT_TIMESTAMP NOT NULL,
    "updated_at" timestamp(3) with time zone NOT NULL,
    "organization_id" "uuid" NOT NULL
);


ALTER TABLE "public"."knowledge_suggestion_doc_mappings" OWNER TO "postgres";


CREATE TABLE IF NOT EXISTS "public"."knowledge_suggestions" (
    "id" "uuid" DEFAULT "gen_random_uuid"() NOT NULL,
    "type" "public"."knowledge_type" NOT NULL,
    "title" "text" NOT NULL,
    "path" "text" NOT NULL,
    "content" "text" NOT NULL,
    "file_sha" "text",
    "project_id" "uuid" NOT NULL,
    "approved_at" timestamp(3) with time zone,
    "created_at" timestamp(3) with time zone DEFAULT CURRENT_TIMESTAMP NOT NULL,
    "updated_at" timestamp(3) with time zone NOT NULL,
    "branch_name" "text" NOT NULL,
    "trace_id" "text",
    "reasoning" "text" DEFAULT ''::"text",
    "organization_id" "uuid" NOT NULL
);


ALTER TABLE "public"."knowledge_suggestions" OWNER TO "postgres";


CREATE TABLE IF NOT EXISTS "public"."messages" (
    "id" "uuid" DEFAULT "gen_random_uuid"() NOT NULL,
    "design_session_id" "uuid" NOT NULL,
    "user_id" "uuid",
    "role" "text" NOT NULL,
    "content" "text" NOT NULL,
    "created_at" timestamp(3) with time zone DEFAULT CURRENT_TIMESTAMP NOT NULL,
    "updated_at" timestamp(3) with time zone NOT NULL,
    "organization_id" "uuid" NOT NULL
);


ALTER TABLE "public"."messages" OWNER TO "postgres";


CREATE TABLE IF NOT EXISTS "public"."migration_pull_request_mappings" (
    "id" "uuid" DEFAULT "gen_random_uuid"() NOT NULL,
    "migration_id" "uuid" NOT NULL,
    "pull_request_id" "uuid" NOT NULL,
    "created_at" timestamp(3) with time zone DEFAULT CURRENT_TIMESTAMP NOT NULL,
    "updated_at" timestamp(3) with time zone NOT NULL,
    "organization_id" "uuid" NOT NULL
);


ALTER TABLE "public"."migration_pull_request_mappings" OWNER TO "postgres";


CREATE TABLE IF NOT EXISTS "public"."migrations" (
    "id" "uuid" DEFAULT "gen_random_uuid"() NOT NULL,
    "title" "text" NOT NULL,
    "created_at" timestamp(3) with time zone DEFAULT CURRENT_TIMESTAMP NOT NULL,
    "updated_at" timestamp(3) with time zone NOT NULL,
    "project_id" "uuid" NOT NULL,
    "organization_id" "uuid" NOT NULL
);


ALTER TABLE "public"."migrations" OWNER TO "postgres";


CREATE TABLE IF NOT EXISTS "public"."organization_members" (
    "id" "uuid" DEFAULT "gen_random_uuid"() NOT NULL,
    "user_id" "uuid" NOT NULL,
    "organization_id" "uuid" NOT NULL,
    "joined_at" timestamp with time zone DEFAULT CURRENT_TIMESTAMP
);


ALTER TABLE "public"."organization_members" OWNER TO "postgres";


CREATE TABLE IF NOT EXISTS "public"."organizations" (
    "id" "uuid" DEFAULT "gen_random_uuid"() NOT NULL,
    "name" "text" NOT NULL
);


ALTER TABLE "public"."organizations" OWNER TO "postgres";


CREATE TABLE IF NOT EXISTS "public"."overall_review_knowledge_suggestion_mappings" (
    "id" "uuid" DEFAULT "gen_random_uuid"() NOT NULL,
    "overall_review_id" "uuid" NOT NULL,
    "knowledge_suggestion_id" "uuid" NOT NULL,
    "created_at" timestamp(3) with time zone DEFAULT CURRENT_TIMESTAMP NOT NULL,
    "updated_at" timestamp(3) with time zone NOT NULL,
    "organization_id" "uuid" NOT NULL
);


ALTER TABLE "public"."overall_review_knowledge_suggestion_mappings" OWNER TO "postgres";


CREATE TABLE IF NOT EXISTS "public"."overall_reviews" (
    "id" "uuid" DEFAULT "gen_random_uuid"() NOT NULL,
    "review_comment" "text",
    "reviewed_at" timestamp(3) with time zone DEFAULT CURRENT_TIMESTAMP NOT NULL,
    "created_at" timestamp(3) with time zone DEFAULT CURRENT_TIMESTAMP NOT NULL,
    "updated_at" timestamp(3) with time zone NOT NULL,
    "branch_name" "text" NOT NULL,
    "trace_id" "text",
    "migration_id" "uuid" NOT NULL,
    "organization_id" "uuid" NOT NULL
);


ALTER TABLE "public"."overall_reviews" OWNER TO "postgres";


CREATE TABLE IF NOT EXISTS "public"."project_repository_mappings" (
    "id" "uuid" DEFAULT "gen_random_uuid"() NOT NULL,
    "project_id" "uuid" NOT NULL,
    "repository_id" "uuid" NOT NULL,
    "created_at" timestamp(3) with time zone DEFAULT CURRENT_TIMESTAMP NOT NULL,
    "updated_at" timestamp(3) with time zone NOT NULL,
    "organization_id" "uuid" NOT NULL
);


ALTER TABLE "public"."project_repository_mappings" OWNER TO "postgres";


CREATE TABLE IF NOT EXISTS "public"."projects" (
    "id" "uuid" DEFAULT "gen_random_uuid"() NOT NULL,
    "name" "text" NOT NULL,
    "created_at" timestamp(3) with time zone DEFAULT CURRENT_TIMESTAMP NOT NULL,
    "updated_at" timestamp(3) with time zone NOT NULL,
    "organization_id" "uuid"
);


ALTER TABLE "public"."projects" OWNER TO "postgres";


CREATE TABLE IF NOT EXISTS "public"."review_feedback_comments" (
    "id" "uuid" DEFAULT "gen_random_uuid"() NOT NULL,
    "review_feedback_id" "uuid" NOT NULL,
    "user_id" "uuid" NOT NULL,
    "content" "text" NOT NULL,
    "created_at" timestamp(3) with time zone DEFAULT CURRENT_TIMESTAMP NOT NULL,
    "updated_at" timestamp(3) with time zone NOT NULL,
    "organization_id" "uuid" NOT NULL
);


ALTER TABLE "public"."review_feedback_comments" OWNER TO "postgres";


CREATE TABLE IF NOT EXISTS "public"."review_feedback_knowledge_suggestion_mappings" (
    "id" "uuid" DEFAULT "gen_random_uuid"() NOT NULL,
    "review_feedback_id" "uuid",
    "knowledge_suggestion_id" "uuid",
    "created_at" timestamp(3) with time zone DEFAULT CURRENT_TIMESTAMP NOT NULL,
    "updated_at" timestamp(3) with time zone NOT NULL,
    "organization_id" "uuid" NOT NULL
);


ALTER TABLE "public"."review_feedback_knowledge_suggestion_mappings" OWNER TO "postgres";


CREATE TABLE IF NOT EXISTS "public"."review_feedbacks" (
    "id" "uuid" DEFAULT "gen_random_uuid"() NOT NULL,
    "overall_review_id" "uuid" NOT NULL,
    "category" "public"."category_enum" NOT NULL,
    "severity" "public"."severity_enum" NOT NULL,
    "description" "text" NOT NULL,
    "created_at" timestamp(3) with time zone DEFAULT CURRENT_TIMESTAMP NOT NULL,
    "updated_at" timestamp(3) with time zone NOT NULL,
    "suggestion" "text" NOT NULL,
    "resolved_at" timestamp(3) with time zone,
    "resolution_comment" "text",
    "organization_id" "uuid" NOT NULL
);


ALTER TABLE "public"."review_feedbacks" OWNER TO "postgres";


CREATE TABLE IF NOT EXISTS "public"."review_suggestion_snippets" (
    "id" "uuid" DEFAULT "gen_random_uuid"() NOT NULL,
    "review_feedback_id" "uuid" NOT NULL,
    "filename" "text" NOT NULL,
    "snippet" "text" NOT NULL,
    "created_at" timestamp(3) with time zone DEFAULT CURRENT_TIMESTAMP NOT NULL,
    "updated_at" timestamp(3) with time zone NOT NULL,
    "organization_id" "uuid" NOT NULL
);


ALTER TABLE "public"."review_suggestion_snippets" OWNER TO "postgres";


CREATE TABLE IF NOT EXISTS "public"."schema_file_paths" (
    "id" "uuid" DEFAULT "gen_random_uuid"() NOT NULL,
    "path" "text" NOT NULL,
    "project_id" "uuid" NOT NULL,
    "created_at" timestamp(3) with time zone DEFAULT CURRENT_TIMESTAMP NOT NULL,
    "updated_at" timestamp(3) with time zone NOT NULL,
    "format" "public"."schema_format_enum" NOT NULL,
    "organization_id" "uuid" NOT NULL
);


ALTER TABLE "public"."schema_file_paths" OWNER TO "postgres";


CREATE TABLE IF NOT EXISTS "public"."users" (
    "id" "uuid" NOT NULL,
    "name" "text" NOT NULL,
    "email" "text" NOT NULL
);


ALTER TABLE "public"."users" OWNER TO "postgres";


<<<<<<< HEAD
ALTER TABLE ONLY "public"."documents"
    ADD CONSTRAINT "documents_pkey" PRIMARY KEY ("id");
=======
ALTER TABLE ONLY "public"."building_schemas"
    ADD CONSTRAINT "building_schemas_pkey" PRIMARY KEY ("id");



ALTER TABLE ONLY "public"."design_sessions"
    ADD CONSTRAINT "design_sessions_pkey" PRIMARY KEY ("id");
>>>>>>> 01897947



ALTER TABLE ONLY "public"."doc_file_paths"
    ADD CONSTRAINT "github_doc_file_path_pkey" PRIMARY KEY ("id");



ALTER TABLE ONLY "public"."github_pull_request_comments"
    ADD CONSTRAINT "github_pull_request_comments_github_comment_identifier_key" UNIQUE ("github_comment_identifier");



ALTER TABLE ONLY "public"."github_pull_request_comments"
    ADD CONSTRAINT "github_pull_request_comments_github_pull_request_id_key" UNIQUE ("github_pull_request_id");



ALTER TABLE ONLY "public"."github_pull_request_comments"
    ADD CONSTRAINT "github_pull_request_comments_pkey" PRIMARY KEY ("id");



ALTER TABLE ONLY "public"."github_repositories"
    ADD CONSTRAINT "github_repository_github_repository_identifier_organization_id_" UNIQUE ("github_repository_identifier", "organization_id");



ALTER TABLE ONLY "public"."schema_file_paths"
    ADD CONSTRAINT "github_schema_file_path_pkey" PRIMARY KEY ("id");



ALTER TABLE ONLY "public"."invitations"
    ADD CONSTRAINT "invitations_pkey" PRIMARY KEY ("id");



ALTER TABLE ONLY "public"."invitations"
    ADD CONSTRAINT "invitations_token_key" UNIQUE ("token");



ALTER TABLE ONLY "public"."knowledge_suggestion_doc_mappings"
    ADD CONSTRAINT "knowledge_suggestion_doc_mapping_pkey" PRIMARY KEY ("id");



ALTER TABLE ONLY "public"."knowledge_suggestions"
    ADD CONSTRAINT "knowledge_suggestion_pkey" PRIMARY KEY ("id");



ALTER TABLE ONLY "public"."messages"
    ADD CONSTRAINT "messages_pkey" PRIMARY KEY ("id");



ALTER TABLE ONLY "public"."migrations"
    ADD CONSTRAINT "migration_pkey" PRIMARY KEY ("id");



ALTER TABLE ONLY "public"."migration_pull_request_mappings"
    ADD CONSTRAINT "migration_pull_request_mapping_migration_id_pull_request_id_key" UNIQUE ("migration_id", "pull_request_id");



ALTER TABLE ONLY "public"."migration_pull_request_mappings"
    ADD CONSTRAINT "migration_pull_request_mappings_pkey" PRIMARY KEY ("id");



ALTER TABLE ONLY "public"."organization_members"
    ADD CONSTRAINT "organization_member_pkey" PRIMARY KEY ("id");



ALTER TABLE ONLY "public"."organization_members"
    ADD CONSTRAINT "organization_member_user_id_organization_id_key" UNIQUE ("user_id", "organization_id");



ALTER TABLE ONLY "public"."organizations"
    ADD CONSTRAINT "organization_pkey" PRIMARY KEY ("id");



ALTER TABLE ONLY "public"."overall_review_knowledge_suggestion_mappings"
    ADD CONSTRAINT "overall_review_knowledge_suggestion_mapping_pkey" PRIMARY KEY ("id");



ALTER TABLE ONLY "public"."overall_reviews"
    ADD CONSTRAINT "overall_review_pkey" PRIMARY KEY ("id");



ALTER TABLE ONLY "public"."projects"
    ADD CONSTRAINT "project_pkey" PRIMARY KEY ("id");



ALTER TABLE ONLY "public"."project_repository_mappings"
    ADD CONSTRAINT "project_repository_mapping_pkey" PRIMARY KEY ("id");



ALTER TABLE ONLY "public"."github_pull_requests"
    ADD CONSTRAINT "pull_request_pkey" PRIMARY KEY ("id");



ALTER TABLE ONLY "public"."github_repositories"
    ADD CONSTRAINT "repository_pkey" PRIMARY KEY ("id");



ALTER TABLE ONLY "public"."review_feedback_comments"
    ADD CONSTRAINT "review_feedback_comment_pkey" PRIMARY KEY ("id");



ALTER TABLE ONLY "public"."review_feedbacks"
    ADD CONSTRAINT "review_feedback_pkey" PRIMARY KEY ("id");



ALTER TABLE ONLY "public"."review_suggestion_snippets"
    ADD CONSTRAINT "review_suggestion_snippet_pkey" PRIMARY KEY ("id");



ALTER TABLE ONLY "public"."users"
    ADD CONSTRAINT "user_email_key" UNIQUE ("email");



ALTER TABLE ONLY "public"."users"
    ADD CONSTRAINT "user_pkey" PRIMARY KEY ("id");



CREATE UNIQUE INDEX "doc_file_path_path_project_id_key" ON "public"."doc_file_paths" USING "btree" ("path", "project_id");



CREATE INDEX "documents_embedding_idx" ON "public"."documents" USING "ivfflat" ("embedding" "public"."vector_cosine_ops") WITH ("lists"='100');



CREATE UNIQUE INDEX "github_pull_request_repository_id_pull_number_key" ON "public"."github_pull_requests" USING "btree" ("repository_id", "pull_number");



CREATE UNIQUE INDEX "github_repository_owner_name_key" ON "public"."github_repositories" USING "btree" ("owner", "name");



CREATE INDEX "idx_project_organization_id" ON "public"."projects" USING "btree" ("organization_id");



CREATE INDEX "idx_review_feedback_comment_review_feedback_id" ON "public"."review_feedback_comments" USING "btree" ("review_feedback_id");



CREATE INDEX "invitations_email_idx" ON "public"."invitations" USING "btree" ("email");



CREATE INDEX "invitations_organization_id_idx" ON "public"."invitations" USING "btree" ("organization_id");



CREATE UNIQUE INDEX "knowledge_suggestion_doc_mapping_unique_mapping" ON "public"."knowledge_suggestion_doc_mappings" USING "btree" ("knowledge_suggestion_id", "doc_file_path_id");



CREATE INDEX "organization_member_organization_id_idx" ON "public"."organization_members" USING "btree" ("organization_id");



CREATE INDEX "organization_member_user_id_idx" ON "public"."organization_members" USING "btree" ("user_id");



CREATE UNIQUE INDEX "overall_review_knowledge_suggestion_mapping_unique_mapping" ON "public"."overall_review_knowledge_suggestion_mappings" USING "btree" ("overall_review_id", "knowledge_suggestion_id");



CREATE UNIQUE INDEX "project_repository_mapping_project_id_repository_id_key" ON "public"."project_repository_mappings" USING "btree" ("project_id", "repository_id");



CREATE UNIQUE INDEX "schema_file_path_path_project_id_key" ON "public"."schema_file_paths" USING "btree" ("path", "project_id");



CREATE UNIQUE INDEX "schema_file_path_project_id_key" ON "public"."schema_file_paths" USING "btree" ("project_id");



CREATE OR REPLACE TRIGGER "check_last_organization_member" BEFORE DELETE ON "public"."organization_members" FOR EACH ROW EXECUTE FUNCTION "public"."prevent_delete_last_organization_member"();



COMMENT ON TRIGGER "check_last_organization_member" ON "public"."organization_members" IS 'Prevents deletion of the last member of an organization to ensure organizations always have at least one member';



CREATE OR REPLACE TRIGGER "set_building_schemas_organization_id_trigger" BEFORE INSERT OR UPDATE ON "public"."building_schemas" FOR EACH ROW EXECUTE FUNCTION "public"."set_building_schemas_organization_id"();



CREATE OR REPLACE TRIGGER "set_design_sessions_organization_id_trigger" BEFORE INSERT OR UPDATE ON "public"."design_sessions" FOR EACH ROW EXECUTE FUNCTION "public"."set_design_sessions_organization_id"();



CREATE OR REPLACE TRIGGER "set_doc_file_paths_organization_id_trigger" BEFORE INSERT OR UPDATE ON "public"."doc_file_paths" FOR EACH ROW EXECUTE FUNCTION "public"."set_doc_file_paths_organization_id"();



CREATE OR REPLACE TRIGGER "set_github_pull_request_comments_organization_id_trigger" BEFORE INSERT OR UPDATE ON "public"."github_pull_request_comments" FOR EACH ROW EXECUTE FUNCTION "public"."set_github_pull_request_comments_organization_id"();



CREATE OR REPLACE TRIGGER "set_github_pull_requests_organization_id_trigger" BEFORE INSERT OR UPDATE ON "public"."github_pull_requests" FOR EACH ROW EXECUTE FUNCTION "public"."set_github_pull_requests_organization_id"();



CREATE OR REPLACE TRIGGER "set_knowledge_suggestion_doc_mappings_organization_id_trigger" BEFORE INSERT OR UPDATE ON "public"."knowledge_suggestion_doc_mappings" FOR EACH ROW EXECUTE FUNCTION "public"."set_knowledge_suggestion_doc_mappings_organization_id"();



CREATE OR REPLACE TRIGGER "set_knowledge_suggestions_organization_id_trigger" BEFORE INSERT OR UPDATE ON "public"."knowledge_suggestions" FOR EACH ROW EXECUTE FUNCTION "public"."set_knowledge_suggestions_organization_id"();



CREATE OR REPLACE TRIGGER "set_messages_organization_id_trigger" BEFORE INSERT OR UPDATE ON "public"."messages" FOR EACH ROW EXECUTE FUNCTION "public"."set_messages_organization_id"();



CREATE OR REPLACE TRIGGER "set_migration_pull_request_mappings_organization_id_trigger" BEFORE INSERT OR UPDATE ON "public"."migration_pull_request_mappings" FOR EACH ROW EXECUTE FUNCTION "public"."set_migration_pull_request_mappings_organization_id"();



CREATE OR REPLACE TRIGGER "set_migrations_organization_id_trigger" BEFORE INSERT OR UPDATE ON "public"."migrations" FOR EACH ROW EXECUTE FUNCTION "public"."set_migrations_organization_id"();



CREATE OR REPLACE TRIGGER "set_overall_review_knowledge_suggestion_mappings_organization_i" BEFORE INSERT OR UPDATE ON "public"."overall_review_knowledge_suggestion_mappings" FOR EACH ROW EXECUTE FUNCTION "public"."set_overall_review_knowledge_suggestion_mappings_organization_i"();



CREATE OR REPLACE TRIGGER "set_overall_reviews_organization_id_trigger" BEFORE INSERT OR UPDATE ON "public"."overall_reviews" FOR EACH ROW EXECUTE FUNCTION "public"."set_overall_reviews_organization_id"();



CREATE OR REPLACE TRIGGER "set_project_repository_mappings_organization_id_trigger" BEFORE INSERT OR UPDATE ON "public"."project_repository_mappings" FOR EACH ROW EXECUTE FUNCTION "public"."set_project_repository_mappings_organization_id"();



CREATE OR REPLACE TRIGGER "set_review_feedback_comments_organization_id_trigger" BEFORE INSERT OR UPDATE ON "public"."review_feedback_comments" FOR EACH ROW EXECUTE FUNCTION "public"."set_review_feedback_comments_organization_id"();



CREATE OR REPLACE TRIGGER "set_review_feedback_knowledge_suggestion_mappings_organization_" BEFORE INSERT OR UPDATE ON "public"."review_feedback_knowledge_suggestion_mappings" FOR EACH ROW EXECUTE FUNCTION "public"."set_review_feedback_knowledge_suggestion_mappings_organization_"();



CREATE OR REPLACE TRIGGER "set_review_feedbacks_organization_id_trigger" BEFORE INSERT OR UPDATE ON "public"."review_feedbacks" FOR EACH ROW EXECUTE FUNCTION "public"."set_review_feedbacks_organization_id"();



CREATE OR REPLACE TRIGGER "set_review_suggestion_snippets_organization_id_trigger" BEFORE INSERT OR UPDATE ON "public"."review_suggestion_snippets" FOR EACH ROW EXECUTE FUNCTION "public"."set_review_suggestion_snippets_organization_id"();



CREATE OR REPLACE TRIGGER "set_schema_file_paths_organization_id_trigger" BEFORE INSERT OR UPDATE ON "public"."schema_file_paths" FOR EACH ROW EXECUTE FUNCTION "public"."set_schema_file_paths_organization_id"();



ALTER TABLE ONLY "public"."building_schemas"
    ADD CONSTRAINT "building_schemas_design_session_id_fkey" FOREIGN KEY ("design_session_id") REFERENCES "public"."design_sessions"("id") ON UPDATE CASCADE ON DELETE CASCADE;



ALTER TABLE ONLY "public"."building_schemas"
    ADD CONSTRAINT "building_schemas_organization_id_fkey" FOREIGN KEY ("organization_id") REFERENCES "public"."organizations"("id") ON UPDATE CASCADE ON DELETE RESTRICT;



ALTER TABLE ONLY "public"."design_sessions"
    ADD CONSTRAINT "design_sessions_created_by_user_id_fkey" FOREIGN KEY ("created_by_user_id") REFERENCES "public"."users"("id") ON UPDATE CASCADE ON DELETE RESTRICT;



ALTER TABLE ONLY "public"."design_sessions"
    ADD CONSTRAINT "design_sessions_organization_id_fkey" FOREIGN KEY ("organization_id") REFERENCES "public"."organizations"("id") ON UPDATE CASCADE ON DELETE RESTRICT;



ALTER TABLE ONLY "public"."design_sessions"
    ADD CONSTRAINT "design_sessions_parent_design_session_id_fkey" FOREIGN KEY ("parent_design_session_id") REFERENCES "public"."design_sessions"("id") ON UPDATE CASCADE ON DELETE RESTRICT;



ALTER TABLE ONLY "public"."design_sessions"
    ADD CONSTRAINT "design_sessions_project_id_fkey" FOREIGN KEY ("project_id") REFERENCES "public"."projects"("id") ON UPDATE CASCADE ON DELETE RESTRICT;



ALTER TABLE ONLY "public"."doc_file_paths"
    ADD CONSTRAINT "doc_file_paths_organization_id_fkey" FOREIGN KEY ("organization_id") REFERENCES "public"."organizations"("id") ON UPDATE CASCADE ON DELETE RESTRICT;



ALTER TABLE ONLY "public"."documents"
    ADD CONSTRAINT "documents_organization_id_fkey" FOREIGN KEY ("organization_id") REFERENCES "public"."organizations"("id") ON DELETE CASCADE;



ALTER TABLE ONLY "public"."doc_file_paths"
    ADD CONSTRAINT "github_doc_file_path_project_id_fkey" FOREIGN KEY ("project_id") REFERENCES "public"."projects"("id") ON UPDATE CASCADE ON DELETE RESTRICT;



ALTER TABLE ONLY "public"."github_pull_request_comments"
    ADD CONSTRAINT "github_pull_request_comments_github_pull_request_id_fkey" FOREIGN KEY ("github_pull_request_id") REFERENCES "public"."github_pull_requests"("id") ON UPDATE CASCADE ON DELETE CASCADE;



ALTER TABLE ONLY "public"."github_pull_request_comments"
    ADD CONSTRAINT "github_pull_request_comments_organization_id_fkey" FOREIGN KEY ("organization_id") REFERENCES "public"."organizations"("id") ON UPDATE CASCADE ON DELETE RESTRICT;



ALTER TABLE ONLY "public"."github_pull_requests"
    ADD CONSTRAINT "github_pull_request_repository_id_fkey" FOREIGN KEY ("repository_id") REFERENCES "public"."github_repositories"("id") ON UPDATE CASCADE ON DELETE RESTRICT;



ALTER TABLE ONLY "public"."github_pull_requests"
    ADD CONSTRAINT "github_pull_requests_organization_id_fkey" FOREIGN KEY ("organization_id") REFERENCES "public"."organizations"("id") ON UPDATE CASCADE ON DELETE RESTRICT;



ALTER TABLE ONLY "public"."github_repositories"
    ADD CONSTRAINT "github_repositories_organization_id_fkey" FOREIGN KEY ("organization_id") REFERENCES "public"."organizations"("id") ON UPDATE CASCADE ON DELETE RESTRICT;



ALTER TABLE ONLY "public"."invitations"
    ADD CONSTRAINT "invitations_invite_by_user_id_fkey" FOREIGN KEY ("invite_by_user_id") REFERENCES "public"."users"("id") ON DELETE CASCADE;



ALTER TABLE ONLY "public"."invitations"
    ADD CONSTRAINT "invitations_organization_id_fkey" FOREIGN KEY ("organization_id") REFERENCES "public"."organizations"("id") ON DELETE CASCADE;



ALTER TABLE ONLY "public"."knowledge_suggestion_doc_mappings"
    ADD CONSTRAINT "knowledge_suggestion_doc_mapping_doc_file_path_id_fkey" FOREIGN KEY ("doc_file_path_id") REFERENCES "public"."doc_file_paths"("id") ON UPDATE CASCADE ON DELETE CASCADE;



ALTER TABLE ONLY "public"."knowledge_suggestion_doc_mappings"
    ADD CONSTRAINT "knowledge_suggestion_doc_mapping_knowledge_suggestion_id_fkey" FOREIGN KEY ("knowledge_suggestion_id") REFERENCES "public"."knowledge_suggestions"("id") ON UPDATE CASCADE ON DELETE CASCADE;



ALTER TABLE ONLY "public"."knowledge_suggestion_doc_mappings"
    ADD CONSTRAINT "knowledge_suggestion_doc_mappings_organization_id_fkey" FOREIGN KEY ("organization_id") REFERENCES "public"."organizations"("id") ON UPDATE CASCADE ON DELETE RESTRICT;



ALTER TABLE ONLY "public"."knowledge_suggestions"
    ADD CONSTRAINT "knowledge_suggestion_project_id_fkey" FOREIGN KEY ("project_id") REFERENCES "public"."projects"("id") ON UPDATE CASCADE ON DELETE RESTRICT;



ALTER TABLE ONLY "public"."knowledge_suggestions"
    ADD CONSTRAINT "knowledge_suggestions_organization_id_fkey" FOREIGN KEY ("organization_id") REFERENCES "public"."organizations"("id") ON UPDATE CASCADE ON DELETE RESTRICT;



ALTER TABLE ONLY "public"."messages"
    ADD CONSTRAINT "messages_design_session_id_fkey" FOREIGN KEY ("design_session_id") REFERENCES "public"."design_sessions"("id") ON UPDATE CASCADE ON DELETE CASCADE;



ALTER TABLE ONLY "public"."messages"
    ADD CONSTRAINT "messages_organization_id_fkey" FOREIGN KEY ("organization_id") REFERENCES "public"."organizations"("id") ON UPDATE CASCADE ON DELETE RESTRICT;



ALTER TABLE ONLY "public"."messages"
    ADD CONSTRAINT "messages_user_id_fkey" FOREIGN KEY ("user_id") REFERENCES "public"."users"("id") ON UPDATE CASCADE ON DELETE RESTRICT;



ALTER TABLE ONLY "public"."migrations"
    ADD CONSTRAINT "migration_project_id_fkey" FOREIGN KEY ("project_id") REFERENCES "public"."projects"("id") ON UPDATE CASCADE ON DELETE RESTRICT;



ALTER TABLE ONLY "public"."migration_pull_request_mappings"
    ADD CONSTRAINT "migration_pull_request_mapping_migration_id_fkey" FOREIGN KEY ("migration_id") REFERENCES "public"."migrations"("id") ON UPDATE CASCADE ON DELETE CASCADE;



ALTER TABLE ONLY "public"."migration_pull_request_mappings"
    ADD CONSTRAINT "migration_pull_request_mapping_pull_request_id_fkey" FOREIGN KEY ("pull_request_id") REFERENCES "public"."github_pull_requests"("id") ON UPDATE CASCADE ON DELETE CASCADE;



ALTER TABLE ONLY "public"."migration_pull_request_mappings"
    ADD CONSTRAINT "migration_pull_request_mappings_organization_id_fkey" FOREIGN KEY ("organization_id") REFERENCES "public"."organizations"("id") ON UPDATE CASCADE ON DELETE RESTRICT;



ALTER TABLE ONLY "public"."migrations"
    ADD CONSTRAINT "migrations_organization_id_fkey" FOREIGN KEY ("organization_id") REFERENCES "public"."organizations"("id") ON UPDATE CASCADE ON DELETE RESTRICT;



ALTER TABLE ONLY "public"."organization_members"
    ADD CONSTRAINT "organization_member_organization_id_fkey" FOREIGN KEY ("organization_id") REFERENCES "public"."organizations"("id") ON DELETE CASCADE;



ALTER TABLE ONLY "public"."organization_members"
    ADD CONSTRAINT "organization_member_user_id_fkey" FOREIGN KEY ("user_id") REFERENCES "public"."users"("id") ON DELETE CASCADE;



ALTER TABLE ONLY "public"."overall_review_knowledge_suggestion_mappings"
    ADD CONSTRAINT "overall_review_knowledge_suggestion_mapping_knowledge_suggestio" FOREIGN KEY ("knowledge_suggestion_id") REFERENCES "public"."knowledge_suggestions"("id") ON UPDATE CASCADE ON DELETE CASCADE;



ALTER TABLE ONLY "public"."overall_review_knowledge_suggestion_mappings"
    ADD CONSTRAINT "overall_review_knowledge_suggestion_mapping_overall_review_id_f" FOREIGN KEY ("overall_review_id") REFERENCES "public"."overall_reviews"("id") ON UPDATE CASCADE ON DELETE CASCADE;



ALTER TABLE ONLY "public"."overall_review_knowledge_suggestion_mappings"
    ADD CONSTRAINT "overall_review_knowledge_suggestion_mappings_organization_id_fk" FOREIGN KEY ("organization_id") REFERENCES "public"."organizations"("id") ON UPDATE CASCADE ON DELETE RESTRICT;



ALTER TABLE ONLY "public"."overall_reviews"
    ADD CONSTRAINT "overall_review_migration_id_fkey" FOREIGN KEY ("migration_id") REFERENCES "public"."migrations"("id") ON UPDATE CASCADE ON DELETE RESTRICT;



ALTER TABLE ONLY "public"."overall_reviews"
    ADD CONSTRAINT "overall_reviews_organization_id_fkey" FOREIGN KEY ("organization_id") REFERENCES "public"."organizations"("id") ON UPDATE CASCADE ON DELETE RESTRICT;



ALTER TABLE ONLY "public"."projects"
    ADD CONSTRAINT "project_organization_id_fkey" FOREIGN KEY ("organization_id") REFERENCES "public"."organizations"("id") ON UPDATE CASCADE ON DELETE CASCADE;



ALTER TABLE ONLY "public"."project_repository_mappings"
    ADD CONSTRAINT "project_repository_mapping_project_id_fkey" FOREIGN KEY ("project_id") REFERENCES "public"."projects"("id") ON UPDATE CASCADE ON DELETE RESTRICT;



ALTER TABLE ONLY "public"."project_repository_mappings"
    ADD CONSTRAINT "project_repository_mapping_repository_id_fkey" FOREIGN KEY ("repository_id") REFERENCES "public"."github_repositories"("id") ON UPDATE CASCADE ON DELETE RESTRICT;



ALTER TABLE ONLY "public"."project_repository_mappings"
    ADD CONSTRAINT "project_repository_mappings_organization_id_fkey" FOREIGN KEY ("organization_id") REFERENCES "public"."organizations"("id") ON UPDATE CASCADE ON DELETE RESTRICT;



ALTER TABLE ONLY "public"."review_feedback_comments"
    ADD CONSTRAINT "review_feedback_comment_review_feedback_id_fkey" FOREIGN KEY ("review_feedback_id") REFERENCES "public"."review_feedbacks"("id") ON UPDATE CASCADE ON DELETE CASCADE;



ALTER TABLE ONLY "public"."review_feedback_comments"
    ADD CONSTRAINT "review_feedback_comment_user_id_fkey" FOREIGN KEY ("user_id") REFERENCES "public"."users"("id") ON UPDATE CASCADE ON DELETE CASCADE;



ALTER TABLE ONLY "public"."review_feedback_comments"
    ADD CONSTRAINT "review_feedback_comments_organization_id_fkey" FOREIGN KEY ("organization_id") REFERENCES "public"."organizations"("id") ON UPDATE CASCADE ON DELETE RESTRICT;



ALTER TABLE ONLY "public"."review_feedback_knowledge_suggestion_mappings"
    ADD CONSTRAINT "review_feedback_knowledge_suggesti_knowledge_suggestion_id_fkey" FOREIGN KEY ("knowledge_suggestion_id") REFERENCES "public"."knowledge_suggestions"("id");



ALTER TABLE ONLY "public"."review_feedback_knowledge_suggestion_mappings"
    ADD CONSTRAINT "review_feedback_knowledge_suggestion_ma_review_feedback_id_fkey" FOREIGN KEY ("review_feedback_id") REFERENCES "public"."review_feedbacks"("id");



ALTER TABLE ONLY "public"."review_feedback_knowledge_suggestion_mappings"
    ADD CONSTRAINT "review_feedback_knowledge_suggestion_mappings_organization_id_f" FOREIGN KEY ("organization_id") REFERENCES "public"."organizations"("id") ON UPDATE CASCADE ON DELETE RESTRICT;



ALTER TABLE ONLY "public"."review_feedbacks"
    ADD CONSTRAINT "review_feedback_overall_review_id_fkey" FOREIGN KEY ("overall_review_id") REFERENCES "public"."overall_reviews"("id") ON UPDATE CASCADE ON DELETE RESTRICT;



ALTER TABLE ONLY "public"."review_feedbacks"
    ADD CONSTRAINT "review_feedbacks_organization_id_fkey" FOREIGN KEY ("organization_id") REFERENCES "public"."organizations"("id") ON UPDATE CASCADE ON DELETE RESTRICT;



ALTER TABLE ONLY "public"."review_suggestion_snippets"
    ADD CONSTRAINT "review_suggestion_snippet_review_feedback_id_fkey" FOREIGN KEY ("review_feedback_id") REFERENCES "public"."review_feedbacks"("id") ON UPDATE CASCADE ON DELETE CASCADE;



ALTER TABLE ONLY "public"."review_suggestion_snippets"
    ADD CONSTRAINT "review_suggestion_snippets_organization_id_fkey" FOREIGN KEY ("organization_id") REFERENCES "public"."organizations"("id") ON UPDATE CASCADE ON DELETE RESTRICT;



ALTER TABLE ONLY "public"."schema_file_paths"
    ADD CONSTRAINT "schema_file_path_project_id_fkey" FOREIGN KEY ("project_id") REFERENCES "public"."projects"("id") ON UPDATE CASCADE ON DELETE RESTRICT;



ALTER TABLE ONLY "public"."schema_file_paths"
    ADD CONSTRAINT "schema_file_paths_organization_id_fkey" FOREIGN KEY ("organization_id") REFERENCES "public"."organizations"("id") ON UPDATE CASCADE ON DELETE RESTRICT;



<<<<<<< HEAD
CREATE POLICY "authenticated_users_can_delete_org_documents" ON "public"."documents" FOR DELETE TO "authenticated" USING (("organization_id" IN ( SELECT "organization_members"."organization_id"
=======
CREATE POLICY "authenticated_users_can_delete_org_building_schemas" ON "public"."building_schemas" FOR DELETE TO "authenticated" USING (("organization_id" IN ( SELECT "organization_members"."organization_id"
>>>>>>> 01897947
   FROM "public"."organization_members"
  WHERE ("organization_members"."user_id" = "auth"."uid"()))));



<<<<<<< HEAD
COMMENT ON POLICY "authenticated_users_can_delete_org_documents" ON "public"."documents" IS 'Authenticated users can only delete documents in organizations they are members of';
=======
COMMENT ON POLICY "authenticated_users_can_delete_org_building_schemas" ON "public"."building_schemas" IS 'Authenticated users can only delete building schemas in organizations they are members of';



CREATE POLICY "authenticated_users_can_delete_org_design_sessions" ON "public"."design_sessions" FOR DELETE TO "authenticated" USING (("organization_id" IN ( SELECT "organization_members"."organization_id"
   FROM "public"."organization_members"
  WHERE ("organization_members"."user_id" = "auth"."uid"()))));



COMMENT ON POLICY "authenticated_users_can_delete_org_design_sessions" ON "public"."design_sessions" IS 'Authenticated users can only delete design sessions in organizations they are members of';
>>>>>>> 01897947



CREATE POLICY "authenticated_users_can_delete_org_invitations" ON "public"."invitations" FOR DELETE TO "authenticated" USING (("organization_id" IN ( SELECT "organization_members"."organization_id"
   FROM "public"."organization_members"
  WHERE ("organization_members"."user_id" = "auth"."uid"()))));



CREATE POLICY "authenticated_users_can_delete_org_organization_members" ON "public"."organization_members" FOR DELETE TO "authenticated" USING ("public"."is_current_user_org_member"("organization_id"));



COMMENT ON POLICY "authenticated_users_can_delete_org_organization_members" ON "public"."organization_members" IS 'Authenticated users can only remove members from organizations they belong to';



CREATE POLICY "authenticated_users_can_delete_org_organizations" ON "public"."organizations" FOR DELETE TO "authenticated" USING (("id" IN ( SELECT "organization_members"."organization_id"
   FROM "public"."organization_members"
  WHERE ("organization_members"."user_id" = "auth"."uid"()))));



COMMENT ON POLICY "authenticated_users_can_delete_org_organizations" ON "public"."organizations" IS 'Authenticated users can only delete organizations they are members of';



CREATE POLICY "authenticated_users_can_delete_org_projects" ON "public"."projects" FOR DELETE TO "authenticated" USING (("organization_id" IN ( SELECT "organization_members"."organization_id"
   FROM "public"."organization_members"
  WHERE ("organization_members"."user_id" = "auth"."uid"()))));



COMMENT ON POLICY "authenticated_users_can_delete_org_projects" ON "public"."projects" IS 'Authenticated users can only delete projects in organizations they are members of';



CREATE POLICY "authenticated_users_can_insert_org_building_schemas" ON "public"."building_schemas" FOR INSERT TO "authenticated" WITH CHECK (("organization_id" IN ( SELECT "organization_members"."organization_id"
   FROM "public"."organization_members"
  WHERE ("organization_members"."user_id" = "auth"."uid"()))));



COMMENT ON POLICY "authenticated_users_can_insert_org_building_schemas" ON "public"."building_schemas" IS 'Authenticated users can only create building schemas in organizations they are members of';



CREATE POLICY "authenticated_users_can_insert_org_design_sessions" ON "public"."design_sessions" FOR INSERT TO "authenticated" WITH CHECK (("organization_id" IN ( SELECT "organization_members"."organization_id"
   FROM "public"."organization_members"
  WHERE ("organization_members"."user_id" = "auth"."uid"()))));



COMMENT ON POLICY "authenticated_users_can_insert_org_design_sessions" ON "public"."design_sessions" IS 'Authenticated users can only create design sessions in organizations they are members of';



CREATE POLICY "authenticated_users_can_insert_org_doc_file_paths" ON "public"."doc_file_paths" FOR INSERT TO "authenticated" WITH CHECK (("organization_id" IN ( SELECT "organization_members"."organization_id"
   FROM "public"."organization_members"
  WHERE ("organization_members"."user_id" = "auth"."uid"()))));



COMMENT ON POLICY "authenticated_users_can_insert_org_doc_file_paths" ON "public"."doc_file_paths" IS 'Authenticated users can insert doc file paths for their organization';



CREATE POLICY "authenticated_users_can_insert_org_documents" ON "public"."documents" FOR INSERT TO "authenticated" WITH CHECK (("organization_id" IN ( SELECT "organization_members"."organization_id"
   FROM "public"."organization_members"
  WHERE ("organization_members"."user_id" = "auth"."uid"()))));



COMMENT ON POLICY "authenticated_users_can_insert_org_documents" ON "public"."documents" IS 'Authenticated users can only add documents to organizations they are members of';



CREATE POLICY "authenticated_users_can_insert_org_github_repositories" ON "public"."github_repositories" FOR INSERT TO "authenticated" WITH CHECK (("organization_id" IN ( SELECT "organization_members"."organization_id"
   FROM "public"."organization_members"
  WHERE ("organization_members"."user_id" = "auth"."uid"()))));



COMMENT ON POLICY "authenticated_users_can_insert_org_github_repositories" ON "public"."github_repositories" IS 'Authenticated users can only create repositories in organizations they are members of';



CREATE POLICY "authenticated_users_can_insert_org_invitations" ON "public"."invitations" FOR INSERT TO "authenticated" WITH CHECK (("organization_id" IN ( SELECT "organization_members"."organization_id"
   FROM "public"."organization_members"
  WHERE ("organization_members"."user_id" = "auth"."uid"()))));



CREATE POLICY "authenticated_users_can_insert_org_knowledge_suggestion_doc_map" ON "public"."knowledge_suggestion_doc_mappings" FOR INSERT TO "authenticated" WITH CHECK (("organization_id" IN ( SELECT "organization_members"."organization_id"
   FROM "public"."organization_members"
  WHERE ("organization_members"."user_id" = "auth"."uid"()))));



COMMENT ON POLICY "authenticated_users_can_insert_org_knowledge_suggestion_doc_map" ON "public"."knowledge_suggestion_doc_mappings" IS 'Authenticated users can only create knowledge suggestion doc mappings in organizations they are members of';



CREATE POLICY "authenticated_users_can_insert_org_knowledge_suggestions" ON "public"."knowledge_suggestions" FOR INSERT TO "authenticated" WITH CHECK (("organization_id" IN ( SELECT "organization_members"."organization_id"
   FROM "public"."organization_members"
  WHERE ("organization_members"."user_id" = "auth"."uid"()))));



COMMENT ON POLICY "authenticated_users_can_insert_org_knowledge_suggestions" ON "public"."knowledge_suggestions" IS 'Authenticated users can only create knowledge suggestions in organizations they are members of';



CREATE POLICY "authenticated_users_can_insert_org_messages" ON "public"."messages" FOR INSERT TO "authenticated" WITH CHECK (("organization_id" IN ( SELECT "organization_members"."organization_id"
   FROM "public"."organization_members"
  WHERE ("organization_members"."user_id" = "auth"."uid"()))));



COMMENT ON POLICY "authenticated_users_can_insert_org_messages" ON "public"."messages" IS 'Authenticated users can only create messages in organizations they are members of';



CREATE POLICY "authenticated_users_can_insert_org_organization_members" ON "public"."organization_members" FOR INSERT TO "authenticated" WITH CHECK ((("user_id" = "auth"."uid"()) OR "public"."is_current_user_org_member"("organization_id")));



COMMENT ON POLICY "authenticated_users_can_insert_org_organization_members" ON "public"."organization_members" IS 'Authenticated users can add themselves to any organization or add members to organizations they belong to';



CREATE POLICY "authenticated_users_can_insert_org_project_repository_mappings" ON "public"."project_repository_mappings" FOR INSERT TO "authenticated" WITH CHECK (("organization_id" IN ( SELECT "organization_members"."organization_id"
   FROM "public"."organization_members"
  WHERE ("organization_members"."user_id" = "auth"."uid"()))));



COMMENT ON POLICY "authenticated_users_can_insert_org_project_repository_mappings" ON "public"."project_repository_mappings" IS 'Authenticated users can only create project repository mappings in organizations they are members of';



CREATE POLICY "authenticated_users_can_insert_org_review_feedback_comments" ON "public"."review_feedback_comments" FOR INSERT TO "authenticated" WITH CHECK (("organization_id" IN ( SELECT "organization_members"."organization_id"
   FROM "public"."organization_members"
  WHERE ("organization_members"."user_id" = "auth"."uid"()))));



COMMENT ON POLICY "authenticated_users_can_insert_org_review_feedback_comments" ON "public"."review_feedback_comments" IS 'Authenticated users can only insert review feedback comments in organizations they are members of';



CREATE POLICY "authenticated_users_can_insert_org_schema_file_paths" ON "public"."schema_file_paths" FOR INSERT TO "authenticated" WITH CHECK (("organization_id" IN ( SELECT "organization_members"."organization_id"
   FROM "public"."organization_members"
  WHERE ("organization_members"."user_id" = "auth"."uid"()))));



COMMENT ON POLICY "authenticated_users_can_insert_org_schema_file_paths" ON "public"."schema_file_paths" IS 'Authenticated users can only create schema file paths in organizations they are members of';



CREATE POLICY "authenticated_users_can_insert_organizations" ON "public"."organizations" FOR INSERT TO "authenticated" WITH CHECK (true);



COMMENT ON POLICY "authenticated_users_can_insert_organizations" ON "public"."organizations" IS 'Authenticated users can create any organization';



CREATE POLICY "authenticated_users_can_insert_projects" ON "public"."projects" FOR INSERT TO "authenticated" WITH CHECK (("organization_id" IN ( SELECT "organization_members"."organization_id"
   FROM "public"."organization_members"
  WHERE ("organization_members"."user_id" = "auth"."uid"()))));



COMMENT ON POLICY "authenticated_users_can_insert_projects" ON "public"."projects" IS 'Authenticated users can create any project';



CREATE POLICY "authenticated_users_can_select_org_building_schemas" ON "public"."building_schemas" FOR SELECT TO "authenticated" USING (("organization_id" IN ( SELECT "organization_members"."organization_id"
   FROM "public"."organization_members"
  WHERE ("organization_members"."user_id" = "auth"."uid"()))));



COMMENT ON POLICY "authenticated_users_can_select_org_building_schemas" ON "public"."building_schemas" IS 'Authenticated users can only view building schemas belonging to organizations they are members of';



CREATE POLICY "authenticated_users_can_select_org_design_sessions" ON "public"."design_sessions" FOR SELECT TO "authenticated" USING (("organization_id" IN ( SELECT "organization_members"."organization_id"
   FROM "public"."organization_members"
  WHERE ("organization_members"."user_id" = "auth"."uid"()))));



COMMENT ON POLICY "authenticated_users_can_select_org_design_sessions" ON "public"."design_sessions" IS 'Authenticated users can only view design sessions belonging to organizations they are members of';



CREATE POLICY "authenticated_users_can_select_org_doc_file_paths" ON "public"."doc_file_paths" FOR SELECT TO "authenticated" USING (("organization_id" IN ( SELECT "organization_members"."organization_id"
   FROM "public"."organization_members"
  WHERE ("organization_members"."user_id" = "auth"."uid"()))));



COMMENT ON POLICY "authenticated_users_can_select_org_doc_file_paths" ON "public"."doc_file_paths" IS 'Authenticated users can select doc file paths for their organization';



CREATE POLICY "authenticated_users_can_select_org_documents" ON "public"."documents" FOR SELECT TO "authenticated" USING (("organization_id" IN ( SELECT "organization_members"."organization_id"
   FROM "public"."organization_members"
  WHERE ("organization_members"."user_id" = "auth"."uid"()))));



COMMENT ON POLICY "authenticated_users_can_select_org_documents" ON "public"."documents" IS 'Authenticated users can only view documents in organizations they are members of';



CREATE POLICY "authenticated_users_can_select_org_github_pull_requests" ON "public"."github_pull_requests" FOR SELECT TO "authenticated" USING (("organization_id" IN ( SELECT "organization_members"."organization_id"
   FROM "public"."organization_members"
  WHERE ("organization_members"."user_id" = "auth"."uid"()))));



COMMENT ON POLICY "authenticated_users_can_select_org_github_pull_requests" ON "public"."github_pull_requests" IS 'Authenticated users can only view pull requests belonging to organizations they are members of';



CREATE POLICY "authenticated_users_can_select_org_github_repositories" ON "public"."github_repositories" FOR SELECT TO "authenticated" USING (("organization_id" IN ( SELECT "organization_members"."organization_id"
   FROM "public"."organization_members"
  WHERE ("organization_members"."user_id" = "auth"."uid"()))));



COMMENT ON POLICY "authenticated_users_can_select_org_github_repositories" ON "public"."github_repositories" IS 'Authenticated users can only view repositories belonging to organizations they are members of';



CREATE POLICY "authenticated_users_can_select_org_invitations" ON "public"."invitations" FOR SELECT TO "authenticated" USING (("organization_id" IN ( SELECT "organization_members"."organization_id"
   FROM "public"."organization_members"
  WHERE ("organization_members"."user_id" = "auth"."uid"()))));



CREATE POLICY "authenticated_users_can_select_org_knowledge_suggestion_doc_map" ON "public"."knowledge_suggestion_doc_mappings" FOR SELECT TO "authenticated" USING (("organization_id" IN ( SELECT "organization_members"."organization_id"
   FROM "public"."organization_members"
  WHERE ("organization_members"."user_id" = "auth"."uid"()))));



COMMENT ON POLICY "authenticated_users_can_select_org_knowledge_suggestion_doc_map" ON "public"."knowledge_suggestion_doc_mappings" IS 'Authenticated users can only view knowledge suggestion doc mappings belonging to organizations they are members of';



CREATE POLICY "authenticated_users_can_select_org_knowledge_suggestions" ON "public"."knowledge_suggestions" FOR SELECT TO "authenticated" USING (("organization_id" IN ( SELECT "organization_members"."organization_id"
   FROM "public"."organization_members"
  WHERE ("organization_members"."user_id" = "auth"."uid"()))));



COMMENT ON POLICY "authenticated_users_can_select_org_knowledge_suggestions" ON "public"."knowledge_suggestions" IS 'Authenticated users can only view knowledge suggestions belonging to organizations they are members of';



CREATE POLICY "authenticated_users_can_select_org_messages" ON "public"."messages" FOR SELECT TO "authenticated" USING (("organization_id" IN ( SELECT "organization_members"."organization_id"
   FROM "public"."organization_members"
  WHERE ("organization_members"."user_id" = "auth"."uid"()))));



COMMENT ON POLICY "authenticated_users_can_select_org_messages" ON "public"."messages" IS 'Authenticated users can only view messages belonging to organizations they are members of';



CREATE POLICY "authenticated_users_can_select_org_migration_pull_request_mappi" ON "public"."migration_pull_request_mappings" FOR SELECT TO "authenticated" USING (("organization_id" IN ( SELECT "organization_members"."organization_id"
   FROM "public"."organization_members"
  WHERE ("organization_members"."user_id" = "auth"."uid"()))));



COMMENT ON POLICY "authenticated_users_can_select_org_migration_pull_request_mappi" ON "public"."migration_pull_request_mappings" IS 'Authenticated users can only view mappings belonging to organizations they are members of';



CREATE POLICY "authenticated_users_can_select_org_migrations" ON "public"."migrations" FOR SELECT TO "authenticated" USING (("organization_id" IN ( SELECT "organization_members"."organization_id"
   FROM "public"."organization_members"
  WHERE ("organization_members"."user_id" = "auth"."uid"()))));



COMMENT ON POLICY "authenticated_users_can_select_org_migrations" ON "public"."migrations" IS 'Authenticated users can only view migrations belonging to organizations they are members of';



CREATE POLICY "authenticated_users_can_select_org_organization_members" ON "public"."organization_members" FOR SELECT TO "authenticated" USING ("public"."is_current_user_org_member"("organization_id"));



COMMENT ON POLICY "authenticated_users_can_select_org_organization_members" ON "public"."organization_members" IS 'Authenticated users can only view members of organizations they belong to';



CREATE POLICY "authenticated_users_can_select_org_organizations" ON "public"."organizations" FOR SELECT TO "authenticated" USING (true);



COMMENT ON POLICY "authenticated_users_can_select_org_organizations" ON "public"."organizations" IS 'Authenticated users can only view organizations they are members of';



CREATE POLICY "authenticated_users_can_select_org_overall_review_knowledge_sug" ON "public"."overall_review_knowledge_suggestion_mappings" FOR SELECT TO "authenticated" USING (("organization_id" IN ( SELECT "organization_members"."organization_id"
   FROM "public"."organization_members"
  WHERE ("organization_members"."user_id" = "auth"."uid"()))));



COMMENT ON POLICY "authenticated_users_can_select_org_overall_review_knowledge_sug" ON "public"."overall_review_knowledge_suggestion_mappings" IS 'Authenticated users can only view mappings belonging to organizations they are members of';



CREATE POLICY "authenticated_users_can_select_org_overall_reviews" ON "public"."overall_reviews" FOR SELECT TO "authenticated" USING (("organization_id" IN ( SELECT "organization_members"."organization_id"
   FROM "public"."organization_members"
  WHERE ("organization_members"."user_id" = "auth"."uid"()))));



COMMENT ON POLICY "authenticated_users_can_select_org_overall_reviews" ON "public"."overall_reviews" IS 'Authenticated users can only view overall reviews belonging to organizations they are members of';



CREATE POLICY "authenticated_users_can_select_org_project_repository_mappings" ON "public"."project_repository_mappings" FOR SELECT TO "authenticated" USING (("organization_id" IN ( SELECT "organization_members"."organization_id"
   FROM "public"."organization_members"
  WHERE ("organization_members"."user_id" = "auth"."uid"()))));



COMMENT ON POLICY "authenticated_users_can_select_org_project_repository_mappings" ON "public"."project_repository_mappings" IS 'Authenticated users can only view project repository mappings belonging to organizations they are members of';



CREATE POLICY "authenticated_users_can_select_org_projects" ON "public"."projects" FOR SELECT TO "authenticated" USING (("organization_id" IN ( SELECT "organization_members"."organization_id"
   FROM "public"."organization_members"
  WHERE ("organization_members"."user_id" = "auth"."uid"()))));



COMMENT ON POLICY "authenticated_users_can_select_org_projects" ON "public"."projects" IS 'Authenticated users can only view projects belonging to organizations they are members of';



CREATE POLICY "authenticated_users_can_select_org_review_feedback_comments" ON "public"."review_feedback_comments" FOR SELECT TO "authenticated" USING (("organization_id" IN ( SELECT "organization_members"."organization_id"
   FROM "public"."organization_members"
  WHERE ("organization_members"."user_id" = "auth"."uid"()))));



COMMENT ON POLICY "authenticated_users_can_select_org_review_feedback_comments" ON "public"."review_feedback_comments" IS 'Authenticated users can only view review feedback comments belonging to organizations they are members of';



CREATE POLICY "authenticated_users_can_select_org_review_feedback_knowledge_su" ON "public"."review_feedback_knowledge_suggestion_mappings" FOR SELECT TO "authenticated" USING (("organization_id" IN ( SELECT "organization_members"."organization_id"
   FROM "public"."organization_members"
  WHERE ("organization_members"."user_id" = "auth"."uid"()))));



CREATE POLICY "authenticated_users_can_select_org_review_feedbacks" ON "public"."review_feedbacks" FOR SELECT TO "authenticated" USING (("organization_id" IN ( SELECT "organization_members"."organization_id"
   FROM "public"."organization_members"
  WHERE ("organization_members"."user_id" = "auth"."uid"()))));



COMMENT ON POLICY "authenticated_users_can_select_org_review_feedbacks" ON "public"."review_feedbacks" IS 'Authenticated users can only view review feedbacks belonging to organizations they are members of';



CREATE POLICY "authenticated_users_can_select_org_review_suggestion_snippets" ON "public"."review_suggestion_snippets" FOR SELECT TO "authenticated" USING (("organization_id" IN ( SELECT "organization_members"."organization_id"
   FROM "public"."organization_members"
  WHERE ("organization_members"."user_id" = "auth"."uid"()))));



COMMENT ON POLICY "authenticated_users_can_select_org_review_suggestion_snippets" ON "public"."review_suggestion_snippets" IS 'Authenticated users can only view review suggestion snippets belonging to organizations they are members of';



CREATE POLICY "authenticated_users_can_select_org_schema_file_paths" ON "public"."schema_file_paths" FOR SELECT TO "authenticated" USING (("organization_id" IN ( SELECT "organization_members"."organization_id"
   FROM "public"."organization_members"
  WHERE ("organization_members"."user_id" = "auth"."uid"()))));



COMMENT ON POLICY "authenticated_users_can_select_org_schema_file_paths" ON "public"."schema_file_paths" IS 'Authenticated users can only view schema file paths belonging to organizations they are members of';



<<<<<<< HEAD
CREATE POLICY "authenticated_users_can_update_org_documents" ON "public"."documents" FOR UPDATE TO "authenticated" USING (("organization_id" IN ( SELECT "organization_members"."organization_id"
=======
CREATE POLICY "authenticated_users_can_update_org_building_schemas" ON "public"."building_schemas" FOR UPDATE TO "authenticated" USING (("organization_id" IN ( SELECT "organization_members"."organization_id"
   FROM "public"."organization_members"
  WHERE ("organization_members"."user_id" = "auth"."uid"())))) WITH CHECK (("organization_id" IN ( SELECT "organization_members"."organization_id"
   FROM "public"."organization_members"
  WHERE ("organization_members"."user_id" = "auth"."uid"()))));



COMMENT ON POLICY "authenticated_users_can_update_org_building_schemas" ON "public"."building_schemas" IS 'Authenticated users can only update building schemas in organizations they are members of';



CREATE POLICY "authenticated_users_can_update_org_design_sessions" ON "public"."design_sessions" FOR UPDATE TO "authenticated" USING (("organization_id" IN ( SELECT "organization_members"."organization_id"
   FROM "public"."organization_members"
  WHERE ("organization_members"."user_id" = "auth"."uid"())))) WITH CHECK (("organization_id" IN ( SELECT "organization_members"."organization_id"
>>>>>>> 01897947
   FROM "public"."organization_members"
  WHERE ("organization_members"."user_id" = "auth"."uid"()))));



<<<<<<< HEAD
COMMENT ON POLICY "authenticated_users_can_update_org_documents" ON "public"."documents" IS 'Authenticated users can only update documents in organizations they are members of';
=======
COMMENT ON POLICY "authenticated_users_can_update_org_design_sessions" ON "public"."design_sessions" IS 'Authenticated users can only update design sessions in organizations they are members of';
>>>>>>> 01897947



CREATE POLICY "authenticated_users_can_update_org_invitations" ON "public"."invitations" FOR UPDATE TO "authenticated" USING (("organization_id" IN ( SELECT "organization_members"."organization_id"
   FROM "public"."organization_members"
  WHERE ("organization_members"."user_id" = "auth"."uid"())))) WITH CHECK (("organization_id" IN ( SELECT "organization_members"."organization_id"
   FROM "public"."organization_members"
  WHERE ("organization_members"."user_id" = "auth"."uid"()))));



CREATE POLICY "authenticated_users_can_update_org_knowledge_suggestions" ON "public"."knowledge_suggestions" FOR UPDATE TO "authenticated" USING (("organization_id" IN ( SELECT "organization_members"."organization_id"
   FROM "public"."organization_members"
  WHERE ("organization_members"."user_id" = "auth"."uid"())))) WITH CHECK (("organization_id" IN ( SELECT "organization_members"."organization_id"
   FROM "public"."organization_members"
  WHERE ("organization_members"."user_id" = "auth"."uid"()))));



COMMENT ON POLICY "authenticated_users_can_update_org_knowledge_suggestions" ON "public"."knowledge_suggestions" IS 'Authenticated users can only update knowledge suggestions in organizations they are members of';



CREATE POLICY "authenticated_users_can_update_org_messages" ON "public"."messages" FOR UPDATE TO "authenticated" USING (("organization_id" IN ( SELECT "organization_members"."organization_id"
   FROM "public"."organization_members"
  WHERE ("organization_members"."user_id" = "auth"."uid"())))) WITH CHECK (("organization_id" IN ( SELECT "organization_members"."organization_id"
   FROM "public"."organization_members"
  WHERE ("organization_members"."user_id" = "auth"."uid"()))));



COMMENT ON POLICY "authenticated_users_can_update_org_messages" ON "public"."messages" IS 'Authenticated users can only update messages in organizations they are members of';



CREATE POLICY "authenticated_users_can_update_org_organizations" ON "public"."organizations" FOR UPDATE TO "authenticated" USING (("id" IN ( SELECT "organization_members"."organization_id"
   FROM "public"."organization_members"
  WHERE ("organization_members"."user_id" = "auth"."uid"()))));



COMMENT ON POLICY "authenticated_users_can_update_org_organizations" ON "public"."organizations" IS 'Authenticated users can only update organizations they are members of';



CREATE POLICY "authenticated_users_can_update_org_projects" ON "public"."projects" FOR UPDATE TO "authenticated" USING (("organization_id" IN ( SELECT "organization_members"."organization_id"
   FROM "public"."organization_members"
  WHERE ("organization_members"."user_id" = "auth"."uid"())))) WITH CHECK (("organization_id" IN ( SELECT "organization_members"."organization_id"
   FROM "public"."organization_members"
  WHERE ("organization_members"."user_id" = "auth"."uid"()))));



COMMENT ON POLICY "authenticated_users_can_update_org_projects" ON "public"."projects" IS 'Authenticated users can only update projects in organizations they are members of';



CREATE POLICY "authenticated_users_can_update_org_review_feedbacks" ON "public"."review_feedbacks" FOR UPDATE TO "authenticated" USING (("organization_id" IN ( SELECT "organization_members"."organization_id"
   FROM "public"."organization_members"
  WHERE ("organization_members"."user_id" = "auth"."uid"())))) WITH CHECK (("organization_id" IN ( SELECT "organization_members"."organization_id"
   FROM "public"."organization_members"
  WHERE ("organization_members"."user_id" = "auth"."uid"()))));



COMMENT ON POLICY "authenticated_users_can_update_org_review_feedbacks" ON "public"."review_feedbacks" IS 'Authenticated users can only update review feedbacks belonging to organizations they are members of';



CREATE POLICY "authenticated_users_can_update_org_schema_file_paths" ON "public"."schema_file_paths" FOR UPDATE TO "authenticated" USING (("organization_id" IN ( SELECT "organization_members"."organization_id"
   FROM "public"."organization_members"
  WHERE ("organization_members"."user_id" = "auth"."uid"())))) WITH CHECK (("organization_id" IN ( SELECT "organization_members"."organization_id"
   FROM "public"."organization_members"
  WHERE ("organization_members"."user_id" = "auth"."uid"()))));



COMMENT ON POLICY "authenticated_users_can_update_org_schema_file_paths" ON "public"."schema_file_paths" IS 'Authenticated users can only update schema file paths in organizations they are members of';



ALTER TABLE "public"."building_schemas" ENABLE ROW LEVEL SECURITY;


ALTER TABLE "public"."design_sessions" ENABLE ROW LEVEL SECURITY;


ALTER TABLE "public"."doc_file_paths" ENABLE ROW LEVEL SECURITY;


ALTER TABLE "public"."documents" ENABLE ROW LEVEL SECURITY;


ALTER TABLE "public"."github_pull_request_comments" ENABLE ROW LEVEL SECURITY;


ALTER TABLE "public"."github_pull_requests" ENABLE ROW LEVEL SECURITY;


ALTER TABLE "public"."github_repositories" ENABLE ROW LEVEL SECURITY;


ALTER TABLE "public"."invitations" ENABLE ROW LEVEL SECURITY;


ALTER TABLE "public"."knowledge_suggestion_doc_mappings" ENABLE ROW LEVEL SECURITY;


ALTER TABLE "public"."knowledge_suggestions" ENABLE ROW LEVEL SECURITY;


ALTER TABLE "public"."messages" ENABLE ROW LEVEL SECURITY;


ALTER TABLE "public"."migration_pull_request_mappings" ENABLE ROW LEVEL SECURITY;


ALTER TABLE "public"."migrations" ENABLE ROW LEVEL SECURITY;


ALTER TABLE "public"."organization_members" ENABLE ROW LEVEL SECURITY;


ALTER TABLE "public"."organizations" ENABLE ROW LEVEL SECURITY;


ALTER TABLE "public"."overall_review_knowledge_suggestion_mappings" ENABLE ROW LEVEL SECURITY;


ALTER TABLE "public"."overall_reviews" ENABLE ROW LEVEL SECURITY;


ALTER TABLE "public"."project_repository_mappings" ENABLE ROW LEVEL SECURITY;


ALTER TABLE "public"."projects" ENABLE ROW LEVEL SECURITY;


ALTER TABLE "public"."review_feedback_comments" ENABLE ROW LEVEL SECURITY;


ALTER TABLE "public"."review_feedback_knowledge_suggestion_mappings" ENABLE ROW LEVEL SECURITY;


ALTER TABLE "public"."review_feedbacks" ENABLE ROW LEVEL SECURITY;


ALTER TABLE "public"."review_suggestion_snippets" ENABLE ROW LEVEL SECURITY;


ALTER TABLE "public"."schema_file_paths" ENABLE ROW LEVEL SECURITY;


<<<<<<< HEAD
CREATE POLICY "service_role_can_delete_all_documents" ON "public"."documents" FOR DELETE TO "service_role" USING (true);
=======
CREATE POLICY "service_role_can_delete_all_building_schemas" ON "public"."building_schemas" FOR DELETE TO "service_role" USING (true);
>>>>>>> 01897947



CREATE POLICY "service_role_can_delete_all_invitations" ON "public"."invitations" FOR DELETE TO "service_role" USING (true);



CREATE POLICY "service_role_can_delete_all_knowledge_suggestions" ON "public"."knowledge_suggestions" FOR DELETE TO "service_role" USING (true);



CREATE POLICY "service_role_can_delete_all_organizations" ON "public"."organizations" FOR DELETE TO "service_role" USING (true);



CREATE POLICY "service_role_can_delete_all_projects" ON "public"."projects" FOR DELETE TO "service_role" USING (true);



COMMENT ON POLICY "service_role_can_delete_all_projects" ON "public"."projects" IS 'Service role can delete any project (for jobs)';



<<<<<<< HEAD
CREATE POLICY "service_role_can_insert_all_documents" ON "public"."documents" FOR INSERT TO "service_role" WITH CHECK (true);
=======
CREATE POLICY "service_role_can_insert_all_building_schemas" ON "public"."building_schemas" FOR INSERT TO "service_role" WITH CHECK (true);



CREATE POLICY "service_role_can_insert_all_design_sessions" ON "public"."design_sessions" FOR INSERT TO "service_role" WITH CHECK (true);
>>>>>>> 01897947



CREATE POLICY "service_role_can_insert_all_github_pull_request_comments" ON "public"."github_pull_request_comments" FOR INSERT TO "service_role" WITH CHECK (true);



CREATE POLICY "service_role_can_insert_all_github_pull_requests" ON "public"."github_pull_requests" FOR INSERT TO "service_role" WITH CHECK (true);



CREATE POLICY "service_role_can_insert_all_invitations" ON "public"."invitations" FOR INSERT TO "service_role" WITH CHECK (true);



CREATE POLICY "service_role_can_insert_all_knowledge_suggestion_doc_mappings" ON "public"."knowledge_suggestion_doc_mappings" FOR INSERT TO "service_role" WITH CHECK (true);



CREATE POLICY "service_role_can_insert_all_knowledge_suggestions" ON "public"."knowledge_suggestions" FOR INSERT TO "service_role" WITH CHECK (true);



CREATE POLICY "service_role_can_insert_all_messages" ON "public"."messages" FOR INSERT TO "service_role" WITH CHECK (true);



CREATE POLICY "service_role_can_insert_all_migration_pull_request_mappings" ON "public"."migration_pull_request_mappings" FOR INSERT TO "service_role" WITH CHECK (true);



CREATE POLICY "service_role_can_insert_all_migrations" ON "public"."migrations" FOR INSERT TO "service_role" WITH CHECK (true);



CREATE POLICY "service_role_can_insert_all_organizations" ON "public"."organizations" FOR INSERT TO "service_role" WITH CHECK (true);



CREATE POLICY "service_role_can_insert_all_overall_review_knowledge_suggestion" ON "public"."overall_review_knowledge_suggestion_mappings" FOR INSERT TO "service_role" WITH CHECK (true);



CREATE POLICY "service_role_can_insert_all_overall_reviews" ON "public"."overall_reviews" FOR INSERT TO "service_role" WITH CHECK (true);



CREATE POLICY "service_role_can_insert_all_projects" ON "public"."projects" FOR INSERT TO "service_role" WITH CHECK (true);



COMMENT ON POLICY "service_role_can_insert_all_projects" ON "public"."projects" IS 'Service role can create any project (for jobs)';



CREATE POLICY "service_role_can_insert_all_review_feedback_knowledge_suggestio" ON "public"."review_feedback_knowledge_suggestion_mappings" FOR INSERT TO "service_role" WITH CHECK (true);



CREATE POLICY "service_role_can_insert_all_review_feedbacks" ON "public"."review_feedbacks" FOR INSERT TO "service_role" WITH CHECK (true);



CREATE POLICY "service_role_can_insert_all_review_suggestion_snippets" ON "public"."review_suggestion_snippets" FOR INSERT TO "service_role" WITH CHECK (true);



CREATE POLICY "service_role_can_select_all_building_schemas" ON "public"."building_schemas" FOR SELECT TO "service_role" USING (true);



CREATE POLICY "service_role_can_select_all_design_sessions" ON "public"."design_sessions" FOR SELECT TO "service_role" USING (true);



CREATE POLICY "service_role_can_select_all_doc_file_paths" ON "public"."doc_file_paths" FOR SELECT TO "service_role" USING (true);



CREATE POLICY "service_role_can_select_all_documents" ON "public"."documents" FOR SELECT TO "service_role" USING (true);



CREATE POLICY "service_role_can_select_all_github_pull_request_comments" ON "public"."github_pull_request_comments" FOR SELECT TO "service_role" USING (true);



CREATE POLICY "service_role_can_select_all_github_pull_requests" ON "public"."github_pull_requests" FOR SELECT TO "service_role" USING (true);



CREATE POLICY "service_role_can_select_all_github_repositories" ON "public"."github_repositories" FOR SELECT TO "service_role" USING (true);



CREATE POLICY "service_role_can_select_all_invitations" ON "public"."invitations" FOR SELECT TO "service_role" USING (true);



CREATE POLICY "service_role_can_select_all_knowledge_suggestions" ON "public"."knowledge_suggestions" FOR SELECT TO "service_role" USING (true);



CREATE POLICY "service_role_can_select_all_messages" ON "public"."messages" FOR SELECT TO "service_role" USING (true);



CREATE POLICY "service_role_can_select_all_migration_pull_request_mappings" ON "public"."migration_pull_request_mappings" FOR SELECT TO "service_role" USING (true);



CREATE POLICY "service_role_can_select_all_migrations" ON "public"."migrations" FOR SELECT TO "service_role" USING (true);



CREATE POLICY "service_role_can_select_all_organizations" ON "public"."organizations" FOR SELECT TO "service_role" USING (true);



CREATE POLICY "service_role_can_select_all_overall_reviews" ON "public"."overall_reviews" FOR SELECT TO "service_role" USING (true);



CREATE POLICY "service_role_can_select_all_project_repository_mappings" ON "public"."project_repository_mappings" FOR SELECT TO "service_role" USING (true);



CREATE POLICY "service_role_can_select_all_projects" ON "public"."projects" FOR SELECT TO "service_role" USING (true);



COMMENT ON POLICY "service_role_can_select_all_projects" ON "public"."projects" IS 'Service role can view all projects (for jobs)';



CREATE POLICY "service_role_can_select_all_review_feedback_knowledge_suggestio" ON "public"."review_feedback_knowledge_suggestion_mappings" FOR SELECT TO "service_role" USING (true);



CREATE POLICY "service_role_can_select_all_schema_file_paths" ON "public"."schema_file_paths" FOR SELECT TO "service_role" USING (true);



<<<<<<< HEAD
CREATE POLICY "service_role_can_update_all_documents" ON "public"."documents" FOR UPDATE TO "service_role" USING (true) WITH CHECK (true);
=======
CREATE POLICY "service_role_can_update_all_building_schemas" ON "public"."building_schemas" FOR UPDATE TO "service_role" USING (true) WITH CHECK (true);



CREATE POLICY "service_role_can_update_all_design_sessions" ON "public"."design_sessions" FOR UPDATE TO "service_role" USING (true) WITH CHECK (true);
>>>>>>> 01897947



CREATE POLICY "service_role_can_update_all_invitations" ON "public"."invitations" FOR UPDATE TO "service_role" USING (true) WITH CHECK (true);



CREATE POLICY "service_role_can_update_all_knowledge_suggestions" ON "public"."knowledge_suggestions" FOR UPDATE TO "service_role" USING (true) WITH CHECK (true);



CREATE POLICY "service_role_can_update_all_messages" ON "public"."messages" FOR UPDATE TO "service_role" USING (true) WITH CHECK (true);



CREATE POLICY "service_role_can_update_all_migrations" ON "public"."migrations" FOR UPDATE TO "service_role" USING (true) WITH CHECK (true);



CREATE POLICY "service_role_can_update_all_organizations" ON "public"."organizations" FOR UPDATE TO "service_role" USING (true) WITH CHECK (true);



CREATE POLICY "service_role_can_update_all_projects" ON "public"."projects" FOR UPDATE TO "service_role" USING (true) WITH CHECK (true);



COMMENT ON POLICY "service_role_can_update_all_projects" ON "public"."projects" IS 'Service role can update any project (for jobs)';



ALTER TABLE "public"."users" ENABLE ROW LEVEL SECURITY;


CREATE POLICY "users_same_organization_select_policy" ON "public"."users" FOR SELECT TO "authenticated" USING (((EXISTS ( SELECT 1
   FROM ("public"."organization_members" "om1"
     JOIN "public"."organization_members" "om2" ON (("om1"."organization_id" = "om2"."organization_id")))
  WHERE (("om1"."user_id" = "users"."id") AND ("om2"."user_id" = "auth"."uid"())))) OR ("id" = "auth"."uid"())));





ALTER PUBLICATION "supabase_realtime" OWNER TO "postgres";





GRANT USAGE ON SCHEMA "public" TO "postgres";
GRANT USAGE ON SCHEMA "public" TO "anon";
GRANT USAGE ON SCHEMA "public" TO "authenticated";
GRANT USAGE ON SCHEMA "public" TO "service_role";



GRANT ALL ON FUNCTION "public"."halfvec_in"("cstring", "oid", integer) TO "postgres";
GRANT ALL ON FUNCTION "public"."halfvec_in"("cstring", "oid", integer) TO "anon";
GRANT ALL ON FUNCTION "public"."halfvec_in"("cstring", "oid", integer) TO "authenticated";
GRANT ALL ON FUNCTION "public"."halfvec_in"("cstring", "oid", integer) TO "service_role";



GRANT ALL ON FUNCTION "public"."halfvec_out"("public"."halfvec") TO "postgres";
GRANT ALL ON FUNCTION "public"."halfvec_out"("public"."halfvec") TO "anon";
GRANT ALL ON FUNCTION "public"."halfvec_out"("public"."halfvec") TO "authenticated";
GRANT ALL ON FUNCTION "public"."halfvec_out"("public"."halfvec") TO "service_role";



GRANT ALL ON FUNCTION "public"."halfvec_recv"("internal", "oid", integer) TO "postgres";
GRANT ALL ON FUNCTION "public"."halfvec_recv"("internal", "oid", integer) TO "anon";
GRANT ALL ON FUNCTION "public"."halfvec_recv"("internal", "oid", integer) TO "authenticated";
GRANT ALL ON FUNCTION "public"."halfvec_recv"("internal", "oid", integer) TO "service_role";



GRANT ALL ON FUNCTION "public"."halfvec_send"("public"."halfvec") TO "postgres";
GRANT ALL ON FUNCTION "public"."halfvec_send"("public"."halfvec") TO "anon";
GRANT ALL ON FUNCTION "public"."halfvec_send"("public"."halfvec") TO "authenticated";
GRANT ALL ON FUNCTION "public"."halfvec_send"("public"."halfvec") TO "service_role";



GRANT ALL ON FUNCTION "public"."halfvec_typmod_in"("cstring"[]) TO "postgres";
GRANT ALL ON FUNCTION "public"."halfvec_typmod_in"("cstring"[]) TO "anon";
GRANT ALL ON FUNCTION "public"."halfvec_typmod_in"("cstring"[]) TO "authenticated";
GRANT ALL ON FUNCTION "public"."halfvec_typmod_in"("cstring"[]) TO "service_role";



GRANT ALL ON FUNCTION "public"."sparsevec_in"("cstring", "oid", integer) TO "postgres";
GRANT ALL ON FUNCTION "public"."sparsevec_in"("cstring", "oid", integer) TO "anon";
GRANT ALL ON FUNCTION "public"."sparsevec_in"("cstring", "oid", integer) TO "authenticated";
GRANT ALL ON FUNCTION "public"."sparsevec_in"("cstring", "oid", integer) TO "service_role";



GRANT ALL ON FUNCTION "public"."sparsevec_out"("public"."sparsevec") TO "postgres";
GRANT ALL ON FUNCTION "public"."sparsevec_out"("public"."sparsevec") TO "anon";
GRANT ALL ON FUNCTION "public"."sparsevec_out"("public"."sparsevec") TO "authenticated";
GRANT ALL ON FUNCTION "public"."sparsevec_out"("public"."sparsevec") TO "service_role";



GRANT ALL ON FUNCTION "public"."sparsevec_recv"("internal", "oid", integer) TO "postgres";
GRANT ALL ON FUNCTION "public"."sparsevec_recv"("internal", "oid", integer) TO "anon";
GRANT ALL ON FUNCTION "public"."sparsevec_recv"("internal", "oid", integer) TO "authenticated";
GRANT ALL ON FUNCTION "public"."sparsevec_recv"("internal", "oid", integer) TO "service_role";



GRANT ALL ON FUNCTION "public"."sparsevec_send"("public"."sparsevec") TO "postgres";
GRANT ALL ON FUNCTION "public"."sparsevec_send"("public"."sparsevec") TO "anon";
GRANT ALL ON FUNCTION "public"."sparsevec_send"("public"."sparsevec") TO "authenticated";
GRANT ALL ON FUNCTION "public"."sparsevec_send"("public"."sparsevec") TO "service_role";



GRANT ALL ON FUNCTION "public"."sparsevec_typmod_in"("cstring"[]) TO "postgres";
GRANT ALL ON FUNCTION "public"."sparsevec_typmod_in"("cstring"[]) TO "anon";
GRANT ALL ON FUNCTION "public"."sparsevec_typmod_in"("cstring"[]) TO "authenticated";
GRANT ALL ON FUNCTION "public"."sparsevec_typmod_in"("cstring"[]) TO "service_role";



GRANT ALL ON FUNCTION "public"."vector_in"("cstring", "oid", integer) TO "postgres";
GRANT ALL ON FUNCTION "public"."vector_in"("cstring", "oid", integer) TO "anon";
GRANT ALL ON FUNCTION "public"."vector_in"("cstring", "oid", integer) TO "authenticated";
GRANT ALL ON FUNCTION "public"."vector_in"("cstring", "oid", integer) TO "service_role";



GRANT ALL ON FUNCTION "public"."vector_out"("public"."vector") TO "postgres";
GRANT ALL ON FUNCTION "public"."vector_out"("public"."vector") TO "anon";
GRANT ALL ON FUNCTION "public"."vector_out"("public"."vector") TO "authenticated";
GRANT ALL ON FUNCTION "public"."vector_out"("public"."vector") TO "service_role";



GRANT ALL ON FUNCTION "public"."vector_recv"("internal", "oid", integer) TO "postgres";
GRANT ALL ON FUNCTION "public"."vector_recv"("internal", "oid", integer) TO "anon";
GRANT ALL ON FUNCTION "public"."vector_recv"("internal", "oid", integer) TO "authenticated";
GRANT ALL ON FUNCTION "public"."vector_recv"("internal", "oid", integer) TO "service_role";



GRANT ALL ON FUNCTION "public"."vector_send"("public"."vector") TO "postgres";
GRANT ALL ON FUNCTION "public"."vector_send"("public"."vector") TO "anon";
GRANT ALL ON FUNCTION "public"."vector_send"("public"."vector") TO "authenticated";
GRANT ALL ON FUNCTION "public"."vector_send"("public"."vector") TO "service_role";



GRANT ALL ON FUNCTION "public"."vector_typmod_in"("cstring"[]) TO "postgres";
GRANT ALL ON FUNCTION "public"."vector_typmod_in"("cstring"[]) TO "anon";
GRANT ALL ON FUNCTION "public"."vector_typmod_in"("cstring"[]) TO "authenticated";
GRANT ALL ON FUNCTION "public"."vector_typmod_in"("cstring"[]) TO "service_role";



GRANT ALL ON FUNCTION "public"."array_to_halfvec"(real[], integer, boolean) TO "postgres";
GRANT ALL ON FUNCTION "public"."array_to_halfvec"(real[], integer, boolean) TO "anon";
GRANT ALL ON FUNCTION "public"."array_to_halfvec"(real[], integer, boolean) TO "authenticated";
GRANT ALL ON FUNCTION "public"."array_to_halfvec"(real[], integer, boolean) TO "service_role";



GRANT ALL ON FUNCTION "public"."array_to_sparsevec"(real[], integer, boolean) TO "postgres";
GRANT ALL ON FUNCTION "public"."array_to_sparsevec"(real[], integer, boolean) TO "anon";
GRANT ALL ON FUNCTION "public"."array_to_sparsevec"(real[], integer, boolean) TO "authenticated";
GRANT ALL ON FUNCTION "public"."array_to_sparsevec"(real[], integer, boolean) TO "service_role";



GRANT ALL ON FUNCTION "public"."array_to_vector"(real[], integer, boolean) TO "postgres";
GRANT ALL ON FUNCTION "public"."array_to_vector"(real[], integer, boolean) TO "anon";
GRANT ALL ON FUNCTION "public"."array_to_vector"(real[], integer, boolean) TO "authenticated";
GRANT ALL ON FUNCTION "public"."array_to_vector"(real[], integer, boolean) TO "service_role";



GRANT ALL ON FUNCTION "public"."array_to_halfvec"(double precision[], integer, boolean) TO "postgres";
GRANT ALL ON FUNCTION "public"."array_to_halfvec"(double precision[], integer, boolean) TO "anon";
GRANT ALL ON FUNCTION "public"."array_to_halfvec"(double precision[], integer, boolean) TO "authenticated";
GRANT ALL ON FUNCTION "public"."array_to_halfvec"(double precision[], integer, boolean) TO "service_role";



GRANT ALL ON FUNCTION "public"."array_to_sparsevec"(double precision[], integer, boolean) TO "postgres";
GRANT ALL ON FUNCTION "public"."array_to_sparsevec"(double precision[], integer, boolean) TO "anon";
GRANT ALL ON FUNCTION "public"."array_to_sparsevec"(double precision[], integer, boolean) TO "authenticated";
GRANT ALL ON FUNCTION "public"."array_to_sparsevec"(double precision[], integer, boolean) TO "service_role";



GRANT ALL ON FUNCTION "public"."array_to_vector"(double precision[], integer, boolean) TO "postgres";
GRANT ALL ON FUNCTION "public"."array_to_vector"(double precision[], integer, boolean) TO "anon";
GRANT ALL ON FUNCTION "public"."array_to_vector"(double precision[], integer, boolean) TO "authenticated";
GRANT ALL ON FUNCTION "public"."array_to_vector"(double precision[], integer, boolean) TO "service_role";



GRANT ALL ON FUNCTION "public"."array_to_halfvec"(integer[], integer, boolean) TO "postgres";
GRANT ALL ON FUNCTION "public"."array_to_halfvec"(integer[], integer, boolean) TO "anon";
GRANT ALL ON FUNCTION "public"."array_to_halfvec"(integer[], integer, boolean) TO "authenticated";
GRANT ALL ON FUNCTION "public"."array_to_halfvec"(integer[], integer, boolean) TO "service_role";



GRANT ALL ON FUNCTION "public"."array_to_sparsevec"(integer[], integer, boolean) TO "postgres";
GRANT ALL ON FUNCTION "public"."array_to_sparsevec"(integer[], integer, boolean) TO "anon";
GRANT ALL ON FUNCTION "public"."array_to_sparsevec"(integer[], integer, boolean) TO "authenticated";
GRANT ALL ON FUNCTION "public"."array_to_sparsevec"(integer[], integer, boolean) TO "service_role";



GRANT ALL ON FUNCTION "public"."array_to_vector"(integer[], integer, boolean) TO "postgres";
GRANT ALL ON FUNCTION "public"."array_to_vector"(integer[], integer, boolean) TO "anon";
GRANT ALL ON FUNCTION "public"."array_to_vector"(integer[], integer, boolean) TO "authenticated";
GRANT ALL ON FUNCTION "public"."array_to_vector"(integer[], integer, boolean) TO "service_role";



GRANT ALL ON FUNCTION "public"."array_to_halfvec"(numeric[], integer, boolean) TO "postgres";
GRANT ALL ON FUNCTION "public"."array_to_halfvec"(numeric[], integer, boolean) TO "anon";
GRANT ALL ON FUNCTION "public"."array_to_halfvec"(numeric[], integer, boolean) TO "authenticated";
GRANT ALL ON FUNCTION "public"."array_to_halfvec"(numeric[], integer, boolean) TO "service_role";



GRANT ALL ON FUNCTION "public"."array_to_sparsevec"(numeric[], integer, boolean) TO "postgres";
GRANT ALL ON FUNCTION "public"."array_to_sparsevec"(numeric[], integer, boolean) TO "anon";
GRANT ALL ON FUNCTION "public"."array_to_sparsevec"(numeric[], integer, boolean) TO "authenticated";
GRANT ALL ON FUNCTION "public"."array_to_sparsevec"(numeric[], integer, boolean) TO "service_role";



GRANT ALL ON FUNCTION "public"."array_to_vector"(numeric[], integer, boolean) TO "postgres";
GRANT ALL ON FUNCTION "public"."array_to_vector"(numeric[], integer, boolean) TO "anon";
GRANT ALL ON FUNCTION "public"."array_to_vector"(numeric[], integer, boolean) TO "authenticated";
GRANT ALL ON FUNCTION "public"."array_to_vector"(numeric[], integer, boolean) TO "service_role";



GRANT ALL ON FUNCTION "public"."halfvec_to_float4"("public"."halfvec", integer, boolean) TO "postgres";
GRANT ALL ON FUNCTION "public"."halfvec_to_float4"("public"."halfvec", integer, boolean) TO "anon";
GRANT ALL ON FUNCTION "public"."halfvec_to_float4"("public"."halfvec", integer, boolean) TO "authenticated";
GRANT ALL ON FUNCTION "public"."halfvec_to_float4"("public"."halfvec", integer, boolean) TO "service_role";



GRANT ALL ON FUNCTION "public"."halfvec"("public"."halfvec", integer, boolean) TO "postgres";
GRANT ALL ON FUNCTION "public"."halfvec"("public"."halfvec", integer, boolean) TO "anon";
GRANT ALL ON FUNCTION "public"."halfvec"("public"."halfvec", integer, boolean) TO "authenticated";
GRANT ALL ON FUNCTION "public"."halfvec"("public"."halfvec", integer, boolean) TO "service_role";



GRANT ALL ON FUNCTION "public"."halfvec_to_sparsevec"("public"."halfvec", integer, boolean) TO "postgres";
GRANT ALL ON FUNCTION "public"."halfvec_to_sparsevec"("public"."halfvec", integer, boolean) TO "anon";
GRANT ALL ON FUNCTION "public"."halfvec_to_sparsevec"("public"."halfvec", integer, boolean) TO "authenticated";
GRANT ALL ON FUNCTION "public"."halfvec_to_sparsevec"("public"."halfvec", integer, boolean) TO "service_role";



GRANT ALL ON FUNCTION "public"."halfvec_to_vector"("public"."halfvec", integer, boolean) TO "postgres";
GRANT ALL ON FUNCTION "public"."halfvec_to_vector"("public"."halfvec", integer, boolean) TO "anon";
GRANT ALL ON FUNCTION "public"."halfvec_to_vector"("public"."halfvec", integer, boolean) TO "authenticated";
GRANT ALL ON FUNCTION "public"."halfvec_to_vector"("public"."halfvec", integer, boolean) TO "service_role";



GRANT ALL ON FUNCTION "public"."sparsevec_to_halfvec"("public"."sparsevec", integer, boolean) TO "postgres";
GRANT ALL ON FUNCTION "public"."sparsevec_to_halfvec"("public"."sparsevec", integer, boolean) TO "anon";
GRANT ALL ON FUNCTION "public"."sparsevec_to_halfvec"("public"."sparsevec", integer, boolean) TO "authenticated";
GRANT ALL ON FUNCTION "public"."sparsevec_to_halfvec"("public"."sparsevec", integer, boolean) TO "service_role";



GRANT ALL ON FUNCTION "public"."sparsevec"("public"."sparsevec", integer, boolean) TO "postgres";
GRANT ALL ON FUNCTION "public"."sparsevec"("public"."sparsevec", integer, boolean) TO "anon";
GRANT ALL ON FUNCTION "public"."sparsevec"("public"."sparsevec", integer, boolean) TO "authenticated";
GRANT ALL ON FUNCTION "public"."sparsevec"("public"."sparsevec", integer, boolean) TO "service_role";



GRANT ALL ON FUNCTION "public"."sparsevec_to_vector"("public"."sparsevec", integer, boolean) TO "postgres";
GRANT ALL ON FUNCTION "public"."sparsevec_to_vector"("public"."sparsevec", integer, boolean) TO "anon";
GRANT ALL ON FUNCTION "public"."sparsevec_to_vector"("public"."sparsevec", integer, boolean) TO "authenticated";
GRANT ALL ON FUNCTION "public"."sparsevec_to_vector"("public"."sparsevec", integer, boolean) TO "service_role";



GRANT ALL ON FUNCTION "public"."vector_to_float4"("public"."vector", integer, boolean) TO "postgres";
GRANT ALL ON FUNCTION "public"."vector_to_float4"("public"."vector", integer, boolean) TO "anon";
GRANT ALL ON FUNCTION "public"."vector_to_float4"("public"."vector", integer, boolean) TO "authenticated";
GRANT ALL ON FUNCTION "public"."vector_to_float4"("public"."vector", integer, boolean) TO "service_role";



GRANT ALL ON FUNCTION "public"."vector_to_halfvec"("public"."vector", integer, boolean) TO "postgres";
GRANT ALL ON FUNCTION "public"."vector_to_halfvec"("public"."vector", integer, boolean) TO "anon";
GRANT ALL ON FUNCTION "public"."vector_to_halfvec"("public"."vector", integer, boolean) TO "authenticated";
GRANT ALL ON FUNCTION "public"."vector_to_halfvec"("public"."vector", integer, boolean) TO "service_role";



GRANT ALL ON FUNCTION "public"."vector_to_sparsevec"("public"."vector", integer, boolean) TO "postgres";
GRANT ALL ON FUNCTION "public"."vector_to_sparsevec"("public"."vector", integer, boolean) TO "anon";
GRANT ALL ON FUNCTION "public"."vector_to_sparsevec"("public"."vector", integer, boolean) TO "authenticated";
GRANT ALL ON FUNCTION "public"."vector_to_sparsevec"("public"."vector", integer, boolean) TO "service_role";



GRANT ALL ON FUNCTION "public"."vector"("public"."vector", integer, boolean) TO "postgres";
GRANT ALL ON FUNCTION "public"."vector"("public"."vector", integer, boolean) TO "anon";
GRANT ALL ON FUNCTION "public"."vector"("public"."vector", integer, boolean) TO "authenticated";
GRANT ALL ON FUNCTION "public"."vector"("public"."vector", integer, boolean) TO "service_role";

















































































































































































GRANT ALL ON FUNCTION "public"."accept_invitation"("p_token" "uuid") TO "authenticated";
GRANT ALL ON FUNCTION "public"."accept_invitation"("p_token" "uuid") TO "service_role";



GRANT ALL ON FUNCTION "public"."binary_quantize"("public"."halfvec") TO "postgres";
GRANT ALL ON FUNCTION "public"."binary_quantize"("public"."halfvec") TO "anon";
GRANT ALL ON FUNCTION "public"."binary_quantize"("public"."halfvec") TO "authenticated";
GRANT ALL ON FUNCTION "public"."binary_quantize"("public"."halfvec") TO "service_role";



GRANT ALL ON FUNCTION "public"."binary_quantize"("public"."vector") TO "postgres";
GRANT ALL ON FUNCTION "public"."binary_quantize"("public"."vector") TO "anon";
GRANT ALL ON FUNCTION "public"."binary_quantize"("public"."vector") TO "authenticated";
GRANT ALL ON FUNCTION "public"."binary_quantize"("public"."vector") TO "service_role";



GRANT ALL ON FUNCTION "public"."cosine_distance"("public"."halfvec", "public"."halfvec") TO "postgres";
GRANT ALL ON FUNCTION "public"."cosine_distance"("public"."halfvec", "public"."halfvec") TO "anon";
GRANT ALL ON FUNCTION "public"."cosine_distance"("public"."halfvec", "public"."halfvec") TO "authenticated";
GRANT ALL ON FUNCTION "public"."cosine_distance"("public"."halfvec", "public"."halfvec") TO "service_role";



GRANT ALL ON FUNCTION "public"."cosine_distance"("public"."sparsevec", "public"."sparsevec") TO "postgres";
GRANT ALL ON FUNCTION "public"."cosine_distance"("public"."sparsevec", "public"."sparsevec") TO "anon";
GRANT ALL ON FUNCTION "public"."cosine_distance"("public"."sparsevec", "public"."sparsevec") TO "authenticated";
GRANT ALL ON FUNCTION "public"."cosine_distance"("public"."sparsevec", "public"."sparsevec") TO "service_role";



GRANT ALL ON FUNCTION "public"."cosine_distance"("public"."vector", "public"."vector") TO "postgres";
GRANT ALL ON FUNCTION "public"."cosine_distance"("public"."vector", "public"."vector") TO "anon";
GRANT ALL ON FUNCTION "public"."cosine_distance"("public"."vector", "public"."vector") TO "authenticated";
GRANT ALL ON FUNCTION "public"."cosine_distance"("public"."vector", "public"."vector") TO "service_role";



GRANT ALL ON FUNCTION "public"."get_invitation_data"("p_token" "uuid") TO "authenticated";
GRANT ALL ON FUNCTION "public"."get_invitation_data"("p_token" "uuid") TO "service_role";



GRANT ALL ON FUNCTION "public"."halfvec_accum"(double precision[], "public"."halfvec") TO "postgres";
GRANT ALL ON FUNCTION "public"."halfvec_accum"(double precision[], "public"."halfvec") TO "anon";
GRANT ALL ON FUNCTION "public"."halfvec_accum"(double precision[], "public"."halfvec") TO "authenticated";
GRANT ALL ON FUNCTION "public"."halfvec_accum"(double precision[], "public"."halfvec") TO "service_role";



GRANT ALL ON FUNCTION "public"."halfvec_add"("public"."halfvec", "public"."halfvec") TO "postgres";
GRANT ALL ON FUNCTION "public"."halfvec_add"("public"."halfvec", "public"."halfvec") TO "anon";
GRANT ALL ON FUNCTION "public"."halfvec_add"("public"."halfvec", "public"."halfvec") TO "authenticated";
GRANT ALL ON FUNCTION "public"."halfvec_add"("public"."halfvec", "public"."halfvec") TO "service_role";



GRANT ALL ON FUNCTION "public"."halfvec_avg"(double precision[]) TO "postgres";
GRANT ALL ON FUNCTION "public"."halfvec_avg"(double precision[]) TO "anon";
GRANT ALL ON FUNCTION "public"."halfvec_avg"(double precision[]) TO "authenticated";
GRANT ALL ON FUNCTION "public"."halfvec_avg"(double precision[]) TO "service_role";



GRANT ALL ON FUNCTION "public"."halfvec_cmp"("public"."halfvec", "public"."halfvec") TO "postgres";
GRANT ALL ON FUNCTION "public"."halfvec_cmp"("public"."halfvec", "public"."halfvec") TO "anon";
GRANT ALL ON FUNCTION "public"."halfvec_cmp"("public"."halfvec", "public"."halfvec") TO "authenticated";
GRANT ALL ON FUNCTION "public"."halfvec_cmp"("public"."halfvec", "public"."halfvec") TO "service_role";



GRANT ALL ON FUNCTION "public"."halfvec_combine"(double precision[], double precision[]) TO "postgres";
GRANT ALL ON FUNCTION "public"."halfvec_combine"(double precision[], double precision[]) TO "anon";
GRANT ALL ON FUNCTION "public"."halfvec_combine"(double precision[], double precision[]) TO "authenticated";
GRANT ALL ON FUNCTION "public"."halfvec_combine"(double precision[], double precision[]) TO "service_role";



GRANT ALL ON FUNCTION "public"."halfvec_concat"("public"."halfvec", "public"."halfvec") TO "postgres";
GRANT ALL ON FUNCTION "public"."halfvec_concat"("public"."halfvec", "public"."halfvec") TO "anon";
GRANT ALL ON FUNCTION "public"."halfvec_concat"("public"."halfvec", "public"."halfvec") TO "authenticated";
GRANT ALL ON FUNCTION "public"."halfvec_concat"("public"."halfvec", "public"."halfvec") TO "service_role";



GRANT ALL ON FUNCTION "public"."halfvec_eq"("public"."halfvec", "public"."halfvec") TO "postgres";
GRANT ALL ON FUNCTION "public"."halfvec_eq"("public"."halfvec", "public"."halfvec") TO "anon";
GRANT ALL ON FUNCTION "public"."halfvec_eq"("public"."halfvec", "public"."halfvec") TO "authenticated";
GRANT ALL ON FUNCTION "public"."halfvec_eq"("public"."halfvec", "public"."halfvec") TO "service_role";



GRANT ALL ON FUNCTION "public"."halfvec_ge"("public"."halfvec", "public"."halfvec") TO "postgres";
GRANT ALL ON FUNCTION "public"."halfvec_ge"("public"."halfvec", "public"."halfvec") TO "anon";
GRANT ALL ON FUNCTION "public"."halfvec_ge"("public"."halfvec", "public"."halfvec") TO "authenticated";
GRANT ALL ON FUNCTION "public"."halfvec_ge"("public"."halfvec", "public"."halfvec") TO "service_role";



GRANT ALL ON FUNCTION "public"."halfvec_gt"("public"."halfvec", "public"."halfvec") TO "postgres";
GRANT ALL ON FUNCTION "public"."halfvec_gt"("public"."halfvec", "public"."halfvec") TO "anon";
GRANT ALL ON FUNCTION "public"."halfvec_gt"("public"."halfvec", "public"."halfvec") TO "authenticated";
GRANT ALL ON FUNCTION "public"."halfvec_gt"("public"."halfvec", "public"."halfvec") TO "service_role";



GRANT ALL ON FUNCTION "public"."halfvec_l2_squared_distance"("public"."halfvec", "public"."halfvec") TO "postgres";
GRANT ALL ON FUNCTION "public"."halfvec_l2_squared_distance"("public"."halfvec", "public"."halfvec") TO "anon";
GRANT ALL ON FUNCTION "public"."halfvec_l2_squared_distance"("public"."halfvec", "public"."halfvec") TO "authenticated";
GRANT ALL ON FUNCTION "public"."halfvec_l2_squared_distance"("public"."halfvec", "public"."halfvec") TO "service_role";



GRANT ALL ON FUNCTION "public"."halfvec_le"("public"."halfvec", "public"."halfvec") TO "postgres";
GRANT ALL ON FUNCTION "public"."halfvec_le"("public"."halfvec", "public"."halfvec") TO "anon";
GRANT ALL ON FUNCTION "public"."halfvec_le"("public"."halfvec", "public"."halfvec") TO "authenticated";
GRANT ALL ON FUNCTION "public"."halfvec_le"("public"."halfvec", "public"."halfvec") TO "service_role";



GRANT ALL ON FUNCTION "public"."halfvec_lt"("public"."halfvec", "public"."halfvec") TO "postgres";
GRANT ALL ON FUNCTION "public"."halfvec_lt"("public"."halfvec", "public"."halfvec") TO "anon";
GRANT ALL ON FUNCTION "public"."halfvec_lt"("public"."halfvec", "public"."halfvec") TO "authenticated";
GRANT ALL ON FUNCTION "public"."halfvec_lt"("public"."halfvec", "public"."halfvec") TO "service_role";



GRANT ALL ON FUNCTION "public"."halfvec_mul"("public"."halfvec", "public"."halfvec") TO "postgres";
GRANT ALL ON FUNCTION "public"."halfvec_mul"("public"."halfvec", "public"."halfvec") TO "anon";
GRANT ALL ON FUNCTION "public"."halfvec_mul"("public"."halfvec", "public"."halfvec") TO "authenticated";
GRANT ALL ON FUNCTION "public"."halfvec_mul"("public"."halfvec", "public"."halfvec") TO "service_role";



GRANT ALL ON FUNCTION "public"."halfvec_ne"("public"."halfvec", "public"."halfvec") TO "postgres";
GRANT ALL ON FUNCTION "public"."halfvec_ne"("public"."halfvec", "public"."halfvec") TO "anon";
GRANT ALL ON FUNCTION "public"."halfvec_ne"("public"."halfvec", "public"."halfvec") TO "authenticated";
GRANT ALL ON FUNCTION "public"."halfvec_ne"("public"."halfvec", "public"."halfvec") TO "service_role";



GRANT ALL ON FUNCTION "public"."halfvec_negative_inner_product"("public"."halfvec", "public"."halfvec") TO "postgres";
GRANT ALL ON FUNCTION "public"."halfvec_negative_inner_product"("public"."halfvec", "public"."halfvec") TO "anon";
GRANT ALL ON FUNCTION "public"."halfvec_negative_inner_product"("public"."halfvec", "public"."halfvec") TO "authenticated";
GRANT ALL ON FUNCTION "public"."halfvec_negative_inner_product"("public"."halfvec", "public"."halfvec") TO "service_role";



GRANT ALL ON FUNCTION "public"."halfvec_spherical_distance"("public"."halfvec", "public"."halfvec") TO "postgres";
GRANT ALL ON FUNCTION "public"."halfvec_spherical_distance"("public"."halfvec", "public"."halfvec") TO "anon";
GRANT ALL ON FUNCTION "public"."halfvec_spherical_distance"("public"."halfvec", "public"."halfvec") TO "authenticated";
GRANT ALL ON FUNCTION "public"."halfvec_spherical_distance"("public"."halfvec", "public"."halfvec") TO "service_role";



GRANT ALL ON FUNCTION "public"."halfvec_sub"("public"."halfvec", "public"."halfvec") TO "postgres";
GRANT ALL ON FUNCTION "public"."halfvec_sub"("public"."halfvec", "public"."halfvec") TO "anon";
GRANT ALL ON FUNCTION "public"."halfvec_sub"("public"."halfvec", "public"."halfvec") TO "authenticated";
GRANT ALL ON FUNCTION "public"."halfvec_sub"("public"."halfvec", "public"."halfvec") TO "service_role";



GRANT ALL ON FUNCTION "public"."hamming_distance"(bit, bit) TO "postgres";
GRANT ALL ON FUNCTION "public"."hamming_distance"(bit, bit) TO "anon";
GRANT ALL ON FUNCTION "public"."hamming_distance"(bit, bit) TO "authenticated";
GRANT ALL ON FUNCTION "public"."hamming_distance"(bit, bit) TO "service_role";



GRANT ALL ON FUNCTION "public"."handle_new_user"() TO "anon";
GRANT ALL ON FUNCTION "public"."handle_new_user"() TO "authenticated";
GRANT ALL ON FUNCTION "public"."handle_new_user"() TO "service_role";



GRANT ALL ON FUNCTION "public"."hnsw_bit_support"("internal") TO "postgres";
GRANT ALL ON FUNCTION "public"."hnsw_bit_support"("internal") TO "anon";
GRANT ALL ON FUNCTION "public"."hnsw_bit_support"("internal") TO "authenticated";
GRANT ALL ON FUNCTION "public"."hnsw_bit_support"("internal") TO "service_role";



GRANT ALL ON FUNCTION "public"."hnsw_halfvec_support"("internal") TO "postgres";
GRANT ALL ON FUNCTION "public"."hnsw_halfvec_support"("internal") TO "anon";
GRANT ALL ON FUNCTION "public"."hnsw_halfvec_support"("internal") TO "authenticated";
GRANT ALL ON FUNCTION "public"."hnsw_halfvec_support"("internal") TO "service_role";



GRANT ALL ON FUNCTION "public"."hnsw_sparsevec_support"("internal") TO "postgres";
GRANT ALL ON FUNCTION "public"."hnsw_sparsevec_support"("internal") TO "anon";
GRANT ALL ON FUNCTION "public"."hnsw_sparsevec_support"("internal") TO "authenticated";
GRANT ALL ON FUNCTION "public"."hnsw_sparsevec_support"("internal") TO "service_role";



GRANT ALL ON FUNCTION "public"."hnswhandler"("internal") TO "postgres";
GRANT ALL ON FUNCTION "public"."hnswhandler"("internal") TO "anon";
GRANT ALL ON FUNCTION "public"."hnswhandler"("internal") TO "authenticated";
GRANT ALL ON FUNCTION "public"."hnswhandler"("internal") TO "service_role";



GRANT ALL ON FUNCTION "public"."inner_product"("public"."halfvec", "public"."halfvec") TO "postgres";
GRANT ALL ON FUNCTION "public"."inner_product"("public"."halfvec", "public"."halfvec") TO "anon";
GRANT ALL ON FUNCTION "public"."inner_product"("public"."halfvec", "public"."halfvec") TO "authenticated";
GRANT ALL ON FUNCTION "public"."inner_product"("public"."halfvec", "public"."halfvec") TO "service_role";



GRANT ALL ON FUNCTION "public"."inner_product"("public"."sparsevec", "public"."sparsevec") TO "postgres";
GRANT ALL ON FUNCTION "public"."inner_product"("public"."sparsevec", "public"."sparsevec") TO "anon";
GRANT ALL ON FUNCTION "public"."inner_product"("public"."sparsevec", "public"."sparsevec") TO "authenticated";
GRANT ALL ON FUNCTION "public"."inner_product"("public"."sparsevec", "public"."sparsevec") TO "service_role";



GRANT ALL ON FUNCTION "public"."inner_product"("public"."vector", "public"."vector") TO "postgres";
GRANT ALL ON FUNCTION "public"."inner_product"("public"."vector", "public"."vector") TO "anon";
GRANT ALL ON FUNCTION "public"."inner_product"("public"."vector", "public"."vector") TO "authenticated";
GRANT ALL ON FUNCTION "public"."inner_product"("public"."vector", "public"."vector") TO "service_role";



GRANT ALL ON FUNCTION "public"."invite_organization_member"("p_email" "text", "p_organization_id" "uuid") TO "authenticated";
GRANT ALL ON FUNCTION "public"."invite_organization_member"("p_email" "text", "p_organization_id" "uuid") TO "service_role";



REVOKE ALL ON FUNCTION "public"."is_current_user_org_member"("_org" "uuid") FROM PUBLIC;
GRANT ALL ON FUNCTION "public"."is_current_user_org_member"("_org" "uuid") TO "anon";
GRANT ALL ON FUNCTION "public"."is_current_user_org_member"("_org" "uuid") TO "authenticated";
GRANT ALL ON FUNCTION "public"."is_current_user_org_member"("_org" "uuid") TO "service_role";



GRANT ALL ON FUNCTION "public"."ivfflat_bit_support"("internal") TO "postgres";
GRANT ALL ON FUNCTION "public"."ivfflat_bit_support"("internal") TO "anon";
GRANT ALL ON FUNCTION "public"."ivfflat_bit_support"("internal") TO "authenticated";
GRANT ALL ON FUNCTION "public"."ivfflat_bit_support"("internal") TO "service_role";



GRANT ALL ON FUNCTION "public"."ivfflat_halfvec_support"("internal") TO "postgres";
GRANT ALL ON FUNCTION "public"."ivfflat_halfvec_support"("internal") TO "anon";
GRANT ALL ON FUNCTION "public"."ivfflat_halfvec_support"("internal") TO "authenticated";
GRANT ALL ON FUNCTION "public"."ivfflat_halfvec_support"("internal") TO "service_role";



GRANT ALL ON FUNCTION "public"."ivfflathandler"("internal") TO "postgres";
GRANT ALL ON FUNCTION "public"."ivfflathandler"("internal") TO "anon";
GRANT ALL ON FUNCTION "public"."ivfflathandler"("internal") TO "authenticated";
GRANT ALL ON FUNCTION "public"."ivfflathandler"("internal") TO "service_role";



GRANT ALL ON FUNCTION "public"."jaccard_distance"(bit, bit) TO "postgres";
GRANT ALL ON FUNCTION "public"."jaccard_distance"(bit, bit) TO "anon";
GRANT ALL ON FUNCTION "public"."jaccard_distance"(bit, bit) TO "authenticated";
GRANT ALL ON FUNCTION "public"."jaccard_distance"(bit, bit) TO "service_role";



GRANT ALL ON FUNCTION "public"."l1_distance"("public"."halfvec", "public"."halfvec") TO "postgres";
GRANT ALL ON FUNCTION "public"."l1_distance"("public"."halfvec", "public"."halfvec") TO "anon";
GRANT ALL ON FUNCTION "public"."l1_distance"("public"."halfvec", "public"."halfvec") TO "authenticated";
GRANT ALL ON FUNCTION "public"."l1_distance"("public"."halfvec", "public"."halfvec") TO "service_role";



GRANT ALL ON FUNCTION "public"."l1_distance"("public"."sparsevec", "public"."sparsevec") TO "postgres";
GRANT ALL ON FUNCTION "public"."l1_distance"("public"."sparsevec", "public"."sparsevec") TO "anon";
GRANT ALL ON FUNCTION "public"."l1_distance"("public"."sparsevec", "public"."sparsevec") TO "authenticated";
GRANT ALL ON FUNCTION "public"."l1_distance"("public"."sparsevec", "public"."sparsevec") TO "service_role";



GRANT ALL ON FUNCTION "public"."l1_distance"("public"."vector", "public"."vector") TO "postgres";
GRANT ALL ON FUNCTION "public"."l1_distance"("public"."vector", "public"."vector") TO "anon";
GRANT ALL ON FUNCTION "public"."l1_distance"("public"."vector", "public"."vector") TO "authenticated";
GRANT ALL ON FUNCTION "public"."l1_distance"("public"."vector", "public"."vector") TO "service_role";



GRANT ALL ON FUNCTION "public"."l2_distance"("public"."halfvec", "public"."halfvec") TO "postgres";
GRANT ALL ON FUNCTION "public"."l2_distance"("public"."halfvec", "public"."halfvec") TO "anon";
GRANT ALL ON FUNCTION "public"."l2_distance"("public"."halfvec", "public"."halfvec") TO "authenticated";
GRANT ALL ON FUNCTION "public"."l2_distance"("public"."halfvec", "public"."halfvec") TO "service_role";



GRANT ALL ON FUNCTION "public"."l2_distance"("public"."sparsevec", "public"."sparsevec") TO "postgres";
GRANT ALL ON FUNCTION "public"."l2_distance"("public"."sparsevec", "public"."sparsevec") TO "anon";
GRANT ALL ON FUNCTION "public"."l2_distance"("public"."sparsevec", "public"."sparsevec") TO "authenticated";
GRANT ALL ON FUNCTION "public"."l2_distance"("public"."sparsevec", "public"."sparsevec") TO "service_role";



GRANT ALL ON FUNCTION "public"."l2_distance"("public"."vector", "public"."vector") TO "postgres";
GRANT ALL ON FUNCTION "public"."l2_distance"("public"."vector", "public"."vector") TO "anon";
GRANT ALL ON FUNCTION "public"."l2_distance"("public"."vector", "public"."vector") TO "authenticated";
GRANT ALL ON FUNCTION "public"."l2_distance"("public"."vector", "public"."vector") TO "service_role";



GRANT ALL ON FUNCTION "public"."l2_norm"("public"."halfvec") TO "postgres";
GRANT ALL ON FUNCTION "public"."l2_norm"("public"."halfvec") TO "anon";
GRANT ALL ON FUNCTION "public"."l2_norm"("public"."halfvec") TO "authenticated";
GRANT ALL ON FUNCTION "public"."l2_norm"("public"."halfvec") TO "service_role";



GRANT ALL ON FUNCTION "public"."l2_norm"("public"."sparsevec") TO "postgres";
GRANT ALL ON FUNCTION "public"."l2_norm"("public"."sparsevec") TO "anon";
GRANT ALL ON FUNCTION "public"."l2_norm"("public"."sparsevec") TO "authenticated";
GRANT ALL ON FUNCTION "public"."l2_norm"("public"."sparsevec") TO "service_role";



GRANT ALL ON FUNCTION "public"."l2_normalize"("public"."halfvec") TO "postgres";
GRANT ALL ON FUNCTION "public"."l2_normalize"("public"."halfvec") TO "anon";
GRANT ALL ON FUNCTION "public"."l2_normalize"("public"."halfvec") TO "authenticated";
GRANT ALL ON FUNCTION "public"."l2_normalize"("public"."halfvec") TO "service_role";



GRANT ALL ON FUNCTION "public"."l2_normalize"("public"."sparsevec") TO "postgres";
GRANT ALL ON FUNCTION "public"."l2_normalize"("public"."sparsevec") TO "anon";
GRANT ALL ON FUNCTION "public"."l2_normalize"("public"."sparsevec") TO "authenticated";
GRANT ALL ON FUNCTION "public"."l2_normalize"("public"."sparsevec") TO "service_role";



GRANT ALL ON FUNCTION "public"."l2_normalize"("public"."vector") TO "postgres";
GRANT ALL ON FUNCTION "public"."l2_normalize"("public"."vector") TO "anon";
GRANT ALL ON FUNCTION "public"."l2_normalize"("public"."vector") TO "authenticated";
GRANT ALL ON FUNCTION "public"."l2_normalize"("public"."vector") TO "service_role";



GRANT ALL ON FUNCTION "public"."match_documents"("filter" "jsonb", "match_count" integer, "query_embedding" "public"."vector", "match_threshold" double precision) TO "anon";
GRANT ALL ON FUNCTION "public"."match_documents"("filter" "jsonb", "match_count" integer, "query_embedding" "public"."vector", "match_threshold" double precision) TO "authenticated";
GRANT ALL ON FUNCTION "public"."match_documents"("filter" "jsonb", "match_count" integer, "query_embedding" "public"."vector", "match_threshold" double precision) TO "service_role";



GRANT ALL ON FUNCTION "public"."prevent_delete_last_organization_member"() TO "anon";
GRANT ALL ON FUNCTION "public"."prevent_delete_last_organization_member"() TO "authenticated";
GRANT ALL ON FUNCTION "public"."prevent_delete_last_organization_member"() TO "service_role";



GRANT ALL ON FUNCTION "public"."set_building_schemas_organization_id"() TO "anon";
GRANT ALL ON FUNCTION "public"."set_building_schemas_organization_id"() TO "authenticated";
GRANT ALL ON FUNCTION "public"."set_building_schemas_organization_id"() TO "service_role";



GRANT ALL ON FUNCTION "public"."set_design_sessions_organization_id"() TO "anon";
GRANT ALL ON FUNCTION "public"."set_design_sessions_organization_id"() TO "authenticated";
GRANT ALL ON FUNCTION "public"."set_design_sessions_organization_id"() TO "service_role";



GRANT ALL ON FUNCTION "public"."set_doc_file_paths_organization_id"() TO "anon";
GRANT ALL ON FUNCTION "public"."set_doc_file_paths_organization_id"() TO "authenticated";
GRANT ALL ON FUNCTION "public"."set_doc_file_paths_organization_id"() TO "service_role";



GRANT ALL ON FUNCTION "public"."set_github_pull_request_comments_organization_id"() TO "anon";
GRANT ALL ON FUNCTION "public"."set_github_pull_request_comments_organization_id"() TO "authenticated";
GRANT ALL ON FUNCTION "public"."set_github_pull_request_comments_organization_id"() TO "service_role";



GRANT ALL ON FUNCTION "public"."set_github_pull_requests_organization_id"() TO "anon";
GRANT ALL ON FUNCTION "public"."set_github_pull_requests_organization_id"() TO "authenticated";
GRANT ALL ON FUNCTION "public"."set_github_pull_requests_organization_id"() TO "service_role";



GRANT ALL ON FUNCTION "public"."set_knowledge_suggestion_doc_mappings_organization_id"() TO "anon";
GRANT ALL ON FUNCTION "public"."set_knowledge_suggestion_doc_mappings_organization_id"() TO "authenticated";
GRANT ALL ON FUNCTION "public"."set_knowledge_suggestion_doc_mappings_organization_id"() TO "service_role";



GRANT ALL ON FUNCTION "public"."set_knowledge_suggestions_organization_id"() TO "anon";
GRANT ALL ON FUNCTION "public"."set_knowledge_suggestions_organization_id"() TO "authenticated";
GRANT ALL ON FUNCTION "public"."set_knowledge_suggestions_organization_id"() TO "service_role";



GRANT ALL ON FUNCTION "public"."set_messages_organization_id"() TO "anon";
GRANT ALL ON FUNCTION "public"."set_messages_organization_id"() TO "authenticated";
GRANT ALL ON FUNCTION "public"."set_messages_organization_id"() TO "service_role";



GRANT ALL ON FUNCTION "public"."set_migration_pull_request_mappings_organization_id"() TO "anon";
GRANT ALL ON FUNCTION "public"."set_migration_pull_request_mappings_organization_id"() TO "authenticated";
GRANT ALL ON FUNCTION "public"."set_migration_pull_request_mappings_organization_id"() TO "service_role";



GRANT ALL ON FUNCTION "public"."set_migrations_organization_id"() TO "anon";
GRANT ALL ON FUNCTION "public"."set_migrations_organization_id"() TO "authenticated";
GRANT ALL ON FUNCTION "public"."set_migrations_organization_id"() TO "service_role";



GRANT ALL ON FUNCTION "public"."set_overall_review_knowledge_suggestion_mappings_organization_i"() TO "anon";
GRANT ALL ON FUNCTION "public"."set_overall_review_knowledge_suggestion_mappings_organization_i"() TO "authenticated";
GRANT ALL ON FUNCTION "public"."set_overall_review_knowledge_suggestion_mappings_organization_i"() TO "service_role";



GRANT ALL ON FUNCTION "public"."set_overall_reviews_organization_id"() TO "anon";
GRANT ALL ON FUNCTION "public"."set_overall_reviews_organization_id"() TO "authenticated";
GRANT ALL ON FUNCTION "public"."set_overall_reviews_organization_id"() TO "service_role";



GRANT ALL ON FUNCTION "public"."set_project_repository_mappings_organization_id"() TO "anon";
GRANT ALL ON FUNCTION "public"."set_project_repository_mappings_organization_id"() TO "authenticated";
GRANT ALL ON FUNCTION "public"."set_project_repository_mappings_organization_id"() TO "service_role";



GRANT ALL ON FUNCTION "public"."set_review_feedback_comments_organization_id"() TO "anon";
GRANT ALL ON FUNCTION "public"."set_review_feedback_comments_organization_id"() TO "authenticated";
GRANT ALL ON FUNCTION "public"."set_review_feedback_comments_organization_id"() TO "service_role";



GRANT ALL ON FUNCTION "public"."set_review_feedback_knowledge_suggestion_mappings_organization_"() TO "anon";
GRANT ALL ON FUNCTION "public"."set_review_feedback_knowledge_suggestion_mappings_organization_"() TO "authenticated";
GRANT ALL ON FUNCTION "public"."set_review_feedback_knowledge_suggestion_mappings_organization_"() TO "service_role";



GRANT ALL ON FUNCTION "public"."set_review_feedbacks_organization_id"() TO "anon";
GRANT ALL ON FUNCTION "public"."set_review_feedbacks_organization_id"() TO "authenticated";
GRANT ALL ON FUNCTION "public"."set_review_feedbacks_organization_id"() TO "service_role";



GRANT ALL ON FUNCTION "public"."set_review_suggestion_snippets_organization_id"() TO "anon";
GRANT ALL ON FUNCTION "public"."set_review_suggestion_snippets_organization_id"() TO "authenticated";
GRANT ALL ON FUNCTION "public"."set_review_suggestion_snippets_organization_id"() TO "service_role";



GRANT ALL ON FUNCTION "public"."set_schema_file_paths_organization_id"() TO "anon";
GRANT ALL ON FUNCTION "public"."set_schema_file_paths_organization_id"() TO "authenticated";
GRANT ALL ON FUNCTION "public"."set_schema_file_paths_organization_id"() TO "service_role";



GRANT ALL ON FUNCTION "public"."sparsevec_cmp"("public"."sparsevec", "public"."sparsevec") TO "postgres";
GRANT ALL ON FUNCTION "public"."sparsevec_cmp"("public"."sparsevec", "public"."sparsevec") TO "anon";
GRANT ALL ON FUNCTION "public"."sparsevec_cmp"("public"."sparsevec", "public"."sparsevec") TO "authenticated";
GRANT ALL ON FUNCTION "public"."sparsevec_cmp"("public"."sparsevec", "public"."sparsevec") TO "service_role";



GRANT ALL ON FUNCTION "public"."sparsevec_eq"("public"."sparsevec", "public"."sparsevec") TO "postgres";
GRANT ALL ON FUNCTION "public"."sparsevec_eq"("public"."sparsevec", "public"."sparsevec") TO "anon";
GRANT ALL ON FUNCTION "public"."sparsevec_eq"("public"."sparsevec", "public"."sparsevec") TO "authenticated";
GRANT ALL ON FUNCTION "public"."sparsevec_eq"("public"."sparsevec", "public"."sparsevec") TO "service_role";



GRANT ALL ON FUNCTION "public"."sparsevec_ge"("public"."sparsevec", "public"."sparsevec") TO "postgres";
GRANT ALL ON FUNCTION "public"."sparsevec_ge"("public"."sparsevec", "public"."sparsevec") TO "anon";
GRANT ALL ON FUNCTION "public"."sparsevec_ge"("public"."sparsevec", "public"."sparsevec") TO "authenticated";
GRANT ALL ON FUNCTION "public"."sparsevec_ge"("public"."sparsevec", "public"."sparsevec") TO "service_role";



GRANT ALL ON FUNCTION "public"."sparsevec_gt"("public"."sparsevec", "public"."sparsevec") TO "postgres";
GRANT ALL ON FUNCTION "public"."sparsevec_gt"("public"."sparsevec", "public"."sparsevec") TO "anon";
GRANT ALL ON FUNCTION "public"."sparsevec_gt"("public"."sparsevec", "public"."sparsevec") TO "authenticated";
GRANT ALL ON FUNCTION "public"."sparsevec_gt"("public"."sparsevec", "public"."sparsevec") TO "service_role";



GRANT ALL ON FUNCTION "public"."sparsevec_l2_squared_distance"("public"."sparsevec", "public"."sparsevec") TO "postgres";
GRANT ALL ON FUNCTION "public"."sparsevec_l2_squared_distance"("public"."sparsevec", "public"."sparsevec") TO "anon";
GRANT ALL ON FUNCTION "public"."sparsevec_l2_squared_distance"("public"."sparsevec", "public"."sparsevec") TO "authenticated";
GRANT ALL ON FUNCTION "public"."sparsevec_l2_squared_distance"("public"."sparsevec", "public"."sparsevec") TO "service_role";



GRANT ALL ON FUNCTION "public"."sparsevec_le"("public"."sparsevec", "public"."sparsevec") TO "postgres";
GRANT ALL ON FUNCTION "public"."sparsevec_le"("public"."sparsevec", "public"."sparsevec") TO "anon";
GRANT ALL ON FUNCTION "public"."sparsevec_le"("public"."sparsevec", "public"."sparsevec") TO "authenticated";
GRANT ALL ON FUNCTION "public"."sparsevec_le"("public"."sparsevec", "public"."sparsevec") TO "service_role";



GRANT ALL ON FUNCTION "public"."sparsevec_lt"("public"."sparsevec", "public"."sparsevec") TO "postgres";
GRANT ALL ON FUNCTION "public"."sparsevec_lt"("public"."sparsevec", "public"."sparsevec") TO "anon";
GRANT ALL ON FUNCTION "public"."sparsevec_lt"("public"."sparsevec", "public"."sparsevec") TO "authenticated";
GRANT ALL ON FUNCTION "public"."sparsevec_lt"("public"."sparsevec", "public"."sparsevec") TO "service_role";



GRANT ALL ON FUNCTION "public"."sparsevec_ne"("public"."sparsevec", "public"."sparsevec") TO "postgres";
GRANT ALL ON FUNCTION "public"."sparsevec_ne"("public"."sparsevec", "public"."sparsevec") TO "anon";
GRANT ALL ON FUNCTION "public"."sparsevec_ne"("public"."sparsevec", "public"."sparsevec") TO "authenticated";
GRANT ALL ON FUNCTION "public"."sparsevec_ne"("public"."sparsevec", "public"."sparsevec") TO "service_role";



GRANT ALL ON FUNCTION "public"."sparsevec_negative_inner_product"("public"."sparsevec", "public"."sparsevec") TO "postgres";
GRANT ALL ON FUNCTION "public"."sparsevec_negative_inner_product"("public"."sparsevec", "public"."sparsevec") TO "anon";
GRANT ALL ON FUNCTION "public"."sparsevec_negative_inner_product"("public"."sparsevec", "public"."sparsevec") TO "authenticated";
GRANT ALL ON FUNCTION "public"."sparsevec_negative_inner_product"("public"."sparsevec", "public"."sparsevec") TO "service_role";



GRANT ALL ON FUNCTION "public"."subvector"("public"."halfvec", integer, integer) TO "postgres";
GRANT ALL ON FUNCTION "public"."subvector"("public"."halfvec", integer, integer) TO "anon";
GRANT ALL ON FUNCTION "public"."subvector"("public"."halfvec", integer, integer) TO "authenticated";
GRANT ALL ON FUNCTION "public"."subvector"("public"."halfvec", integer, integer) TO "service_role";



GRANT ALL ON FUNCTION "public"."subvector"("public"."vector", integer, integer) TO "postgres";
GRANT ALL ON FUNCTION "public"."subvector"("public"."vector", integer, integer) TO "anon";
GRANT ALL ON FUNCTION "public"."subvector"("public"."vector", integer, integer) TO "authenticated";
GRANT ALL ON FUNCTION "public"."subvector"("public"."vector", integer, integer) TO "service_role";



GRANT ALL ON FUNCTION "public"."sync_existing_users"() TO "anon";
GRANT ALL ON FUNCTION "public"."sync_existing_users"() TO "authenticated";
GRANT ALL ON FUNCTION "public"."sync_existing_users"() TO "service_role";



GRANT ALL ON FUNCTION "public"."vector_accum"(double precision[], "public"."vector") TO "postgres";
GRANT ALL ON FUNCTION "public"."vector_accum"(double precision[], "public"."vector") TO "anon";
GRANT ALL ON FUNCTION "public"."vector_accum"(double precision[], "public"."vector") TO "authenticated";
GRANT ALL ON FUNCTION "public"."vector_accum"(double precision[], "public"."vector") TO "service_role";



GRANT ALL ON FUNCTION "public"."vector_add"("public"."vector", "public"."vector") TO "postgres";
GRANT ALL ON FUNCTION "public"."vector_add"("public"."vector", "public"."vector") TO "anon";
GRANT ALL ON FUNCTION "public"."vector_add"("public"."vector", "public"."vector") TO "authenticated";
GRANT ALL ON FUNCTION "public"."vector_add"("public"."vector", "public"."vector") TO "service_role";



GRANT ALL ON FUNCTION "public"."vector_avg"(double precision[]) TO "postgres";
GRANT ALL ON FUNCTION "public"."vector_avg"(double precision[]) TO "anon";
GRANT ALL ON FUNCTION "public"."vector_avg"(double precision[]) TO "authenticated";
GRANT ALL ON FUNCTION "public"."vector_avg"(double precision[]) TO "service_role";



GRANT ALL ON FUNCTION "public"."vector_cmp"("public"."vector", "public"."vector") TO "postgres";
GRANT ALL ON FUNCTION "public"."vector_cmp"("public"."vector", "public"."vector") TO "anon";
GRANT ALL ON FUNCTION "public"."vector_cmp"("public"."vector", "public"."vector") TO "authenticated";
GRANT ALL ON FUNCTION "public"."vector_cmp"("public"."vector", "public"."vector") TO "service_role";



GRANT ALL ON FUNCTION "public"."vector_combine"(double precision[], double precision[]) TO "postgres";
GRANT ALL ON FUNCTION "public"."vector_combine"(double precision[], double precision[]) TO "anon";
GRANT ALL ON FUNCTION "public"."vector_combine"(double precision[], double precision[]) TO "authenticated";
GRANT ALL ON FUNCTION "public"."vector_combine"(double precision[], double precision[]) TO "service_role";



GRANT ALL ON FUNCTION "public"."vector_concat"("public"."vector", "public"."vector") TO "postgres";
GRANT ALL ON FUNCTION "public"."vector_concat"("public"."vector", "public"."vector") TO "anon";
GRANT ALL ON FUNCTION "public"."vector_concat"("public"."vector", "public"."vector") TO "authenticated";
GRANT ALL ON FUNCTION "public"."vector_concat"("public"."vector", "public"."vector") TO "service_role";



GRANT ALL ON FUNCTION "public"."vector_dims"("public"."halfvec") TO "postgres";
GRANT ALL ON FUNCTION "public"."vector_dims"("public"."halfvec") TO "anon";
GRANT ALL ON FUNCTION "public"."vector_dims"("public"."halfvec") TO "authenticated";
GRANT ALL ON FUNCTION "public"."vector_dims"("public"."halfvec") TO "service_role";



GRANT ALL ON FUNCTION "public"."vector_dims"("public"."vector") TO "postgres";
GRANT ALL ON FUNCTION "public"."vector_dims"("public"."vector") TO "anon";
GRANT ALL ON FUNCTION "public"."vector_dims"("public"."vector") TO "authenticated";
GRANT ALL ON FUNCTION "public"."vector_dims"("public"."vector") TO "service_role";



GRANT ALL ON FUNCTION "public"."vector_eq"("public"."vector", "public"."vector") TO "postgres";
GRANT ALL ON FUNCTION "public"."vector_eq"("public"."vector", "public"."vector") TO "anon";
GRANT ALL ON FUNCTION "public"."vector_eq"("public"."vector", "public"."vector") TO "authenticated";
GRANT ALL ON FUNCTION "public"."vector_eq"("public"."vector", "public"."vector") TO "service_role";



GRANT ALL ON FUNCTION "public"."vector_ge"("public"."vector", "public"."vector") TO "postgres";
GRANT ALL ON FUNCTION "public"."vector_ge"("public"."vector", "public"."vector") TO "anon";
GRANT ALL ON FUNCTION "public"."vector_ge"("public"."vector", "public"."vector") TO "authenticated";
GRANT ALL ON FUNCTION "public"."vector_ge"("public"."vector", "public"."vector") TO "service_role";



GRANT ALL ON FUNCTION "public"."vector_gt"("public"."vector", "public"."vector") TO "postgres";
GRANT ALL ON FUNCTION "public"."vector_gt"("public"."vector", "public"."vector") TO "anon";
GRANT ALL ON FUNCTION "public"."vector_gt"("public"."vector", "public"."vector") TO "authenticated";
GRANT ALL ON FUNCTION "public"."vector_gt"("public"."vector", "public"."vector") TO "service_role";



GRANT ALL ON FUNCTION "public"."vector_l2_squared_distance"("public"."vector", "public"."vector") TO "postgres";
GRANT ALL ON FUNCTION "public"."vector_l2_squared_distance"("public"."vector", "public"."vector") TO "anon";
GRANT ALL ON FUNCTION "public"."vector_l2_squared_distance"("public"."vector", "public"."vector") TO "authenticated";
GRANT ALL ON FUNCTION "public"."vector_l2_squared_distance"("public"."vector", "public"."vector") TO "service_role";



GRANT ALL ON FUNCTION "public"."vector_le"("public"."vector", "public"."vector") TO "postgres";
GRANT ALL ON FUNCTION "public"."vector_le"("public"."vector", "public"."vector") TO "anon";
GRANT ALL ON FUNCTION "public"."vector_le"("public"."vector", "public"."vector") TO "authenticated";
GRANT ALL ON FUNCTION "public"."vector_le"("public"."vector", "public"."vector") TO "service_role";



GRANT ALL ON FUNCTION "public"."vector_lt"("public"."vector", "public"."vector") TO "postgres";
GRANT ALL ON FUNCTION "public"."vector_lt"("public"."vector", "public"."vector") TO "anon";
GRANT ALL ON FUNCTION "public"."vector_lt"("public"."vector", "public"."vector") TO "authenticated";
GRANT ALL ON FUNCTION "public"."vector_lt"("public"."vector", "public"."vector") TO "service_role";



GRANT ALL ON FUNCTION "public"."vector_mul"("public"."vector", "public"."vector") TO "postgres";
GRANT ALL ON FUNCTION "public"."vector_mul"("public"."vector", "public"."vector") TO "anon";
GRANT ALL ON FUNCTION "public"."vector_mul"("public"."vector", "public"."vector") TO "authenticated";
GRANT ALL ON FUNCTION "public"."vector_mul"("public"."vector", "public"."vector") TO "service_role";



GRANT ALL ON FUNCTION "public"."vector_ne"("public"."vector", "public"."vector") TO "postgres";
GRANT ALL ON FUNCTION "public"."vector_ne"("public"."vector", "public"."vector") TO "anon";
GRANT ALL ON FUNCTION "public"."vector_ne"("public"."vector", "public"."vector") TO "authenticated";
GRANT ALL ON FUNCTION "public"."vector_ne"("public"."vector", "public"."vector") TO "service_role";



GRANT ALL ON FUNCTION "public"."vector_negative_inner_product"("public"."vector", "public"."vector") TO "postgres";
GRANT ALL ON FUNCTION "public"."vector_negative_inner_product"("public"."vector", "public"."vector") TO "anon";
GRANT ALL ON FUNCTION "public"."vector_negative_inner_product"("public"."vector", "public"."vector") TO "authenticated";
GRANT ALL ON FUNCTION "public"."vector_negative_inner_product"("public"."vector", "public"."vector") TO "service_role";



GRANT ALL ON FUNCTION "public"."vector_norm"("public"."vector") TO "postgres";
GRANT ALL ON FUNCTION "public"."vector_norm"("public"."vector") TO "anon";
GRANT ALL ON FUNCTION "public"."vector_norm"("public"."vector") TO "authenticated";
GRANT ALL ON FUNCTION "public"."vector_norm"("public"."vector") TO "service_role";



GRANT ALL ON FUNCTION "public"."vector_spherical_distance"("public"."vector", "public"."vector") TO "postgres";
GRANT ALL ON FUNCTION "public"."vector_spherical_distance"("public"."vector", "public"."vector") TO "anon";
GRANT ALL ON FUNCTION "public"."vector_spherical_distance"("public"."vector", "public"."vector") TO "authenticated";
GRANT ALL ON FUNCTION "public"."vector_spherical_distance"("public"."vector", "public"."vector") TO "service_role";



GRANT ALL ON FUNCTION "public"."vector_sub"("public"."vector", "public"."vector") TO "postgres";
GRANT ALL ON FUNCTION "public"."vector_sub"("public"."vector", "public"."vector") TO "anon";
GRANT ALL ON FUNCTION "public"."vector_sub"("public"."vector", "public"."vector") TO "authenticated";
GRANT ALL ON FUNCTION "public"."vector_sub"("public"."vector", "public"."vector") TO "service_role";












GRANT ALL ON FUNCTION "public"."avg"("public"."halfvec") TO "postgres";
GRANT ALL ON FUNCTION "public"."avg"("public"."halfvec") TO "anon";
GRANT ALL ON FUNCTION "public"."avg"("public"."halfvec") TO "authenticated";
GRANT ALL ON FUNCTION "public"."avg"("public"."halfvec") TO "service_role";



GRANT ALL ON FUNCTION "public"."avg"("public"."vector") TO "postgres";
GRANT ALL ON FUNCTION "public"."avg"("public"."vector") TO "anon";
GRANT ALL ON FUNCTION "public"."avg"("public"."vector") TO "authenticated";
GRANT ALL ON FUNCTION "public"."avg"("public"."vector") TO "service_role";



GRANT ALL ON FUNCTION "public"."sum"("public"."halfvec") TO "postgres";
GRANT ALL ON FUNCTION "public"."sum"("public"."halfvec") TO "anon";
GRANT ALL ON FUNCTION "public"."sum"("public"."halfvec") TO "authenticated";
GRANT ALL ON FUNCTION "public"."sum"("public"."halfvec") TO "service_role";



GRANT ALL ON FUNCTION "public"."sum"("public"."vector") TO "postgres";
GRANT ALL ON FUNCTION "public"."sum"("public"."vector") TO "anon";
GRANT ALL ON FUNCTION "public"."sum"("public"."vector") TO "authenticated";
GRANT ALL ON FUNCTION "public"."sum"("public"."vector") TO "service_role";









GRANT ALL ON TABLE "public"."building_schemas" TO "anon";
GRANT ALL ON TABLE "public"."building_schemas" TO "authenticated";
GRANT ALL ON TABLE "public"."building_schemas" TO "service_role";



GRANT ALL ON TABLE "public"."design_sessions" TO "anon";
GRANT ALL ON TABLE "public"."design_sessions" TO "authenticated";
GRANT ALL ON TABLE "public"."design_sessions" TO "service_role";



GRANT ALL ON TABLE "public"."doc_file_paths" TO "anon";
GRANT ALL ON TABLE "public"."doc_file_paths" TO "authenticated";
GRANT ALL ON TABLE "public"."doc_file_paths" TO "service_role";



GRANT ALL ON TABLE "public"."documents" TO "anon";
GRANT ALL ON TABLE "public"."documents" TO "authenticated";
GRANT ALL ON TABLE "public"."documents" TO "service_role";



GRANT ALL ON TABLE "public"."github_pull_request_comments" TO "anon";
GRANT ALL ON TABLE "public"."github_pull_request_comments" TO "authenticated";
GRANT ALL ON TABLE "public"."github_pull_request_comments" TO "service_role";



GRANT ALL ON TABLE "public"."github_pull_requests" TO "anon";
GRANT ALL ON TABLE "public"."github_pull_requests" TO "authenticated";
GRANT ALL ON TABLE "public"."github_pull_requests" TO "service_role";



GRANT ALL ON TABLE "public"."github_repositories" TO "anon";
GRANT ALL ON TABLE "public"."github_repositories" TO "authenticated";
GRANT ALL ON TABLE "public"."github_repositories" TO "service_role";



GRANT ALL ON TABLE "public"."invitations" TO "anon";
GRANT ALL ON TABLE "public"."invitations" TO "authenticated";
GRANT ALL ON TABLE "public"."invitations" TO "service_role";



GRANT ALL ON TABLE "public"."knowledge_suggestion_doc_mappings" TO "anon";
GRANT ALL ON TABLE "public"."knowledge_suggestion_doc_mappings" TO "authenticated";
GRANT ALL ON TABLE "public"."knowledge_suggestion_doc_mappings" TO "service_role";



GRANT ALL ON TABLE "public"."knowledge_suggestions" TO "anon";
GRANT ALL ON TABLE "public"."knowledge_suggestions" TO "authenticated";
GRANT ALL ON TABLE "public"."knowledge_suggestions" TO "service_role";



GRANT ALL ON TABLE "public"."messages" TO "anon";
GRANT ALL ON TABLE "public"."messages" TO "authenticated";
GRANT ALL ON TABLE "public"."messages" TO "service_role";



GRANT ALL ON TABLE "public"."migration_pull_request_mappings" TO "anon";
GRANT ALL ON TABLE "public"."migration_pull_request_mappings" TO "authenticated";
GRANT ALL ON TABLE "public"."migration_pull_request_mappings" TO "service_role";



GRANT ALL ON TABLE "public"."migrations" TO "anon";
GRANT ALL ON TABLE "public"."migrations" TO "authenticated";
GRANT ALL ON TABLE "public"."migrations" TO "service_role";



GRANT ALL ON TABLE "public"."organization_members" TO "anon";
GRANT ALL ON TABLE "public"."organization_members" TO "authenticated";
GRANT ALL ON TABLE "public"."organization_members" TO "service_role";



GRANT ALL ON TABLE "public"."organizations" TO "anon";
GRANT ALL ON TABLE "public"."organizations" TO "authenticated";
GRANT ALL ON TABLE "public"."organizations" TO "service_role";



GRANT ALL ON TABLE "public"."overall_review_knowledge_suggestion_mappings" TO "anon";
GRANT ALL ON TABLE "public"."overall_review_knowledge_suggestion_mappings" TO "authenticated";
GRANT ALL ON TABLE "public"."overall_review_knowledge_suggestion_mappings" TO "service_role";



GRANT ALL ON TABLE "public"."overall_reviews" TO "anon";
GRANT ALL ON TABLE "public"."overall_reviews" TO "authenticated";
GRANT ALL ON TABLE "public"."overall_reviews" TO "service_role";



GRANT ALL ON TABLE "public"."project_repository_mappings" TO "anon";
GRANT ALL ON TABLE "public"."project_repository_mappings" TO "authenticated";
GRANT ALL ON TABLE "public"."project_repository_mappings" TO "service_role";



GRANT ALL ON TABLE "public"."projects" TO "anon";
GRANT ALL ON TABLE "public"."projects" TO "authenticated";
GRANT ALL ON TABLE "public"."projects" TO "service_role";



GRANT ALL ON TABLE "public"."review_feedback_comments" TO "anon";
GRANT ALL ON TABLE "public"."review_feedback_comments" TO "authenticated";
GRANT ALL ON TABLE "public"."review_feedback_comments" TO "service_role";



GRANT ALL ON TABLE "public"."review_feedback_knowledge_suggestion_mappings" TO "anon";
GRANT ALL ON TABLE "public"."review_feedback_knowledge_suggestion_mappings" TO "authenticated";
GRANT ALL ON TABLE "public"."review_feedback_knowledge_suggestion_mappings" TO "service_role";



GRANT ALL ON TABLE "public"."review_feedbacks" TO "anon";
GRANT ALL ON TABLE "public"."review_feedbacks" TO "authenticated";
GRANT ALL ON TABLE "public"."review_feedbacks" TO "service_role";



GRANT ALL ON TABLE "public"."review_suggestion_snippets" TO "anon";
GRANT ALL ON TABLE "public"."review_suggestion_snippets" TO "authenticated";
GRANT ALL ON TABLE "public"."review_suggestion_snippets" TO "service_role";



GRANT ALL ON TABLE "public"."schema_file_paths" TO "anon";
GRANT ALL ON TABLE "public"."schema_file_paths" TO "authenticated";
GRANT ALL ON TABLE "public"."schema_file_paths" TO "service_role";



GRANT ALL ON TABLE "public"."users" TO "anon";
GRANT ALL ON TABLE "public"."users" TO "authenticated";
GRANT ALL ON TABLE "public"."users" TO "service_role";









ALTER DEFAULT PRIVILEGES FOR ROLE "postgres" IN SCHEMA "public" GRANT ALL ON SEQUENCES  TO "postgres";
ALTER DEFAULT PRIVILEGES FOR ROLE "postgres" IN SCHEMA "public" GRANT ALL ON SEQUENCES  TO "anon";
ALTER DEFAULT PRIVILEGES FOR ROLE "postgres" IN SCHEMA "public" GRANT ALL ON SEQUENCES  TO "authenticated";
ALTER DEFAULT PRIVILEGES FOR ROLE "postgres" IN SCHEMA "public" GRANT ALL ON SEQUENCES  TO "service_role";






ALTER DEFAULT PRIVILEGES FOR ROLE "postgres" IN SCHEMA "public" GRANT ALL ON FUNCTIONS  TO "postgres";
ALTER DEFAULT PRIVILEGES FOR ROLE "postgres" IN SCHEMA "public" GRANT ALL ON FUNCTIONS  TO "anon";
ALTER DEFAULT PRIVILEGES FOR ROLE "postgres" IN SCHEMA "public" GRANT ALL ON FUNCTIONS  TO "authenticated";
ALTER DEFAULT PRIVILEGES FOR ROLE "postgres" IN SCHEMA "public" GRANT ALL ON FUNCTIONS  TO "service_role";






ALTER DEFAULT PRIVILEGES FOR ROLE "postgres" IN SCHEMA "public" GRANT ALL ON TABLES  TO "postgres";
ALTER DEFAULT PRIVILEGES FOR ROLE "postgres" IN SCHEMA "public" GRANT ALL ON TABLES  TO "anon";
ALTER DEFAULT PRIVILEGES FOR ROLE "postgres" IN SCHEMA "public" GRANT ALL ON TABLES  TO "authenticated";
ALTER DEFAULT PRIVILEGES FOR ROLE "postgres" IN SCHEMA "public" GRANT ALL ON TABLES  TO "service_role";






























RESET ALL;<|MERGE_RESOLUTION|>--- conflicted
+++ resolved
@@ -1101,18 +1101,18 @@
 ALTER TABLE "public"."users" OWNER TO "postgres";
 
 
-<<<<<<< HEAD
+ALTER TABLE ONLY "public"."building_schemas"
+    ADD CONSTRAINT "building_schemas_pkey" PRIMARY KEY ("id");
+
+
+
+ALTER TABLE ONLY "public"."design_sessions"
+    ADD CONSTRAINT "design_sessions_pkey" PRIMARY KEY ("id");
+
+
+
 ALTER TABLE ONLY "public"."documents"
     ADD CONSTRAINT "documents_pkey" PRIMARY KEY ("id");
-=======
-ALTER TABLE ONLY "public"."building_schemas"
-    ADD CONSTRAINT "building_schemas_pkey" PRIMARY KEY ("id");
-
-
-
-ALTER TABLE ONLY "public"."design_sessions"
-    ADD CONSTRAINT "design_sessions_pkey" PRIMARY KEY ("id");
->>>>>>> 01897947
 
 
 
@@ -1656,31 +1656,33 @@
 
 
 
-<<<<<<< HEAD
+CREATE POLICY "authenticated_users_can_delete_org_building_schemas" ON "public"."building_schemas" FOR DELETE TO "authenticated" USING (("organization_id" IN ( SELECT "organization_members"."organization_id"
+   FROM "public"."organization_members"
+  WHERE ("organization_members"."user_id" = "auth"."uid"()))));
+
+
+
+COMMENT ON POLICY "authenticated_users_can_delete_org_building_schemas" ON "public"."building_schemas" IS 'Authenticated users can only delete building schemas in organizations they are members of';
+
+
+
+CREATE POLICY "authenticated_users_can_delete_org_design_sessions" ON "public"."design_sessions" FOR DELETE TO "authenticated" USING (("organization_id" IN ( SELECT "organization_members"."organization_id"
+   FROM "public"."organization_members"
+  WHERE ("organization_members"."user_id" = "auth"."uid"()))));
+
+
+
+COMMENT ON POLICY "authenticated_users_can_delete_org_design_sessions" ON "public"."design_sessions" IS 'Authenticated users can only delete design sessions in organizations they are members of';
+
+
+
 CREATE POLICY "authenticated_users_can_delete_org_documents" ON "public"."documents" FOR DELETE TO "authenticated" USING (("organization_id" IN ( SELECT "organization_members"."organization_id"
-=======
-CREATE POLICY "authenticated_users_can_delete_org_building_schemas" ON "public"."building_schemas" FOR DELETE TO "authenticated" USING (("organization_id" IN ( SELECT "organization_members"."organization_id"
->>>>>>> 01897947
-   FROM "public"."organization_members"
-  WHERE ("organization_members"."user_id" = "auth"."uid"()))));
-
-
-
-<<<<<<< HEAD
+   FROM "public"."organization_members"
+  WHERE ("organization_members"."user_id" = "auth"."uid"()))));
+
+
+
 COMMENT ON POLICY "authenticated_users_can_delete_org_documents" ON "public"."documents" IS 'Authenticated users can only delete documents in organizations they are members of';
-=======
-COMMENT ON POLICY "authenticated_users_can_delete_org_building_schemas" ON "public"."building_schemas" IS 'Authenticated users can only delete building schemas in organizations they are members of';
-
-
-
-CREATE POLICY "authenticated_users_can_delete_org_design_sessions" ON "public"."design_sessions" FOR DELETE TO "authenticated" USING (("organization_id" IN ( SELECT "organization_members"."organization_id"
-   FROM "public"."organization_members"
-  WHERE ("organization_members"."user_id" = "auth"."uid"()))));
-
-
-
-COMMENT ON POLICY "authenticated_users_can_delete_org_design_sessions" ON "public"."design_sessions" IS 'Authenticated users can only delete design sessions in organizations they are members of';
->>>>>>> 01897947
 
 
 
@@ -2078,10 +2080,41 @@
 
 
 
-<<<<<<< HEAD
+CREATE POLICY "authenticated_users_can_update_org_building_schemas" ON "public"."building_schemas" FOR UPDATE TO "authenticated" USING (("organization_id" IN ( SELECT "organization_members"."organization_id"
+   FROM "public"."organization_members"
+  WHERE ("organization_members"."user_id" = "auth"."uid"())))) WITH CHECK (("organization_id" IN ( SELECT "organization_members"."organization_id"
+   FROM "public"."organization_members"
+  WHERE ("organization_members"."user_id" = "auth"."uid"()))));
+
+
+
+COMMENT ON POLICY "authenticated_users_can_update_org_building_schemas" ON "public"."building_schemas" IS 'Authenticated users can only update building schemas in organizations they are members of';
+
+
+
+CREATE POLICY "authenticated_users_can_update_org_design_sessions" ON "public"."design_sessions" FOR UPDATE TO "authenticated" USING (("organization_id" IN ( SELECT "organization_members"."organization_id"
+   FROM "public"."organization_members"
+  WHERE ("organization_members"."user_id" = "auth"."uid"())))) WITH CHECK (("organization_id" IN ( SELECT "organization_members"."organization_id"
+   FROM "public"."organization_members"
+  WHERE ("organization_members"."user_id" = "auth"."uid"()))));
+
+
+
+COMMENT ON POLICY "authenticated_users_can_update_org_design_sessions" ON "public"."design_sessions" IS 'Authenticated users can only update design sessions in organizations they are members of';
+
+
+
 CREATE POLICY "authenticated_users_can_update_org_documents" ON "public"."documents" FOR UPDATE TO "authenticated" USING (("organization_id" IN ( SELECT "organization_members"."organization_id"
-=======
-CREATE POLICY "authenticated_users_can_update_org_building_schemas" ON "public"."building_schemas" FOR UPDATE TO "authenticated" USING (("organization_id" IN ( SELECT "organization_members"."organization_id"
+   FROM "public"."organization_members"
+  WHERE ("organization_members"."user_id" = "auth"."uid"()))));
+
+
+
+COMMENT ON POLICY "authenticated_users_can_update_org_documents" ON "public"."documents" IS 'Authenticated users can only update documents in organizations they are members of';
+
+
+
+CREATE POLICY "authenticated_users_can_update_org_invitations" ON "public"."invitations" FOR UPDATE TO "authenticated" USING (("organization_id" IN ( SELECT "organization_members"."organization_id"
    FROM "public"."organization_members"
   WHERE ("organization_members"."user_id" = "auth"."uid"())))) WITH CHECK (("organization_id" IN ( SELECT "organization_members"."organization_id"
    FROM "public"."organization_members"
@@ -2089,28 +2122,19 @@
 
 
 
-COMMENT ON POLICY "authenticated_users_can_update_org_building_schemas" ON "public"."building_schemas" IS 'Authenticated users can only update building schemas in organizations they are members of';
-
-
-
-CREATE POLICY "authenticated_users_can_update_org_design_sessions" ON "public"."design_sessions" FOR UPDATE TO "authenticated" USING (("organization_id" IN ( SELECT "organization_members"."organization_id"
+CREATE POLICY "authenticated_users_can_update_org_knowledge_suggestions" ON "public"."knowledge_suggestions" FOR UPDATE TO "authenticated" USING (("organization_id" IN ( SELECT "organization_members"."organization_id"
    FROM "public"."organization_members"
   WHERE ("organization_members"."user_id" = "auth"."uid"())))) WITH CHECK (("organization_id" IN ( SELECT "organization_members"."organization_id"
->>>>>>> 01897947
-   FROM "public"."organization_members"
-  WHERE ("organization_members"."user_id" = "auth"."uid"()))));
-
-
-
-<<<<<<< HEAD
-COMMENT ON POLICY "authenticated_users_can_update_org_documents" ON "public"."documents" IS 'Authenticated users can only update documents in organizations they are members of';
-=======
-COMMENT ON POLICY "authenticated_users_can_update_org_design_sessions" ON "public"."design_sessions" IS 'Authenticated users can only update design sessions in organizations they are members of';
->>>>>>> 01897947
-
-
-
-CREATE POLICY "authenticated_users_can_update_org_invitations" ON "public"."invitations" FOR UPDATE TO "authenticated" USING (("organization_id" IN ( SELECT "organization_members"."organization_id"
+   FROM "public"."organization_members"
+  WHERE ("organization_members"."user_id" = "auth"."uid"()))));
+
+
+
+COMMENT ON POLICY "authenticated_users_can_update_org_knowledge_suggestions" ON "public"."knowledge_suggestions" IS 'Authenticated users can only update knowledge suggestions in organizations they are members of';
+
+
+
+CREATE POLICY "authenticated_users_can_update_org_messages" ON "public"."messages" FOR UPDATE TO "authenticated" USING (("organization_id" IN ( SELECT "organization_members"."organization_id"
    FROM "public"."organization_members"
   WHERE ("organization_members"."user_id" = "auth"."uid"())))) WITH CHECK (("organization_id" IN ( SELECT "organization_members"."organization_id"
    FROM "public"."organization_members"
@@ -2118,7 +2142,21 @@
 
 
 
-CREATE POLICY "authenticated_users_can_update_org_knowledge_suggestions" ON "public"."knowledge_suggestions" FOR UPDATE TO "authenticated" USING (("organization_id" IN ( SELECT "organization_members"."organization_id"
+COMMENT ON POLICY "authenticated_users_can_update_org_messages" ON "public"."messages" IS 'Authenticated users can only update messages in organizations they are members of';
+
+
+
+CREATE POLICY "authenticated_users_can_update_org_organizations" ON "public"."organizations" FOR UPDATE TO "authenticated" USING (("id" IN ( SELECT "organization_members"."organization_id"
+   FROM "public"."organization_members"
+  WHERE ("organization_members"."user_id" = "auth"."uid"()))));
+
+
+
+COMMENT ON POLICY "authenticated_users_can_update_org_organizations" ON "public"."organizations" IS 'Authenticated users can only update organizations they are members of';
+
+
+
+CREATE POLICY "authenticated_users_can_update_org_projects" ON "public"."projects" FOR UPDATE TO "authenticated" USING (("organization_id" IN ( SELECT "organization_members"."organization_id"
    FROM "public"."organization_members"
   WHERE ("organization_members"."user_id" = "auth"."uid"())))) WITH CHECK (("organization_id" IN ( SELECT "organization_members"."organization_id"
    FROM "public"."organization_members"
@@ -2126,11 +2164,11 @@
 
 
 
-COMMENT ON POLICY "authenticated_users_can_update_org_knowledge_suggestions" ON "public"."knowledge_suggestions" IS 'Authenticated users can only update knowledge suggestions in organizations they are members of';
-
-
-
-CREATE POLICY "authenticated_users_can_update_org_messages" ON "public"."messages" FOR UPDATE TO "authenticated" USING (("organization_id" IN ( SELECT "organization_members"."organization_id"
+COMMENT ON POLICY "authenticated_users_can_update_org_projects" ON "public"."projects" IS 'Authenticated users can only update projects in organizations they are members of';
+
+
+
+CREATE POLICY "authenticated_users_can_update_org_review_feedbacks" ON "public"."review_feedbacks" FOR UPDATE TO "authenticated" USING (("organization_id" IN ( SELECT "organization_members"."organization_id"
    FROM "public"."organization_members"
   WHERE ("organization_members"."user_id" = "auth"."uid"())))) WITH CHECK (("organization_id" IN ( SELECT "organization_members"."organization_id"
    FROM "public"."organization_members"
@@ -2138,21 +2176,11 @@
 
 
 
-COMMENT ON POLICY "authenticated_users_can_update_org_messages" ON "public"."messages" IS 'Authenticated users can only update messages in organizations they are members of';
-
-
-
-CREATE POLICY "authenticated_users_can_update_org_organizations" ON "public"."organizations" FOR UPDATE TO "authenticated" USING (("id" IN ( SELECT "organization_members"."organization_id"
-   FROM "public"."organization_members"
-  WHERE ("organization_members"."user_id" = "auth"."uid"()))));
-
-
-
-COMMENT ON POLICY "authenticated_users_can_update_org_organizations" ON "public"."organizations" IS 'Authenticated users can only update organizations they are members of';
-
-
-
-CREATE POLICY "authenticated_users_can_update_org_projects" ON "public"."projects" FOR UPDATE TO "authenticated" USING (("organization_id" IN ( SELECT "organization_members"."organization_id"
+COMMENT ON POLICY "authenticated_users_can_update_org_review_feedbacks" ON "public"."review_feedbacks" IS 'Authenticated users can only update review feedbacks belonging to organizations they are members of';
+
+
+
+CREATE POLICY "authenticated_users_can_update_org_schema_file_paths" ON "public"."schema_file_paths" FOR UPDATE TO "authenticated" USING (("organization_id" IN ( SELECT "organization_members"."organization_id"
    FROM "public"."organization_members"
   WHERE ("organization_members"."user_id" = "auth"."uid"())))) WITH CHECK (("organization_id" IN ( SELECT "organization_members"."organization_id"
    FROM "public"."organization_members"
@@ -2160,30 +2188,6 @@
 
 
 
-COMMENT ON POLICY "authenticated_users_can_update_org_projects" ON "public"."projects" IS 'Authenticated users can only update projects in organizations they are members of';
-
-
-
-CREATE POLICY "authenticated_users_can_update_org_review_feedbacks" ON "public"."review_feedbacks" FOR UPDATE TO "authenticated" USING (("organization_id" IN ( SELECT "organization_members"."organization_id"
-   FROM "public"."organization_members"
-  WHERE ("organization_members"."user_id" = "auth"."uid"())))) WITH CHECK (("organization_id" IN ( SELECT "organization_members"."organization_id"
-   FROM "public"."organization_members"
-  WHERE ("organization_members"."user_id" = "auth"."uid"()))));
-
-
-
-COMMENT ON POLICY "authenticated_users_can_update_org_review_feedbacks" ON "public"."review_feedbacks" IS 'Authenticated users can only update review feedbacks belonging to organizations they are members of';
-
-
-
-CREATE POLICY "authenticated_users_can_update_org_schema_file_paths" ON "public"."schema_file_paths" FOR UPDATE TO "authenticated" USING (("organization_id" IN ( SELECT "organization_members"."organization_id"
-   FROM "public"."organization_members"
-  WHERE ("organization_members"."user_id" = "auth"."uid"())))) WITH CHECK (("organization_id" IN ( SELECT "organization_members"."organization_id"
-   FROM "public"."organization_members"
-  WHERE ("organization_members"."user_id" = "auth"."uid"()))));
-
-
-
 COMMENT ON POLICY "authenticated_users_can_update_org_schema_file_paths" ON "public"."schema_file_paths" IS 'Authenticated users can only update schema file paths in organizations they are members of';
 
 
@@ -2260,11 +2264,11 @@
 ALTER TABLE "public"."schema_file_paths" ENABLE ROW LEVEL SECURITY;
 
 
-<<<<<<< HEAD
+CREATE POLICY "service_role_can_delete_all_building_schemas" ON "public"."building_schemas" FOR DELETE TO "service_role" USING (true);
+
+
+
 CREATE POLICY "service_role_can_delete_all_documents" ON "public"."documents" FOR DELETE TO "service_role" USING (true);
-=======
-CREATE POLICY "service_role_can_delete_all_building_schemas" ON "public"."building_schemas" FOR DELETE TO "service_role" USING (true);
->>>>>>> 01897947
 
 
 
@@ -2288,15 +2292,15 @@
 
 
 
-<<<<<<< HEAD
+CREATE POLICY "service_role_can_insert_all_building_schemas" ON "public"."building_schemas" FOR INSERT TO "service_role" WITH CHECK (true);
+
+
+
+CREATE POLICY "service_role_can_insert_all_design_sessions" ON "public"."design_sessions" FOR INSERT TO "service_role" WITH CHECK (true);
+
+
+
 CREATE POLICY "service_role_can_insert_all_documents" ON "public"."documents" FOR INSERT TO "service_role" WITH CHECK (true);
-=======
-CREATE POLICY "service_role_can_insert_all_building_schemas" ON "public"."building_schemas" FOR INSERT TO "service_role" WITH CHECK (true);
-
-
-
-CREATE POLICY "service_role_can_insert_all_design_sessions" ON "public"."design_sessions" FOR INSERT TO "service_role" WITH CHECK (true);
->>>>>>> 01897947
 
 
 
@@ -2440,15 +2444,15 @@
 
 
 
-<<<<<<< HEAD
+CREATE POLICY "service_role_can_update_all_building_schemas" ON "public"."building_schemas" FOR UPDATE TO "service_role" USING (true) WITH CHECK (true);
+
+
+
+CREATE POLICY "service_role_can_update_all_design_sessions" ON "public"."design_sessions" FOR UPDATE TO "service_role" USING (true) WITH CHECK (true);
+
+
+
 CREATE POLICY "service_role_can_update_all_documents" ON "public"."documents" FOR UPDATE TO "service_role" USING (true) WITH CHECK (true);
-=======
-CREATE POLICY "service_role_can_update_all_building_schemas" ON "public"."building_schemas" FOR UPDATE TO "service_role" USING (true) WITH CHECK (true);
-
-
-
-CREATE POLICY "service_role_can_update_all_design_sessions" ON "public"."design_sessions" FOR UPDATE TO "service_role" USING (true) WITH CHECK (true);
->>>>>>> 01897947
 
 
 
