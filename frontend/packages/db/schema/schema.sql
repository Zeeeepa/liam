--- conflicted
+++ resolved
@@ -246,6 +246,7 @@
   v_is_member boolean;
   v_invite_by_user_id uuid;
   v_existing_invite_id uuid;
+  v_new_token uuid;
   v_result jsonb;
 begin
   -- Start transaction
@@ -261,6 +262,7 @@
     ) then
       v_result := jsonb_build_object(
         'success', false,
+        'invitation_token', null,
         'error', 'inviter user does not exist'
       );
       return v_result;
@@ -278,11 +280,14 @@
     if v_is_member then
       v_result := jsonb_build_object(
         'success', false,
+        'invitation_token', null,
         'error', 'this user is already a member of the organization'
       );
       return v_result;
     end if;
     
+    v_new_token := gen_random_uuid();
+
     -- Check if invitation already exists
     select id into v_existing_invite_id
     from invitations
@@ -296,10 +301,14 @@
       set invited_at = current_timestamp,
       expired_at = current_timestamp + interval '7 days',
       invite_by_user_id = v_invite_by_user_id,
-      token = gen_random_uuid()
+      token = v_new_token
       where id = v_existing_invite_id;
       
-      v_result := jsonb_build_object('success', true, 'error', null);
+      v_result := jsonb_build_object(
+        'success', true,
+        'invitation_token', v_new_token,
+        'error', null
+      );
     else
       -- Create new invitation
       insert into invitations (
@@ -307,16 +316,22 @@
         email,
         invited_at,
         expired_at,
-        invite_by_user_id
+        invite_by_user_id,
+        token
       ) values (
         p_organization_id,
         lower(p_email),
         current_timestamp,
         current_timestamp + interval '7 days',
-        v_invite_by_user_id
+        v_invite_by_user_id,
+        v_new_token
       );
       
-      v_result := jsonb_build_object('success', true, 'error', null);
+      v_result := jsonb_build_object(
+        'success', true,
+        'invitation_token', v_new_token,
+        'error', null
+      );
     end if;
     
     -- Commit transaction
@@ -325,6 +340,7 @@
     -- Handle any errors
     v_result := jsonb_build_object(
       'success', false,
+      'invitation_token', null,
       'error', sqlerrm
     );
     return v_result;
@@ -336,8 +352,6 @@
 ALTER FUNCTION "public"."invite_organization_member"("p_email" "text", "p_organization_id" "uuid") OWNER TO "postgres";
 
 
-<<<<<<< HEAD
-=======
 CREATE OR REPLACE FUNCTION "public"."prevent_delete_last_organization_member"() RETURNS "trigger"
     LANGUAGE "plpgsql"
     AS $$
@@ -407,7 +421,6 @@
 ALTER FUNCTION "public"."set_github_pull_requests_organization_id"() OWNER TO "postgres";
 
 
->>>>>>> 0f86c9e5
 CREATE OR REPLACE FUNCTION "public"."set_knowledge_suggestions_organization_id"() RETURNS "trigger"
     LANGUAGE "plpgsql" SECURITY DEFINER
     AS $$
@@ -425,8 +438,6 @@
 ALTER FUNCTION "public"."set_knowledge_suggestions_organization_id"() OWNER TO "postgres";
 
 
-<<<<<<< HEAD
-=======
 CREATE OR REPLACE FUNCTION "public"."set_migration_pull_request_mappings_organization_id"() RETURNS "trigger"
     LANGUAGE "plpgsql" SECURITY DEFINER
     AS $$
@@ -461,7 +472,6 @@
 ALTER FUNCTION "public"."set_migrations_organization_id"() OWNER TO "postgres";
 
 
->>>>>>> 0f86c9e5
 CREATE OR REPLACE FUNCTION "public"."set_overall_review_knowledge_suggestion_mappings_organization_i"() RETURNS "trigger"
     LANGUAGE "plpgsql" SECURITY DEFINER
     AS $$
@@ -477,6 +487,23 @@
 
 
 ALTER FUNCTION "public"."set_overall_review_knowledge_suggestion_mappings_organization_i"() OWNER TO "postgres";
+
+
+CREATE OR REPLACE FUNCTION "public"."set_project_repository_mappings_organization_id"() RETURNS "trigger"
+    LANGUAGE "plpgsql" SECURITY DEFINER
+    AS $$
+BEGIN
+  NEW.organization_id := (
+    SELECT "organization_id" 
+    FROM "public"."projects" 
+    WHERE "id" = NEW.project_id
+  );
+  RETURN NEW;
+END;
+$$;
+
+
+ALTER FUNCTION "public"."set_project_repository_mappings_organization_id"() OWNER TO "postgres";
 
 
 CREATE OR REPLACE FUNCTION "public"."set_review_feedback_knowledge_suggestion_mappings_organization_"() RETURNS "trigger"
@@ -509,6 +536,23 @@
 ALTER FUNCTION "public"."set_review_feedback_knowledge_suggestion_mappings_organization_"() OWNER TO "postgres";
 
 
+CREATE OR REPLACE FUNCTION "public"."set_schema_file_paths_organization_id"() RETURNS "trigger"
+    LANGUAGE "plpgsql" SECURITY DEFINER
+    AS $$
+BEGIN
+  NEW.organization_id := (
+    SELECT "organization_id" 
+    FROM "public"."projects" 
+    WHERE "id" = NEW.project_id
+  );
+  RETURN NEW;
+END;
+$$;
+
+
+ALTER FUNCTION "public"."set_schema_file_paths_organization_id"() OWNER TO "postgres";
+
+
 CREATE OR REPLACE FUNCTION "public"."sync_existing_users"() RETURNS "void"
     LANGUAGE "plpgsql" SECURITY DEFINER
     AS $$
@@ -538,7 +582,8 @@
     "is_review_enabled" boolean DEFAULT true NOT NULL,
     "project_id" "uuid" NOT NULL,
     "created_at" timestamp(3) with time zone DEFAULT CURRENT_TIMESTAMP NOT NULL,
-    "updated_at" timestamp(3) with time zone NOT NULL
+    "updated_at" timestamp(3) with time zone NOT NULL,
+    "organization_id" "uuid" NOT NULL
 );
 
 
@@ -563,7 +608,8 @@
     "pull_number" bigint NOT NULL,
     "created_at" timestamp(3) with time zone DEFAULT CURRENT_TIMESTAMP NOT NULL,
     "updated_at" timestamp(3) with time zone NOT NULL,
-    "repository_id" "uuid" NOT NULL
+    "repository_id" "uuid" NOT NULL,
+    "organization_id" "uuid" NOT NULL
 );
 
 
@@ -650,7 +696,8 @@
     "title" "text" NOT NULL,
     "created_at" timestamp(3) with time zone DEFAULT CURRENT_TIMESTAMP NOT NULL,
     "updated_at" timestamp(3) with time zone NOT NULL,
-    "project_id" "uuid" NOT NULL
+    "project_id" "uuid" NOT NULL,
+    "organization_id" "uuid" NOT NULL
 );
 
 
@@ -710,7 +757,8 @@
     "project_id" "uuid" NOT NULL,
     "repository_id" "uuid" NOT NULL,
     "created_at" timestamp(3) with time zone DEFAULT CURRENT_TIMESTAMP NOT NULL,
-    "updated_at" timestamp(3) with time zone NOT NULL
+    "updated_at" timestamp(3) with time zone NOT NULL,
+    "organization_id" "uuid" NOT NULL
 );
 
 
@@ -791,7 +839,8 @@
     "project_id" "uuid" NOT NULL,
     "created_at" timestamp(3) with time zone DEFAULT CURRENT_TIMESTAMP NOT NULL,
     "updated_at" timestamp(3) with time zone NOT NULL,
-    "format" "public"."schema_format_enum" NOT NULL
+    "format" "public"."schema_format_enum" NOT NULL,
+    "organization_id" "uuid" NOT NULL
 );
 
 
@@ -999,8 +1048,6 @@
 
 
 
-<<<<<<< HEAD
-=======
 CREATE OR REPLACE TRIGGER "check_last_organization_member" BEFORE DELETE ON "public"."organization_members" FOR EACH ROW EXECUTE FUNCTION "public"."prevent_delete_last_organization_member"();
 
 
@@ -1021,13 +1068,10 @@
 
 
 
->>>>>>> 0f86c9e5
 CREATE OR REPLACE TRIGGER "set_knowledge_suggestions_organization_id_trigger" BEFORE INSERT OR UPDATE ON "public"."knowledge_suggestions" FOR EACH ROW EXECUTE FUNCTION "public"."set_knowledge_suggestions_organization_id"();
 
 
 
-<<<<<<< HEAD
-=======
 CREATE OR REPLACE TRIGGER "set_migration_pull_request_mappings_organization_id_trigger" BEFORE INSERT OR UPDATE ON "public"."migration_pull_request_mappings" FOR EACH ROW EXECUTE FUNCTION "public"."set_migration_pull_request_mappings_organization_id"();
 
 
@@ -1036,12 +1080,24 @@
 
 
 
->>>>>>> 0f86c9e5
 CREATE OR REPLACE TRIGGER "set_overall_review_knowledge_suggestion_mappings_organization_i" BEFORE INSERT OR UPDATE ON "public"."overall_review_knowledge_suggestion_mappings" FOR EACH ROW EXECUTE FUNCTION "public"."set_overall_review_knowledge_suggestion_mappings_organization_i"();
 
 
 
+CREATE OR REPLACE TRIGGER "set_project_repository_mappings_organization_id_trigger" BEFORE INSERT OR UPDATE ON "public"."project_repository_mappings" FOR EACH ROW EXECUTE FUNCTION "public"."set_project_repository_mappings_organization_id"();
+
+
+
 CREATE OR REPLACE TRIGGER "set_review_feedback_knowledge_suggestion_mappings_organization_" BEFORE INSERT OR UPDATE ON "public"."review_feedback_knowledge_suggestion_mappings" FOR EACH ROW EXECUTE FUNCTION "public"."set_review_feedback_knowledge_suggestion_mappings_organization_"();
+
+
+
+CREATE OR REPLACE TRIGGER "set_schema_file_paths_organization_id_trigger" BEFORE INSERT OR UPDATE ON "public"."schema_file_paths" FOR EACH ROW EXECUTE FUNCTION "public"."set_schema_file_paths_organization_id"();
+
+
+
+ALTER TABLE ONLY "public"."doc_file_paths"
+    ADD CONSTRAINT "doc_file_paths_organization_id_fkey" FOREIGN KEY ("organization_id") REFERENCES "public"."organizations"("id") ON UPDATE CASCADE ON DELETE RESTRICT;
 
 
 
@@ -1065,6 +1121,11 @@
 
 
 
+ALTER TABLE ONLY "public"."github_pull_requests"
+    ADD CONSTRAINT "github_pull_requests_organization_id_fkey" FOREIGN KEY ("organization_id") REFERENCES "public"."organizations"("id") ON UPDATE CASCADE ON DELETE RESTRICT;
+
+
+
 ALTER TABLE ONLY "public"."github_repositories"
     ADD CONSTRAINT "github_repositories_organization_id_fkey" FOREIGN KEY ("organization_id") REFERENCES "public"."organizations"("id") ON UPDATE CASCADE ON DELETE RESTRICT;
 
@@ -1115,8 +1176,6 @@
 
 
 
-<<<<<<< HEAD
-=======
 ALTER TABLE ONLY "public"."migration_pull_request_mappings"
     ADD CONSTRAINT "migration_pull_request_mappings_organization_id_fkey" FOREIGN KEY ("organization_id") REFERENCES "public"."organizations"("id") ON UPDATE CASCADE ON DELETE RESTRICT;
 
@@ -1127,7 +1186,6 @@
 
 
 
->>>>>>> 0f86c9e5
 ALTER TABLE ONLY "public"."organization_members"
     ADD CONSTRAINT "organization_member_organization_id_fkey" FOREIGN KEY ("organization_id") REFERENCES "public"."organizations"("id") ON DELETE CASCADE;
 
@@ -1173,6 +1231,11 @@
 
 
 
+ALTER TABLE ONLY "public"."project_repository_mappings"
+    ADD CONSTRAINT "project_repository_mappings_organization_id_fkey" FOREIGN KEY ("organization_id") REFERENCES "public"."organizations"("id") ON UPDATE CASCADE ON DELETE RESTRICT;
+
+
+
 ALTER TABLE ONLY "public"."review_feedback_comments"
     ADD CONSTRAINT "review_feedback_comment_review_feedback_id_fkey" FOREIGN KEY ("review_feedback_id") REFERENCES "public"."review_feedbacks"("id") ON UPDATE CASCADE ON DELETE CASCADE;
 
@@ -1210,6 +1273,11 @@
 
 ALTER TABLE ONLY "public"."schema_file_paths"
     ADD CONSTRAINT "schema_file_path_project_id_fkey" FOREIGN KEY ("project_id") REFERENCES "public"."projects"("id") ON UPDATE CASCADE ON DELETE RESTRICT;
+
+
+
+ALTER TABLE ONLY "public"."schema_file_paths"
+    ADD CONSTRAINT "schema_file_paths_organization_id_fkey" FOREIGN KEY ("organization_id") REFERENCES "public"."organizations"("id") ON UPDATE CASCADE ON DELETE RESTRICT;
 
 
 
@@ -1223,6 +1291,16 @@
 
 
 
+CREATE POLICY "authenticated_users_can_insert_org_doc_file_paths" ON "public"."doc_file_paths" FOR INSERT TO "authenticated" WITH CHECK (("organization_id" IN ( SELECT "organization_members"."organization_id"
+   FROM "public"."organization_members"
+  WHERE ("organization_members"."user_id" = "auth"."uid"()))));
+
+
+
+COMMENT ON POLICY "authenticated_users_can_insert_org_doc_file_paths" ON "public"."doc_file_paths" IS 'Authenticated users can insert doc file paths for their organization';
+
+
+
 CREATE POLICY "authenticated_users_can_insert_org_knowledge_suggestions" ON "public"."knowledge_suggestions" FOR INSERT TO "authenticated" WITH CHECK (("organization_id" IN ( SELECT "organization_members"."organization_id"
    FROM "public"."organization_members"
   WHERE ("organization_members"."user_id" = "auth"."uid"()))));
@@ -1233,6 +1311,26 @@
 
 
 
+CREATE POLICY "authenticated_users_can_insert_org_project_repository_mappings" ON "public"."project_repository_mappings" FOR INSERT TO "authenticated" WITH CHECK (("organization_id" IN ( SELECT "organization_members"."organization_id"
+   FROM "public"."organization_members"
+  WHERE ("organization_members"."user_id" = "auth"."uid"()))));
+
+
+
+COMMENT ON POLICY "authenticated_users_can_insert_org_project_repository_mappings" ON "public"."project_repository_mappings" IS 'Authenticated users can only create project repository mappings in organizations they are members of';
+
+
+
+CREATE POLICY "authenticated_users_can_insert_org_schema_file_paths" ON "public"."schema_file_paths" FOR INSERT TO "authenticated" WITH CHECK (("organization_id" IN ( SELECT "organization_members"."organization_id"
+   FROM "public"."organization_members"
+  WHERE ("organization_members"."user_id" = "auth"."uid"()))));
+
+
+
+COMMENT ON POLICY "authenticated_users_can_insert_org_schema_file_paths" ON "public"."schema_file_paths" IS 'Authenticated users can only create schema file paths in organizations they are members of';
+
+
+
 CREATE POLICY "authenticated_users_can_insert_projects" ON "public"."projects" FOR INSERT TO "authenticated" WITH CHECK (("organization_id" IN ( SELECT "organization_members"."organization_id"
    FROM "public"."organization_members"
   WHERE ("organization_members"."user_id" = "auth"."uid"()))));
@@ -1243,6 +1341,26 @@
 
 
 
+CREATE POLICY "authenticated_users_can_select_org_doc_file_paths" ON "public"."doc_file_paths" FOR SELECT TO "authenticated" USING (("organization_id" IN ( SELECT "organization_members"."organization_id"
+   FROM "public"."organization_members"
+  WHERE ("organization_members"."user_id" = "auth"."uid"()))));
+
+
+
+COMMENT ON POLICY "authenticated_users_can_select_org_doc_file_paths" ON "public"."doc_file_paths" IS 'Authenticated users can select doc file paths for their organization';
+
+
+
+CREATE POLICY "authenticated_users_can_select_org_github_pull_requests" ON "public"."github_pull_requests" FOR SELECT TO "authenticated" USING (("organization_id" IN ( SELECT "organization_members"."organization_id"
+   FROM "public"."organization_members"
+  WHERE ("organization_members"."user_id" = "auth"."uid"()))));
+
+
+
+COMMENT ON POLICY "authenticated_users_can_select_org_github_pull_requests" ON "public"."github_pull_requests" IS 'Authenticated users can only view pull requests belonging to organizations they are members of';
+
+
+
 CREATE POLICY "authenticated_users_can_select_org_knowledge_suggestions" ON "public"."knowledge_suggestions" FOR SELECT TO "authenticated" USING (("organization_id" IN ( SELECT "organization_members"."organization_id"
    FROM "public"."organization_members"
   WHERE ("organization_members"."user_id" = "auth"."uid"()))));
@@ -1253,8 +1371,6 @@
 
 
 
-<<<<<<< HEAD
-=======
 CREATE POLICY "authenticated_users_can_select_org_migration_pull_request_mappi" ON "public"."migration_pull_request_mappings" FOR SELECT TO "authenticated" USING (("organization_id" IN ( SELECT "organization_members"."organization_id"
    FROM "public"."organization_members"
   WHERE ("organization_members"."user_id" = "auth"."uid"()))));
@@ -1275,7 +1391,6 @@
 
 
 
->>>>>>> 0f86c9e5
 CREATE POLICY "authenticated_users_can_select_org_overall_review_knowledge_sug" ON "public"."overall_review_knowledge_suggestion_mappings" FOR SELECT TO "authenticated" USING (("organization_id" IN ( SELECT "organization_members"."organization_id"
    FROM "public"."organization_members"
   WHERE ("organization_members"."user_id" = "auth"."uid"()))));
@@ -1286,6 +1401,16 @@
 
 
 
+CREATE POLICY "authenticated_users_can_select_org_project_repository_mappings" ON "public"."project_repository_mappings" FOR SELECT TO "authenticated" USING (("organization_id" IN ( SELECT "organization_members"."organization_id"
+   FROM "public"."organization_members"
+  WHERE ("organization_members"."user_id" = "auth"."uid"()))));
+
+
+
+COMMENT ON POLICY "authenticated_users_can_select_org_project_repository_mappings" ON "public"."project_repository_mappings" IS 'Authenticated users can only view project repository mappings belonging to organizations they are members of';
+
+
+
 CREATE POLICY "authenticated_users_can_select_org_projects" ON "public"."projects" FOR SELECT TO "authenticated" USING (("organization_id" IN ( SELECT "organization_members"."organization_id"
    FROM "public"."organization_members"
   WHERE ("organization_members"."user_id" = "auth"."uid"()))));
@@ -1299,6 +1424,16 @@
 CREATE POLICY "authenticated_users_can_select_org_review_feedback_knowledge_su" ON "public"."review_feedback_knowledge_suggestion_mappings" FOR SELECT TO "authenticated" USING (("organization_id" IN ( SELECT "organization_members"."organization_id"
    FROM "public"."organization_members"
   WHERE ("organization_members"."user_id" = "auth"."uid"()))));
+
+
+
+CREATE POLICY "authenticated_users_can_select_org_schema_file_paths" ON "public"."schema_file_paths" FOR SELECT TO "authenticated" USING (("organization_id" IN ( SELECT "organization_members"."organization_id"
+   FROM "public"."organization_members"
+  WHERE ("organization_members"."user_id" = "auth"."uid"()))));
+
+
+
+COMMENT ON POLICY "authenticated_users_can_select_org_schema_file_paths" ON "public"."schema_file_paths" IS 'Authenticated users can only view schema file paths belonging to organizations they are members of';
 
 
 
@@ -1326,11 +1461,6 @@
 
 
 
-<<<<<<< HEAD
-ALTER TABLE "public"."knowledge_suggestions" ENABLE ROW LEVEL SECURITY;
-
-
-=======
 CREATE POLICY "authenticated_users_can_update_org_schema_file_paths" ON "public"."schema_file_paths" FOR UPDATE TO "authenticated" USING (("organization_id" IN ( SELECT "organization_members"."organization_id"
    FROM "public"."organization_members"
   WHERE ("organization_members"."user_id" = "auth"."uid"())))) WITH CHECK (("organization_id" IN ( SELECT "organization_members"."organization_id"
@@ -1361,16 +1491,21 @@
 ALTER TABLE "public"."migrations" ENABLE ROW LEVEL SECURITY;
 
 
->>>>>>> 0f86c9e5
 ALTER TABLE "public"."overall_review_knowledge_suggestion_mappings" ENABLE ROW LEVEL SECURITY;
 
 
+ALTER TABLE "public"."project_repository_mappings" ENABLE ROW LEVEL SECURITY;
+
+
 ALTER TABLE "public"."projects" ENABLE ROW LEVEL SECURITY;
 
 
 ALTER TABLE "public"."review_feedback_knowledge_suggestion_mappings" ENABLE ROW LEVEL SECURITY;
 
 
+ALTER TABLE "public"."schema_file_paths" ENABLE ROW LEVEL SECURITY;
+
+
 CREATE POLICY "service_role_can_delete_all_knowledge_suggestions" ON "public"."knowledge_suggestions" FOR DELETE TO "service_role" USING (true);
 
 
@@ -1383,8 +1518,6 @@
 
 
 
-<<<<<<< HEAD
-=======
 CREATE POLICY "service_role_can_insert_all_github_pull_request_comments" ON "public"."github_pull_request_comments" FOR INSERT TO "service_role" WITH CHECK (true);
 
 
@@ -1393,13 +1526,10 @@
 
 
 
->>>>>>> 0f86c9e5
 CREATE POLICY "service_role_can_insert_all_knowledge_suggestions" ON "public"."knowledge_suggestions" FOR INSERT TO "service_role" WITH CHECK (true);
 
 
 
-<<<<<<< HEAD
-=======
 CREATE POLICY "service_role_can_insert_all_migration_pull_request_mappings" ON "public"."migration_pull_request_mappings" FOR INSERT TO "service_role" WITH CHECK (true);
 
 
@@ -1408,7 +1538,6 @@
 
 
 
->>>>>>> 0f86c9e5
 CREATE POLICY "service_role_can_insert_all_overall_review_knowledge_suggestion" ON "public"."overall_review_knowledge_suggestion_mappings" FOR INSERT TO "service_role" WITH CHECK (true);
 
 
@@ -1421,9 +1550,10 @@
 
 
 
-<<<<<<< HEAD
 CREATE POLICY "service_role_can_insert_all_review_feedback_knowledge_suggestio" ON "public"."review_feedback_knowledge_suggestion_mappings" FOR INSERT TO "service_role" WITH CHECK (true);
-=======
+
+
+
 CREATE POLICY "service_role_can_select_all_doc_file_paths" ON "public"."doc_file_paths" FOR SELECT TO "service_role" USING (true);
 
 
@@ -1433,7 +1563,6 @@
 
 
 CREATE POLICY "service_role_can_select_all_github_pull_requests" ON "public"."github_pull_requests" FOR SELECT TO "service_role" USING (true);
->>>>>>> 0f86c9e5
 
 
 
@@ -1441,8 +1570,6 @@
 
 
 
-<<<<<<< HEAD
-=======
 CREATE POLICY "service_role_can_select_all_migration_pull_request_mappings" ON "public"."migration_pull_request_mappings" FOR SELECT TO "service_role" USING (true);
 
 
@@ -1455,7 +1582,6 @@
 
 
 
->>>>>>> 0f86c9e5
 CREATE POLICY "service_role_can_select_all_projects" ON "public"."projects" FOR SELECT TO "service_role" USING (true);
 
 
@@ -1468,7 +1594,15 @@
 
 
 
+CREATE POLICY "service_role_can_select_all_schema_file_paths" ON "public"."schema_file_paths" FOR SELECT TO "service_role" USING (true);
+
+
+
 CREATE POLICY "service_role_can_update_all_knowledge_suggestions" ON "public"."knowledge_suggestions" FOR UPDATE TO "service_role" USING (true) WITH CHECK (true);
+
+
+
+CREATE POLICY "service_role_can_update_all_migrations" ON "public"."migrations" FOR UPDATE TO "service_role" USING (true) WITH CHECK (true);
 
 
 
@@ -1700,8 +1834,6 @@
 
 
 
-<<<<<<< HEAD
-=======
 GRANT ALL ON FUNCTION "public"."prevent_delete_last_organization_member"() TO "anon";
 GRANT ALL ON FUNCTION "public"."prevent_delete_last_organization_member"() TO "authenticated";
 GRANT ALL ON FUNCTION "public"."prevent_delete_last_organization_member"() TO "service_role";
@@ -1726,15 +1858,12 @@
 
 
 
->>>>>>> 0f86c9e5
 GRANT ALL ON FUNCTION "public"."set_knowledge_suggestions_organization_id"() TO "anon";
 GRANT ALL ON FUNCTION "public"."set_knowledge_suggestions_organization_id"() TO "authenticated";
 GRANT ALL ON FUNCTION "public"."set_knowledge_suggestions_organization_id"() TO "service_role";
 
 
 
-<<<<<<< HEAD
-=======
 GRANT ALL ON FUNCTION "public"."set_migration_pull_request_mappings_organization_id"() TO "anon";
 GRANT ALL ON FUNCTION "public"."set_migration_pull_request_mappings_organization_id"() TO "authenticated";
 GRANT ALL ON FUNCTION "public"."set_migration_pull_request_mappings_organization_id"() TO "service_role";
@@ -1747,16 +1876,27 @@
 
 
 
->>>>>>> 0f86c9e5
 GRANT ALL ON FUNCTION "public"."set_overall_review_knowledge_suggestion_mappings_organization_i"() TO "anon";
 GRANT ALL ON FUNCTION "public"."set_overall_review_knowledge_suggestion_mappings_organization_i"() TO "authenticated";
 GRANT ALL ON FUNCTION "public"."set_overall_review_knowledge_suggestion_mappings_organization_i"() TO "service_role";
 
 
 
+GRANT ALL ON FUNCTION "public"."set_project_repository_mappings_organization_id"() TO "anon";
+GRANT ALL ON FUNCTION "public"."set_project_repository_mappings_organization_id"() TO "authenticated";
+GRANT ALL ON FUNCTION "public"."set_project_repository_mappings_organization_id"() TO "service_role";
+
+
+
 GRANT ALL ON FUNCTION "public"."set_review_feedback_knowledge_suggestion_mappings_organization_"() TO "anon";
 GRANT ALL ON FUNCTION "public"."set_review_feedback_knowledge_suggestion_mappings_organization_"() TO "authenticated";
 GRANT ALL ON FUNCTION "public"."set_review_feedback_knowledge_suggestion_mappings_organization_"() TO "service_role";
+
+
+
+GRANT ALL ON FUNCTION "public"."set_schema_file_paths_organization_id"() TO "anon";
+GRANT ALL ON FUNCTION "public"."set_schema_file_paths_organization_id"() TO "authenticated";
+GRANT ALL ON FUNCTION "public"."set_schema_file_paths_organization_id"() TO "service_role";
 
 
 
