--- conflicted
+++ resolved
@@ -10,12 +10,9 @@
 import type { OverallReviewKnowledgeSuggestionMappingsOverride } from './overall_review_knowledge_suggestion_mappings'
 import type { OverallReviewsOverride } from './overall_reviews'
 import type { ProjectRepositoryMappingsOverride } from './project_repository_mappings'
-<<<<<<< HEAD
+import type { ReviewFeedbackKnowledgeSuggestionMappingsOverride } from './review_feedback_knowledge_suggestion_mappings'
 import type { ReviewFeedbacksOverride } from './review_feedbacks'
-=======
-import type { ReviewFeedbackKnowledgeSuggestionMappingsOverride } from './review_feedback_knowledge_suggestion_mappings'
 import type { SchemaFilePathsOverride } from './schema_file_paths'
->>>>>>> 644df84e
 
 export type AppDatabaseOverrides = MergeDeep<
   DatabaseGenerated,
@@ -24,16 +21,13 @@
     ReviewFeedbackKnowledgeSuggestionMappingsOverride &
     OverallReviewKnowledgeSuggestionMappingsOverride &
     OverallReviewsOverride &
-<<<<<<< HEAD
     ReviewFeedbacksOverride &
-=======
     GithubPullRequestsOverride &
     MigrationPullRequestMappingsOverride &
     GithubPullRequestCommentsOverride &
     OverallReviewKnowledgeSuggestionMappingsOverride &
     SchemaFilePathsOverride &
     DocFilePathsOverride &
->>>>>>> 644df84e
     ProjectRepositoryMappingsOverride &
     MigrationsOverride &
     GithubPullRequestsOverride
