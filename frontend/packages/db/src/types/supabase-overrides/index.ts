--- conflicted
+++ resolved
@@ -5,25 +5,19 @@
 import type { KnowledgeSuggestionsOverride } from './knowledge_suggestions'
 import type { MigrationsOverride } from './migrations'
 import type { OverallReviewKnowledgeSuggestionMappingsOverride } from './overall_review_knowledge_suggestion_mappings'
-<<<<<<< HEAD
+import type { ProjectRepositoryMappingsOverride } from './project_repository_mappings'
 import type { ReviewFeedbackKnowledgeSuggestionMappingsOverride } from './review_feedback_knowledge_suggestion_mappings'
-=======
-import type { ProjectRepositoryMappingsOverride } from './project_repository_mappings'
 import type { SchemaFilePathsOverride } from './schema_file_paths'
->>>>>>> 6af78f6e
 
 export type AppDatabaseOverrides = MergeDeep<
   DatabaseGenerated,
   KnowledgeSuggestionsOverride &
-<<<<<<< HEAD
     ReviewFeedbackKnowledgeSuggestionMappingsOverride &
-    OverallReviewKnowledgeSuggestionMappingsOverride
-=======
+    OverallReviewKnowledgeSuggestionMappingsOverride &
     OverallReviewKnowledgeSuggestionMappingsOverride &
     SchemaFilePathsOverride &
     DocFilePathsOverride &
     ProjectRepositoryMappingsOverride &
     MigrationsOverride &
     GithubPullRequestsOverride
->>>>>>> 6af78f6e
 >