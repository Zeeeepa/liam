import type { MergeDeep } from 'type-fest'
import type { Database as DatabaseGenerated } from '../../../supabase/database.types'
import type { KnowledgeSuggestionsOverride } from './knowledge_suggestions'
<<<<<<< HEAD
import type { SchemaFilePathsOverride } from './schema_file_paths'

export type AppDatabaseOverrides = MergeDeep<
  DatabaseGenerated,
  KnowledgeSuggestionsOverride & SchemaFilePathsOverride
=======
import type { OverallReviewKnowledgeSuggestionMappingsOverride } from './overall_review_knowledge_suggestion_mappings'

export type AppDatabaseOverrides = MergeDeep<
  DatabaseGenerated,
  KnowledgeSuggestionsOverride &
    OverallReviewKnowledgeSuggestionMappingsOverride
>>>>>>> ea788966
><|MERGE_RESOLUTION|>--- conflicted
+++ resolved
@@ -1,18 +1,12 @@
 import type { MergeDeep } from 'type-fest'
 import type { Database as DatabaseGenerated } from '../../../supabase/database.types'
 import type { KnowledgeSuggestionsOverride } from './knowledge_suggestions'
-<<<<<<< HEAD
+import type { OverallReviewKnowledgeSuggestionMappingsOverride } from './overall_review_knowledge_suggestion_mappings'
 import type { SchemaFilePathsOverride } from './schema_file_paths'
 
 export type AppDatabaseOverrides = MergeDeep<
   DatabaseGenerated,
-  KnowledgeSuggestionsOverride & SchemaFilePathsOverride
-=======
-import type { OverallReviewKnowledgeSuggestionMappingsOverride } from './overall_review_knowledge_suggestion_mappings'
-
-export type AppDatabaseOverrides = MergeDeep<
-  DatabaseGenerated,
   KnowledgeSuggestionsOverride &
-    OverallReviewKnowledgeSuggestionMappingsOverride
->>>>>>> ea788966
+    OverallReviewKnowledgeSuggestionMappingsOverride &
+    SchemaFilePathsOverride
 >