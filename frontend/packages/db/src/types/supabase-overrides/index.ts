--- conflicted
+++ resolved
@@ -4,21 +4,15 @@
 import type { MigrationsOverride } from './migrations'
 import type { OverallReviewKnowledgeSuggestionMappingsOverride } from './overall_review_knowledge_suggestion_mappings'
 import type { OverallReviewsOverride } from './overall_reviews'
-<<<<<<< HEAD
+import type { ProjectRepositoryMappingsOverride } from './project_repository_mappings'
 import type { ReviewFeedbacksOverride } from './review_feedbacks'
-=======
-import type { ProjectRepositoryMappingsOverride } from './project_repository_mappings'
->>>>>>> 4dfcab35
 
 export type AppDatabaseOverrides = MergeDeep<
   DatabaseGenerated,
   KnowledgeSuggestionsOverride &
     OverallReviewKnowledgeSuggestionMappingsOverride &
     OverallReviewsOverride &
-<<<<<<< HEAD
-    ReviewFeedbacksOverride
-=======
+    ReviewFeedbacksOverride &
     ProjectRepositoryMappingsOverride &
     MigrationsOverride
->>>>>>> 4dfcab35
 >