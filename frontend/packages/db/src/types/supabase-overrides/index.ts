import type { MergeDeep } from 'type-fest'
import type { Database as DatabaseGenerated } from '../../../supabase/database.types'
import type { GithubPullRequestCommentsOverride } from './github_pull_request_comments'
import type { GithubPullRequestsOverride } from './github_pull_requests'
import type { KnowledgeSuggestionsOverride } from './knowledge_suggestions'
import type { MigrationsOverride } from './migrations'
import type { OverallReviewKnowledgeSuggestionMappingsOverride } from './overall_review_knowledge_suggestion_mappings'
import type { ProjectRepositoryMappingsOverride } from './project_repository_mappings'
import type { SchemaFilePathsOverride } from './schema_file_paths'

export type AppDatabaseOverrides = MergeDeep<
  DatabaseGenerated,
  KnowledgeSuggestionsOverride &
<<<<<<< HEAD
    GithubPullRequestsOverride &
    GithubPullRequestCommentsOverride
=======
    OverallReviewKnowledgeSuggestionMappingsOverride &
    SchemaFilePathsOverride &
    ProjectRepositoryMappingsOverride &
    MigrationsOverride &
    GithubPullRequestsOverride
>>>>>>> 34a797d2
><|MERGE_RESOLUTION|>--- conflicted
+++ resolved
@@ -11,14 +11,11 @@
 export type AppDatabaseOverrides = MergeDeep<
   DatabaseGenerated,
   KnowledgeSuggestionsOverride &
-<<<<<<< HEAD
     GithubPullRequestsOverride &
-    GithubPullRequestCommentsOverride
-=======
+    GithubPullRequestCommentsOverride &
     OverallReviewKnowledgeSuggestionMappingsOverride &
     SchemaFilePathsOverride &
     ProjectRepositoryMappingsOverride &
     MigrationsOverride &
     GithubPullRequestsOverride
->>>>>>> 34a797d2
 >