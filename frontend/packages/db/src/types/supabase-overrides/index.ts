--- conflicted
+++ resolved
@@ -3,20 +3,14 @@
 import type { KnowledgeSuggestionsOverride } from './knowledge_suggestions'
 import type { MigrationsOverride } from './migrations'
 import type { OverallReviewKnowledgeSuggestionMappingsOverride } from './overall_review_knowledge_suggestion_mappings'
-<<<<<<< HEAD
 import type { OverallReviewsOverride } from './overall_reviews'
-=======
 import type { ProjectRepositoryMappingsOverride } from './project_repository_mappings'
->>>>>>> 5c7b90c7
 
 export type AppDatabaseOverrides = MergeDeep<
   DatabaseGenerated,
   KnowledgeSuggestionsOverride &
     OverallReviewKnowledgeSuggestionMappingsOverride &
-<<<<<<< HEAD
-    OverallReviewsOverride
-=======
+    OverallReviewsOverride &
     ProjectRepositoryMappingsOverride &
     MigrationsOverride
->>>>>>> 5c7b90c7
 >