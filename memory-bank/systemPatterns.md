--- conflicted
+++ resolved
@@ -22,11 +22,8 @@
 - **Component-Based UI**: The UI is built using a component-based approach with React, promoting reusability and maintainability.
 - **Server-Client Separation**: Clear separation of server and client components in Next.js, with appropriate data fetching responsibilities.
 - **Flexible Data Access**: The system currently supports multiple database access methods (Prisma ORM and Supabase JS) to provide flexibility in how data is retrieved and manipulated. Supabase JS implementation uses optimized queries with nested joins for efficient data retrieval. The long-term plan is to standardize on Supabase JS across all components.
-<<<<<<< HEAD
 - **Type-Safe Database Access**: When using Supabase, we implement type-safe queries by using type assertions to bridge the gap between Supabase's types and our application's expected types. This includes handling bigint to number conversions and properly typing nested relationship data.
-=======
 - **Transaction Management**: Moving away from manual rollback processing in server actions to a more robust approach using Supabase RPC for transaction management. This will provide a consistent and reliable way to handle database transactions across the application.
->>>>>>> 7cae6d30
 
 ## Component Relationships
 - **GitHub Webhook Handler**: Receives webhook events from GitHub, extracts schema changes, and triggers the review process.
