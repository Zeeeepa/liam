# System Patterns

## System Architecture
Liam Migration is designed to integrate seamlessly with existing development workflows, particularly through its GitHub App integration. It leverages AI components to provide intelligent analysis and suggestions during the migration review process.

The project uses a monorepo structure managed with pnpm workspaces, allowing for maintenance of multiple packages and applications in a single repository while sharing dependencies and code.

## Key Technical Decisions
- **AI-Driven Analysis**: The use of AI to automatically analyze migration impacts, predict risks, and suggest optimizations is central to the product's value proposition.
- **GitHub Integration**: The integration with GitHub repositories allows for automated comments and review approvals, streamlining the development process.
- **OSS and Paid Plan Coexistence**: The product is designed to coexist with its OSS version, offering high-value features in paid plans to ensure a sustainable business model.
- **Monorepo Structure**: The decision to use a monorepo structure with pnpm workspaces enables efficient code sharing and dependency management.
- **TypeScript-First**: All components and functions are written in TypeScript to ensure type safety and improve developer experience.
- **Database Access Strategy**: Transitioning from Prisma ORM to Supabase JS for database access to leverage Supabase's optimized query capabilities and standardize the data access layer. This transition requires careful handling of type compatibility issues, particularly with bigint fields and nested relationships.
- **Type Safety Approach**: When working with Supabase, we use type assertions carefully to bridge the gap between the Supabase types and our application's expected types, particularly for nested queries and bigint fields.
- **Schema File Management Strategy**: Using direct path comparison instead of pattern matching for schema file detection, with the GitHubSchemaFilePath table (renamed from WatchSchemaFilePattern) to store exact file paths.
- **Standardized Supabase Client Usage**: Using a shared createClient function across the codebase to ensure consistent Supabase client creation and usage.

## Design Patterns
- **Modular Architecture**: The system is built with a modular architecture to allow for easy integration and extension of features.
- **Function Separation**: Business logic is separated into dedicated function files that are called from task definitions, making the code more modular and testable.
- **Task Pipeline**: A series of tasks are chained together to form a complete workflow, with each task responsible for a specific part of the process.
- **Continuous Learning**: The AI components are designed to continuously learn from past reviews to improve accuracy and relevance over time.
- **Component-Based UI**: The UI is built using a component-based approach with React, promoting reusability and maintainability.
- **Server-Client Separation**: Clear separation of server and client components in Next.js, with appropriate data fetching responsibilities.
- **Flexible Data Access**: The system currently supports multiple database access methods (Prisma ORM and Supabase JS) to provide flexibility in how data is retrieved and manipulated. Supabase JS implementation uses optimized queries with nested joins for efficient data retrieval. The long-term plan is to standardize on Supabase JS across all components.
- **Type-Safe Database Access**: When using Supabase, we implement type-safe queries by using type assertions to bridge the gap between Supabase's types and our application's expected types. This includes handling bigint to number conversions and properly typing nested relationship data.
- **Transaction Management**: Moving away from manual rollback processing in server actions to a more robust approach using Supabase RPC for transaction management. This will provide a consistent and reliable way to handle database transactions across the application.
<<<<<<< HEAD
- **Context-Enriched AI Prompts**: The AI review generation incorporates multiple sources of context (PR descriptions, comments, documentation, schema files, and code changes) to provide more comprehensive and relevant analysis. Similarly, the schema metadata generation uses existing metadata as context to produce incremental improvements rather than generating from scratch.
- **Consistent Naming Conventions**: The codebase follows consistent naming conventions, such as using `fileChanges` instead of `schemaChanges` to accurately reflect the content and purpose of variables.
=======
- **Direct Path Comparison**: Using direct path comparison instead of pattern matching for schema file detection, providing a more precise and efficient approach to schema file management.
- **Consistent Naming Conventions**: Using consistent naming conventions across the codebase, such as GitHubSchemaFilePath and GitHubDocFilePath for GitHub-integrated file management.
- **Context-Enriched AI Prompts**: The AI review generation incorporates multiple sources of context (PR descriptions, comments, documentation, schema files, and code changes) to provide more comprehensive and relevant analysis.
>>>>>>> d8847de5

## Component Relationships
- **GitHub Webhook Handler**: Receives webhook events from GitHub, extracts schema changes, and triggers the review process.
- **Task Pipeline**: A series of tasks (savePullRequestTask → generateReviewTask → saveReviewTask → postCommentTask → generateDocsSuggestionTask/generateSchemaMetaSuggestionTask → createKnowledgeSuggestionTask) that process the schema changes, generate reviews, and create knowledge suggestions.
- **Review Agent**: Works closely with the GitHub App to provide real-time analysis and feedback on migration changes.
- **Migration Review Page**: Serves as the central interface for users to review detailed migration changes, AI suggestions, and improvement points.
- **Interactive Knowledge Base**: Links review comments with ER diagrams to enhance contextual understanding and formalize best practices.
- **Document Viewer**: Renders raw text content from GitHub repositories, providing a simple way to view documentation and other text files.
- **Schema Metadata Generator**: Analyzes PR reviews and schema changes to generate metadata enhancements that improve the database structure without changing the core schema.

## Repository Structure
The project follows a structured organization with clear separation of concerns:

- **Apps**: Contains the main web applications (app, docs, erd-sample, migration-web)
- **Packages**: Shared libraries and tools (cli, configs, db-structure, erd-core, ui)

Each package has specific responsibilities and is designed to be modular and focused on specific functionality.<|MERGE_RESOLUTION|>--- conflicted
+++ resolved
@@ -26,14 +26,9 @@
 - **Flexible Data Access**: The system currently supports multiple database access methods (Prisma ORM and Supabase JS) to provide flexibility in how data is retrieved and manipulated. Supabase JS implementation uses optimized queries with nested joins for efficient data retrieval. The long-term plan is to standardize on Supabase JS across all components.
 - **Type-Safe Database Access**: When using Supabase, we implement type-safe queries by using type assertions to bridge the gap between Supabase's types and our application's expected types. This includes handling bigint to number conversions and properly typing nested relationship data.
 - **Transaction Management**: Moving away from manual rollback processing in server actions to a more robust approach using Supabase RPC for transaction management. This will provide a consistent and reliable way to handle database transactions across the application.
-<<<<<<< HEAD
-- **Context-Enriched AI Prompts**: The AI review generation incorporates multiple sources of context (PR descriptions, comments, documentation, schema files, and code changes) to provide more comprehensive and relevant analysis. Similarly, the schema metadata generation uses existing metadata as context to produce incremental improvements rather than generating from scratch.
-- **Consistent Naming Conventions**: The codebase follows consistent naming conventions, such as using `fileChanges` instead of `schemaChanges` to accurately reflect the content and purpose of variables.
-=======
 - **Direct Path Comparison**: Using direct path comparison instead of pattern matching for schema file detection, providing a more precise and efficient approach to schema file management.
 - **Consistent Naming Conventions**: Using consistent naming conventions across the codebase, such as GitHubSchemaFilePath and GitHubDocFilePath for GitHub-integrated file management.
 - **Context-Enriched AI Prompts**: The AI review generation incorporates multiple sources of context (PR descriptions, comments, documentation, schema files, and code changes) to provide more comprehensive and relevant analysis.
->>>>>>> d8847de5
 
 ## Component Relationships
 - **GitHub Webhook Handler**: Receives webhook events from GitHub, extracts schema changes, and triggers the review process.
