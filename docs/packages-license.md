# liam


## Summary
<<<<<<< HEAD
* 987 MIT
* 82 Apache 2.0
* 70 ISC
=======
* 1016 MIT
* 84 Apache 2.0
* 73 ISC
>>>>>>> 223c4d12
* 25 Simplified BSD
* 19 New BSD
* 5 BlueOak-1.0.0
* 3 MIT OR Apache-2.0
* 2 LGPL-3.0-or-later
* 1 (MIT OR CC0-1.0)
* 1 BSD Zero Clause License
* 1 The Unlicense
* 1 Unknown
* 1 (BSD-2-Clause OR MIT OR Apache-2.0)
* 1 CC0 1.0 Universal
* 1 Public Domain
* 1 Eclipse 2.0
* 1 CC-BY-4.0
* 1 Mozilla Public License 2.0
* 1 Python-2.0



## Items


<a name="@alloc/quick-lru"></a>
### @alloc/quick-lru v5.2.0
#### 

##### Paths
* /home/runner/work/liam/liam

<a href="http://opensource.org/licenses/mit-license">MIT</a> permitted



<a name="@ampproject/remapping"></a>
### @ampproject/remapping v2.3.0
#### 

##### Paths
* /home/runner/work/liam/liam

<a href="http://www.apache.org/licenses/LICENSE-2.0.txt">Apache 2.0</a> permitted



<a name="@babel/code-frame"></a>
### @babel/code-frame v7.26.2
#### 

##### Paths
* /home/runner/work/liam/liam

<a href="http://opensource.org/licenses/mit-license">MIT</a> permitted



<a name="@babel/compat-data"></a>
### @babel/compat-data v7.26.8
#### 

##### Paths
* /home/runner/work/liam/liam

<a href="http://opensource.org/licenses/mit-license">MIT</a> permitted



<a name="@babel/core"></a>
### @babel/core v7.26.9
#### 

##### Paths
* /home/runner/work/liam/liam

<a href="http://opensource.org/licenses/mit-license">MIT</a> permitted



<a name="@babel/generator"></a>
### @babel/generator v7.26.9
#### 

##### Paths
* /home/runner/work/liam/liam

<a href="http://opensource.org/licenses/mit-license">MIT</a> permitted



<a name="@babel/helper-compilation-targets"></a>
### @babel/helper-compilation-targets v7.26.5
#### 

##### Paths
* /home/runner/work/liam/liam

<a href="http://opensource.org/licenses/mit-license">MIT</a> permitted



<a name="@babel/helper-module-imports"></a>
### @babel/helper-module-imports v7.25.9
#### 

##### Paths
* /home/runner/work/liam/liam

<a href="http://opensource.org/licenses/mit-license">MIT</a> permitted



<a name="@babel/helper-module-transforms"></a>
### @babel/helper-module-transforms v7.26.0
#### 

##### Paths
* /home/runner/work/liam/liam

<a href="http://opensource.org/licenses/mit-license">MIT</a> permitted



<a name="@babel/helper-plugin-utils"></a>
### @babel/helper-plugin-utils v7.26.5
#### 

##### Paths
* /home/runner/work/liam/liam

<a href="http://opensource.org/licenses/mit-license">MIT</a> permitted



<a name="@babel/helper-string-parser"></a>
### @babel/helper-string-parser v7.25.9
#### 

##### Paths
* /home/runner/work/liam/liam

<a href="http://opensource.org/licenses/mit-license">MIT</a> permitted



<a name="@babel/helper-validator-identifier"></a>
### @babel/helper-validator-identifier v7.25.9
#### 

##### Paths
* /home/runner/work/liam/liam

<a href="http://opensource.org/licenses/mit-license">MIT</a> permitted



<a name="@babel/helper-validator-option"></a>
### @babel/helper-validator-option v7.25.9
#### 

##### Paths
* /home/runner/work/liam/liam

<a href="http://opensource.org/licenses/mit-license">MIT</a> permitted



<a name="@babel/helpers"></a>
### @babel/helpers v7.26.9
#### 

##### Paths
* /home/runner/work/liam/liam

<a href="http://opensource.org/licenses/mit-license">MIT</a> permitted



<a name="@babel/parser"></a>
### @babel/parser v7.26.9
#### 

##### Paths
* /home/runner/work/liam/liam

<a href="http://opensource.org/licenses/mit-license">MIT</a> permitted



<a name="@babel/plugin-transform-react-jsx-self"></a>
### @babel/plugin-transform-react-jsx-self v7.25.9
#### 

##### Paths
* /home/runner/work/liam/liam

<a href="http://opensource.org/licenses/mit-license">MIT</a> permitted



<a name="@babel/plugin-transform-react-jsx-source"></a>
### @babel/plugin-transform-react-jsx-source v7.25.9
#### 

##### Paths
* /home/runner/work/liam/liam

<a href="http://opensource.org/licenses/mit-license">MIT</a> permitted



<a name="@babel/runtime"></a>
### @babel/runtime v7.26.9
#### 

##### Paths
* /home/runner/work/liam/liam

<a href="http://opensource.org/licenses/mit-license">MIT</a> permitted



<a name="@babel/runtime-corejs3"></a>
### @babel/runtime-corejs3 v7.26.9
#### 

##### Paths
* /home/runner/work/liam/liam

<a href="http://opensource.org/licenses/mit-license">MIT</a> permitted



<a name="@babel/template"></a>
### @babel/template v7.26.9
#### 

##### Paths
* /home/runner/work/liam/liam

<a href="http://opensource.org/licenses/mit-license">MIT</a> permitted



<a name="@babel/traverse"></a>
### @babel/traverse v7.26.9
#### 

##### Paths
* /home/runner/work/liam/liam

<a href="http://opensource.org/licenses/mit-license">MIT</a> permitted



<a name="@babel/types"></a>
### @babel/types v7.26.9
#### 

##### Paths
* /home/runner/work/liam/liam

<a href="http://opensource.org/licenses/mit-license">MIT</a> permitted



<a name="@base2/pretty-print-object"></a>
### @base2/pretty-print-object v1.0.1
#### 

##### Paths
* /home/runner/work/liam/liam

<a href="http://opensource.org/licenses/bsd-license">Simplified BSD</a> permitted



<a name="@biomejs/biome"></a>
### @biomejs/biome v1.9.3
#### 

##### Paths
* /home/runner/work/liam/liam

MIT OR Apache-2.0 permitted



<a name="@biomejs/cli-linux-x64"></a>
### @biomejs/cli-linux-x64 v1.9.3
#### 

##### Paths
* /home/runner/work/liam/liam

MIT OR Apache-2.0 permitted



<a name="@biomejs/cli-linux-x64-musl"></a>
### @biomejs/cli-linux-x64-musl v1.9.3
#### 

##### Paths
* /home/runner/work/liam/liam

MIT OR Apache-2.0 permitted



<a name="@bundled-es-modules/deepmerge"></a>
### @bundled-es-modules/deepmerge v4.3.1
#### 

##### Paths
* /home/runner/work/liam/liam

<a href="http://en.wikipedia.org/wiki/ISC_license">ISC</a> permitted



<a name="@bundled-es-modules/glob"></a>
### @bundled-es-modules/glob v10.4.2
#### 

##### Paths
* /home/runner/work/liam/liam

<a href="http://en.wikipedia.org/wiki/ISC_license">ISC</a> permitted



<a name="@bundled-es-modules/memfs"></a>
### @bundled-es-modules/memfs v4.9.4
#### 

##### Paths
* /home/runner/work/liam/liam

<a href="http://www.apache.org/licenses/LICENSE-2.0.txt">Apache 2.0</a> permitted



<a name="@changesets/apply-release-plan"></a>
### @changesets/apply-release-plan v7.0.10
#### 

##### Paths
* /home/runner/work/liam/liam

<a href="http://opensource.org/licenses/mit-license">MIT</a> permitted



<a name="@changesets/assemble-release-plan"></a>
### @changesets/assemble-release-plan v6.0.6
#### 

##### Paths
* /home/runner/work/liam/liam

<a href="http://opensource.org/licenses/mit-license">MIT</a> permitted



<a name="@changesets/changelog-git"></a>
### @changesets/changelog-git v0.2.1
#### 

##### Paths
* /home/runner/work/liam/liam

<a href="http://opensource.org/licenses/mit-license">MIT</a> permitted



<a name="@changesets/cli"></a>
### @changesets/cli v2.27.10
#### 

##### Paths
* /home/runner/work/liam/liam

<a href="http://opensource.org/licenses/mit-license">MIT</a> permitted



<a name="@changesets/config"></a>
### @changesets/config v3.1.1
#### 

##### Paths
* /home/runner/work/liam/liam

<a href="http://opensource.org/licenses/mit-license">MIT</a> permitted



<a name="@changesets/errors"></a>
### @changesets/errors v0.2.0
#### 

##### Paths
* /home/runner/work/liam/liam

<a href="http://opensource.org/licenses/mit-license">MIT</a> permitted



<a name="@changesets/get-dependents-graph"></a>
### @changesets/get-dependents-graph v2.1.3
#### 

##### Paths
* /home/runner/work/liam/liam

<a href="http://opensource.org/licenses/mit-license">MIT</a> permitted



<a name="@changesets/get-github-info"></a>
### @changesets/get-github-info v0.6.0
#### 

##### Paths
* /home/runner/work/liam/liam

<a href="http://opensource.org/licenses/mit-license">MIT</a> permitted



<a name="@changesets/get-release-plan"></a>
### @changesets/get-release-plan v4.0.8
#### 

##### Paths
* /home/runner/work/liam/liam

<a href="http://opensource.org/licenses/mit-license">MIT</a> permitted



<a name="@changesets/get-version-range-type"></a>
### @changesets/get-version-range-type v0.4.0
#### 

##### Paths
* /home/runner/work/liam/liam

<a href="http://opensource.org/licenses/mit-license">MIT</a> permitted



<a name="@changesets/git"></a>
### @changesets/git v3.0.2
#### 

##### Paths
* /home/runner/work/liam/liam

<a href="http://opensource.org/licenses/mit-license">MIT</a> permitted



<a name="@changesets/logger"></a>
### @changesets/logger v0.1.1
#### 

##### Paths
* /home/runner/work/liam/liam

<a href="http://opensource.org/licenses/mit-license">MIT</a> permitted



<a name="@changesets/parse"></a>
### @changesets/parse v0.4.1
#### 

##### Paths
* /home/runner/work/liam/liam

<a href="http://opensource.org/licenses/mit-license">MIT</a> permitted



<a name="@changesets/pre"></a>
### @changesets/pre v2.0.2
#### 

##### Paths
* /home/runner/work/liam/liam

<a href="http://opensource.org/licenses/mit-license">MIT</a> permitted



<a name="@changesets/read"></a>
### @changesets/read v0.6.3
#### 

##### Paths
* /home/runner/work/liam/liam

<a href="http://opensource.org/licenses/mit-license">MIT</a> permitted



<a name="@changesets/should-skip-package"></a>
### @changesets/should-skip-package v0.1.2
#### 

##### Paths
* /home/runner/work/liam/liam

<a href="http://opensource.org/licenses/mit-license">MIT</a> permitted



<a name="@changesets/types"></a>
### @changesets/types v4.1.0
#### 

##### Paths
* /home/runner/work/liam/liam

<a href="http://opensource.org/licenses/mit-license">MIT</a> permitted



<a name="@changesets/write"></a>
### @changesets/write v0.3.2
#### 

##### Paths
* /home/runner/work/liam/liam

<a href="http://opensource.org/licenses/mit-license">MIT</a> permitted



<a name="@cspotcode/source-map-support"></a>
### @cspotcode/source-map-support v0.8.1
#### 

##### Paths
* /home/runner/work/liam/liam

<a href="http://opensource.org/licenses/mit-license">MIT</a> permitted



<a name="@edge-runtime/cookies"></a>
### @edge-runtime/cookies v5.0.2
#### 

##### Paths
* /home/runner/work/liam/liam

<a href="http://opensource.org/licenses/mit-license">MIT</a> permitted



<a name="@effect/schema"></a>
### @effect/schema v0.71.1
#### 

##### Paths
* /home/runner/work/liam/liam

<a href="http://opensource.org/licenses/mit-license">MIT</a> permitted



<a name="@esbuild/linux-x64"></a>
### @esbuild/linux-x64 v0.21.5
#### 

##### Paths
* /home/runner/work/liam/liam

<a href="http://opensource.org/licenses/mit-license">MIT</a> permitted



<a name="@eslint-community/eslint-utils"></a>
### @eslint-community/eslint-utils v4.4.1
#### 

##### Paths
* /home/runner/work/liam/liam

<a href="http://opensource.org/licenses/mit-license">MIT</a> permitted



<a name="@eslint-community/regexpp"></a>
### @eslint-community/regexpp v4.12.1
#### 

##### Paths
* /home/runner/work/liam/liam

<a href="http://opensource.org/licenses/mit-license">MIT</a> permitted



<a name="@eslint/eslintrc"></a>
### @eslint/eslintrc v2.1.4
#### 

##### Paths
* /home/runner/work/liam/liam

<a href="http://opensource.org/licenses/mit-license">MIT</a> permitted



<a name="@eslint/js"></a>
### @eslint/js v8.57.1
#### 

##### Paths
* /home/runner/work/liam/liam

<a href="http://opensource.org/licenses/mit-license">MIT</a> permitted



<a name="@floating-ui/core"></a>
### @floating-ui/core v1.6.9
#### 

##### Paths
* /home/runner/work/liam/liam

<a href="http://opensource.org/licenses/mit-license">MIT</a> permitted



<a name="@floating-ui/dom"></a>
### @floating-ui/dom v1.6.13
#### 

##### Paths
* /home/runner/work/liam/liam

<a href="http://opensource.org/licenses/mit-license">MIT</a> permitted



<a name="@floating-ui/react-dom"></a>
### @floating-ui/react-dom v2.1.2
#### 

##### Paths
* /home/runner/work/liam/liam

<a href="http://opensource.org/licenses/mit-license">MIT</a> permitted



<a name="@floating-ui/utils"></a>
### @floating-ui/utils v0.2.9
#### 

##### Paths
* /home/runner/work/liam/liam

<a href="http://opensource.org/licenses/mit-license">MIT</a> permitted



<a name="@formatjs/intl-localematcher"></a>
### @formatjs/intl-localematcher v0.5.10
#### 

##### Paths
* /home/runner/work/liam/liam

<a href="http://opensource.org/licenses/mit-license">MIT</a> permitted



<a name="@humanwhocodes/config-array"></a>
### @humanwhocodes/config-array v0.13.0
#### 

##### Paths
* /home/runner/work/liam/liam

<a href="http://www.apache.org/licenses/LICENSE-2.0.txt">Apache 2.0</a> permitted



<a name="@humanwhocodes/module-importer"></a>
### @humanwhocodes/module-importer v1.0.1
#### 

##### Paths
* /home/runner/work/liam/liam

<a href="http://www.apache.org/licenses/LICENSE-2.0.txt">Apache 2.0</a> permitted



<a name="@humanwhocodes/object-schema"></a>
### @humanwhocodes/object-schema v2.0.3
#### 

##### Paths
* /home/runner/work/liam/liam

<a href="http://opensource.org/licenses/BSD-3-Clause">New BSD</a> permitted



<a name="@img/sharp-libvips-linux-x64"></a>
### @img/sharp-libvips-linux-x64 v1.0.4
#### 

##### Paths
* /home/runner/work/liam/liam

LGPL-3.0-or-later permitted



<a name="@img/sharp-libvips-linuxmusl-x64"></a>
### @img/sharp-libvips-linuxmusl-x64 v1.0.4
#### 

##### Paths
* /home/runner/work/liam/liam

LGPL-3.0-or-later permitted



<a name="@img/sharp-linux-x64"></a>
### @img/sharp-linux-x64 v0.33.5
#### 

##### Paths
* /home/runner/work/liam/liam

<a href="http://www.apache.org/licenses/LICENSE-2.0.txt">Apache 2.0</a> permitted



<a name="@img/sharp-linuxmusl-x64"></a>
### @img/sharp-linuxmusl-x64 v0.33.5
#### 

##### Paths
* /home/runner/work/liam/liam

<a href="http://www.apache.org/licenses/LICENSE-2.0.txt">Apache 2.0</a> permitted



<a name="@inquirer/checkbox"></a>
### @inquirer/checkbox v4.1.2
#### 

##### Paths
* /home/runner/work/liam/liam

<a href="http://opensource.org/licenses/mit-license">MIT</a> permitted



<a name="@inquirer/confirm"></a>
### @inquirer/confirm v5.1.6
#### 

##### Paths
* /home/runner/work/liam/liam

<a href="http://opensource.org/licenses/mit-license">MIT</a> permitted



<a name="@inquirer/core"></a>
### @inquirer/core v10.1.7
#### 

##### Paths
* /home/runner/work/liam/liam

<a href="http://opensource.org/licenses/mit-license">MIT</a> permitted



<a name="@inquirer/editor"></a>
### @inquirer/editor v4.2.7
#### 

##### Paths
* /home/runner/work/liam/liam

<a href="http://opensource.org/licenses/mit-license">MIT</a> permitted



<a name="@inquirer/expand"></a>
### @inquirer/expand v4.0.9
#### 

##### Paths
* /home/runner/work/liam/liam

<a href="http://opensource.org/licenses/mit-license">MIT</a> permitted



<a name="@inquirer/figures"></a>
### @inquirer/figures v1.0.10
#### 

##### Paths
* /home/runner/work/liam/liam

<a href="http://opensource.org/licenses/mit-license">MIT</a> permitted



<a name="@inquirer/input"></a>
### @inquirer/input v4.1.6
#### 

##### Paths
* /home/runner/work/liam/liam

<a href="http://opensource.org/licenses/mit-license">MIT</a> permitted



<a name="@inquirer/number"></a>
### @inquirer/number v3.0.9
#### 

##### Paths
* /home/runner/work/liam/liam

<a href="http://opensource.org/licenses/mit-license">MIT</a> permitted



<a name="@inquirer/password"></a>
### @inquirer/password v4.0.9
#### 

##### Paths
* /home/runner/work/liam/liam

<a href="http://opensource.org/licenses/mit-license">MIT</a> permitted



<a name="@inquirer/prompts"></a>
### @inquirer/prompts v7.3.2
#### 

##### Paths
* /home/runner/work/liam/liam

<a href="http://opensource.org/licenses/mit-license">MIT</a> permitted



<a name="@inquirer/rawlist"></a>
### @inquirer/rawlist v4.0.9
#### 

##### Paths
* /home/runner/work/liam/liam

<a href="http://opensource.org/licenses/mit-license">MIT</a> permitted



<a name="@inquirer/search"></a>
### @inquirer/search v3.0.9
#### 

##### Paths
* /home/runner/work/liam/liam

<a href="http://opensource.org/licenses/mit-license">MIT</a> permitted



<a name="@inquirer/select"></a>
### @inquirer/select v4.0.9
#### 

##### Paths
* /home/runner/work/liam/liam

<a href="http://opensource.org/licenses/mit-license">MIT</a> permitted



<a name="@inquirer/type"></a>
### @inquirer/type v3.0.4
#### 

##### Paths
* /home/runner/work/liam/liam

<a href="http://opensource.org/licenses/mit-license">MIT</a> permitted



<a name="@isaacs/cliui"></a>
### @isaacs/cliui v8.0.2
#### 

##### Paths
* /home/runner/work/liam/liam

<a href="http://en.wikipedia.org/wiki/ISC_license">ISC</a> permitted



<a name="@isaacs/fs-minipass"></a>
### @isaacs/fs-minipass v4.0.1
#### 

##### Paths
* /home/runner/work/liam/liam

<a href="http://en.wikipedia.org/wiki/ISC_license">ISC</a> permitted



<a name="@jridgewell/gen-mapping"></a>
### @jridgewell/gen-mapping v0.3.8
#### 

##### Paths
* /home/runner/work/liam/liam

<a href="http://opensource.org/licenses/mit-license">MIT</a> permitted



<a name="@jridgewell/resolve-uri"></a>
### @jridgewell/resolve-uri v3.1.2
#### 

##### Paths
* /home/runner/work/liam/liam

<a href="http://opensource.org/licenses/mit-license">MIT</a> permitted



<a name="@jridgewell/set-array"></a>
### @jridgewell/set-array v1.2.1
#### 

##### Paths
* /home/runner/work/liam/liam

<a href="http://opensource.org/licenses/mit-license">MIT</a> permitted



<a name="@jridgewell/source-map"></a>
### @jridgewell/source-map v0.3.6
#### 

##### Paths
* /home/runner/work/liam/liam

<a href="http://opensource.org/licenses/mit-license">MIT</a> permitted



<a name="@jridgewell/sourcemap-codec"></a>
### @jridgewell/sourcemap-codec v1.5.0
#### 

##### Paths
* /home/runner/work/liam/liam

<a href="http://opensource.org/licenses/mit-license">MIT</a> permitted



<a name="@jridgewell/trace-mapping"></a>
### @jridgewell/trace-mapping v0.3.9
#### 

##### Paths
* /home/runner/work/liam/liam

<a href="http://opensource.org/licenses/mit-license">MIT</a> permitted



<a name="@jsonjoy.com/base64"></a>
### @jsonjoy.com/base64 v1.1.2
#### 

##### Paths
* /home/runner/work/liam/liam

<a href="http://www.apache.org/licenses/LICENSE-2.0.txt">Apache 2.0</a> permitted



<a name="@jsonjoy.com/json-pack"></a>
### @jsonjoy.com/json-pack v1.1.1
#### 

##### Paths
* /home/runner/work/liam/liam

<a href="http://www.apache.org/licenses/LICENSE-2.0.txt">Apache 2.0</a> permitted



<a name="@jsonjoy.com/util"></a>
### @jsonjoy.com/util v1.5.0
#### 

##### Paths
* /home/runner/work/liam/liam

<a href="http://www.apache.org/licenses/LICENSE-2.0.txt">Apache 2.0</a> permitted



<a name="@manypkg/find-root"></a>
### @manypkg/find-root v1.1.0
#### 

##### Paths
* /home/runner/work/liam/liam

<a href="http://opensource.org/licenses/mit-license">MIT</a> permitted



<a name="@manypkg/get-packages"></a>
### @manypkg/get-packages v1.1.3
#### 

##### Paths
* /home/runner/work/liam/liam

<a href="http://opensource.org/licenses/mit-license">MIT</a> permitted



<a name="@mdx-js/mdx"></a>
### @mdx-js/mdx v3.1.0
#### 

##### Paths
* /home/runner/work/liam/liam

<a href="http://opensource.org/licenses/mit-license">MIT</a> permitted



<a name="@next/env"></a>
### @next/env v15.1.2
#### 

##### Paths
* /home/runner/work/liam/liam

<a href="http://opensource.org/licenses/mit-license">MIT</a> permitted



<a name="@next/eslint-plugin-next"></a>
### @next/eslint-plugin-next v15.0.3
#### 

##### Paths
* /home/runner/work/liam/liam

<a href="http://opensource.org/licenses/mit-license">MIT</a> permitted



<a name="@next/swc-linux-x64-gnu"></a>
### @next/swc-linux-x64-gnu v15.1.2
#### 

##### Paths
* /home/runner/work/liam/liam

<a href="http://opensource.org/licenses/mit-license">MIT</a> permitted



<a name="@next/swc-linux-x64-musl"></a>
### @next/swc-linux-x64-musl v15.1.2
#### 

##### Paths
* /home/runner/work/liam/liam

<a href="http://opensource.org/licenses/mit-license">MIT</a> permitted



<a name="@next/third-parties"></a>
### @next/third-parties v15.1.5
#### 

##### Paths
* /home/runner/work/liam/liam

<a href="http://opensource.org/licenses/mit-license">MIT</a> permitted



<a name="@nodelib/fs.scandir"></a>
### @nodelib/fs.scandir v2.1.5
#### 

##### Paths
* /home/runner/work/liam/liam

<a href="http://opensource.org/licenses/mit-license">MIT</a> permitted



<a name="@nodelib/fs.stat"></a>
### @nodelib/fs.stat v2.0.5
#### 

##### Paths
* /home/runner/work/liam/liam

<a href="http://opensource.org/licenses/mit-license">MIT</a> permitted



<a name="@nodelib/fs.walk"></a>
### @nodelib/fs.walk v1.2.8
#### 

##### Paths
* /home/runner/work/liam/liam

<a href="http://opensource.org/licenses/mit-license">MIT</a> permitted



<a name="@nolyfill/is-core-module"></a>
### @nolyfill/is-core-module v1.0.39
#### 

##### Paths
* /home/runner/work/liam/liam

<a href="http://opensource.org/licenses/mit-license">MIT</a> permitted



<a name="@octokit/auth-app"></a>
### @octokit/auth-app v6.1.3
#### 

##### Paths
* /home/runner/work/liam/liam

<a href="http://opensource.org/licenses/mit-license">MIT</a> permitted



<a name="@octokit/auth-oauth-app"></a>
### @octokit/auth-oauth-app v7.1.0
#### 

##### Paths
* /home/runner/work/liam/liam

<a href="http://opensource.org/licenses/mit-license">MIT</a> permitted



<a name="@octokit/auth-oauth-device"></a>
### @octokit/auth-oauth-device v6.1.0
#### 

##### Paths
* /home/runner/work/liam/liam

<a href="http://opensource.org/licenses/mit-license">MIT</a> permitted



<a name="@octokit/auth-oauth-user"></a>
### @octokit/auth-oauth-user v4.1.0
#### 

##### Paths
* /home/runner/work/liam/liam

<a href="http://opensource.org/licenses/mit-license">MIT</a> permitted



<a name="@octokit/auth-token"></a>
### @octokit/auth-token v4.0.0
#### 

##### Paths
* /home/runner/work/liam/liam

<a href="http://opensource.org/licenses/mit-license">MIT</a> permitted



<a name="@octokit/core"></a>
### @octokit/core v5.2.0
#### 

##### Paths
* /home/runner/work/liam/liam

<a href="http://opensource.org/licenses/mit-license">MIT</a> permitted



<a name="@octokit/endpoint"></a>
### @octokit/endpoint v9.0.6
#### 

##### Paths
* /home/runner/work/liam/liam

<a href="http://opensource.org/licenses/mit-license">MIT</a> permitted



<a name="@octokit/graphql"></a>
### @octokit/graphql v7.1.1
#### 

##### Paths
* /home/runner/work/liam/liam

<a href="http://opensource.org/licenses/mit-license">MIT</a> permitted



<a name="@octokit/oauth-authorization-url"></a>
### @octokit/oauth-authorization-url v6.0.2
#### 

##### Paths
* /home/runner/work/liam/liam

<a href="http://opensource.org/licenses/mit-license">MIT</a> permitted



<a name="@octokit/oauth-methods"></a>
### @octokit/oauth-methods v4.1.0
#### 

##### Paths
* /home/runner/work/liam/liam

<a href="http://opensource.org/licenses/mit-license">MIT</a> permitted



<a name="@octokit/openapi-types"></a>
### @octokit/openapi-types v20.0.0
#### 

##### Paths
* /home/runner/work/liam/liam

<a href="http://opensource.org/licenses/mit-license">MIT</a> permitted



<a name="@octokit/plugin-paginate-rest"></a>
### @octokit/plugin-paginate-rest v9.2.2
#### 

##### Paths
* /home/runner/work/liam/liam

<a href="http://opensource.org/licenses/mit-license">MIT</a> permitted



<a name="@octokit/plugin-request-log"></a>
### @octokit/plugin-request-log v4.0.1
#### 

##### Paths
* /home/runner/work/liam/liam

<a href="http://opensource.org/licenses/mit-license">MIT</a> permitted



<a name="@octokit/plugin-rest-endpoint-methods"></a>
### @octokit/plugin-rest-endpoint-methods v10.4.1
#### 

##### Paths
* /home/runner/work/liam/liam

<a href="http://opensource.org/licenses/mit-license">MIT</a> permitted



<a name="@octokit/request"></a>
### @octokit/request v8.4.1
#### 

##### Paths
* /home/runner/work/liam/liam

<a href="http://opensource.org/licenses/mit-license">MIT</a> permitted



<a name="@octokit/request-error"></a>
### @octokit/request-error v5.1.1
#### 

##### Paths
* /home/runner/work/liam/liam

<a href="http://opensource.org/licenses/mit-license">MIT</a> permitted



<a name="@octokit/rest"></a>
### @octokit/rest v20.0.2
#### 

##### Paths
* /home/runner/work/liam/liam

<a href="http://opensource.org/licenses/mit-license">MIT</a> permitted



<a name="@octokit/types"></a>
### @octokit/types v12.6.0
#### 

##### Paths
* /home/runner/work/liam/liam

<a href="http://opensource.org/licenses/mit-license">MIT</a> permitted



<a name="@opentelemetry/api"></a>
### @opentelemetry/api v1.9.0
#### 

##### Paths
* /home/runner/work/liam/liam

<a href="http://www.apache.org/licenses/LICENSE-2.0.txt">Apache 2.0</a> permitted



<a name="@opentelemetry/api-logs"></a>
### @opentelemetry/api-logs v0.53.0
#### 

##### Paths
* /home/runner/work/liam/liam

<a href="http://www.apache.org/licenses/LICENSE-2.0.txt">Apache 2.0</a> permitted



<a name="@opentelemetry/context-async-hooks"></a>
### @opentelemetry/context-async-hooks v1.30.1
#### 

##### Paths
* /home/runner/work/liam/liam

<a href="http://www.apache.org/licenses/LICENSE-2.0.txt">Apache 2.0</a> permitted



<a name="@opentelemetry/core"></a>
### @opentelemetry/core v1.30.1
#### 

##### Paths
* /home/runner/work/liam/liam

<a href="http://www.apache.org/licenses/LICENSE-2.0.txt">Apache 2.0</a> permitted



<a name="@opentelemetry/instrumentation"></a>
### @opentelemetry/instrumentation v0.53.0
#### 

##### Paths
* /home/runner/work/liam/liam

<a href="http://www.apache.org/licenses/LICENSE-2.0.txt">Apache 2.0</a> permitted



<a name="@opentelemetry/instrumentation-amqplib"></a>
### @opentelemetry/instrumentation-amqplib v0.46.1
#### 

##### Paths
* /home/runner/work/liam/liam

<a href="http://www.apache.org/licenses/LICENSE-2.0.txt">Apache 2.0</a> permitted



<a name="@opentelemetry/instrumentation-connect"></a>
### @opentelemetry/instrumentation-connect v0.43.0
#### 

##### Paths
* /home/runner/work/liam/liam

<a href="http://www.apache.org/licenses/LICENSE-2.0.txt">Apache 2.0</a> permitted



<a name="@opentelemetry/instrumentation-dataloader"></a>
### @opentelemetry/instrumentation-dataloader v0.16.0
#### 

##### Paths
* /home/runner/work/liam/liam

<a href="http://www.apache.org/licenses/LICENSE-2.0.txt">Apache 2.0</a> permitted



<a name="@opentelemetry/instrumentation-express"></a>
### @opentelemetry/instrumentation-express v0.47.0
#### 

##### Paths
* /home/runner/work/liam/liam

<a href="http://www.apache.org/licenses/LICENSE-2.0.txt">Apache 2.0</a> permitted



<a name="@opentelemetry/instrumentation-fastify"></a>
### @opentelemetry/instrumentation-fastify v0.44.1
#### 

##### Paths
* /home/runner/work/liam/liam

<a href="http://www.apache.org/licenses/LICENSE-2.0.txt">Apache 2.0</a> permitted



<a name="@opentelemetry/instrumentation-fs"></a>
### @opentelemetry/instrumentation-fs v0.19.0
#### 

##### Paths
* /home/runner/work/liam/liam

<a href="http://www.apache.org/licenses/LICENSE-2.0.txt">Apache 2.0</a> permitted



<a name="@opentelemetry/instrumentation-generic-pool"></a>
### @opentelemetry/instrumentation-generic-pool v0.43.0
#### 

##### Paths
* /home/runner/work/liam/liam

<a href="http://www.apache.org/licenses/LICENSE-2.0.txt">Apache 2.0</a> permitted



<a name="@opentelemetry/instrumentation-graphql"></a>
### @opentelemetry/instrumentation-graphql v0.47.0
#### 

##### Paths
* /home/runner/work/liam/liam

<a href="http://www.apache.org/licenses/LICENSE-2.0.txt">Apache 2.0</a> permitted



<a name="@opentelemetry/instrumentation-hapi"></a>
### @opentelemetry/instrumentation-hapi v0.45.1
#### 

##### Paths
* /home/runner/work/liam/liam

<a href="http://www.apache.org/licenses/LICENSE-2.0.txt">Apache 2.0</a> permitted



<a name="@opentelemetry/instrumentation-http"></a>
### @opentelemetry/instrumentation-http v0.57.1
#### 

##### Paths
* /home/runner/work/liam/liam

<a href="http://www.apache.org/licenses/LICENSE-2.0.txt">Apache 2.0</a> permitted



<a name="@opentelemetry/instrumentation-ioredis"></a>
### @opentelemetry/instrumentation-ioredis v0.47.0
#### 

##### Paths
* /home/runner/work/liam/liam

<a href="http://www.apache.org/licenses/LICENSE-2.0.txt">Apache 2.0</a> permitted



<a name="@opentelemetry/instrumentation-kafkajs"></a>
### @opentelemetry/instrumentation-kafkajs v0.7.0
#### 

##### Paths
* /home/runner/work/liam/liam

<a href="http://www.apache.org/licenses/LICENSE-2.0.txt">Apache 2.0</a> permitted



<a name="@opentelemetry/instrumentation-knex"></a>
### @opentelemetry/instrumentation-knex v0.44.0
#### 

##### Paths
* /home/runner/work/liam/liam

<a href="http://www.apache.org/licenses/LICENSE-2.0.txt">Apache 2.0</a> permitted



<a name="@opentelemetry/instrumentation-koa"></a>
### @opentelemetry/instrumentation-koa v0.47.0
#### 

##### Paths
* /home/runner/work/liam/liam

<a href="http://www.apache.org/licenses/LICENSE-2.0.txt">Apache 2.0</a> permitted



<a name="@opentelemetry/instrumentation-lru-memoizer"></a>
### @opentelemetry/instrumentation-lru-memoizer v0.44.0
#### 

##### Paths
* /home/runner/work/liam/liam

<a href="http://www.apache.org/licenses/LICENSE-2.0.txt">Apache 2.0</a> permitted



<a name="@opentelemetry/instrumentation-mongodb"></a>
### @opentelemetry/instrumentation-mongodb v0.51.0
#### 

##### Paths
* /home/runner/work/liam/liam

<a href="http://www.apache.org/licenses/LICENSE-2.0.txt">Apache 2.0</a> permitted



<a name="@opentelemetry/instrumentation-mongoose"></a>
### @opentelemetry/instrumentation-mongoose v0.46.0
#### 

##### Paths
* /home/runner/work/liam/liam

<a href="http://www.apache.org/licenses/LICENSE-2.0.txt">Apache 2.0</a> permitted



<a name="@opentelemetry/instrumentation-mysql"></a>
### @opentelemetry/instrumentation-mysql v0.45.0
#### 

##### Paths
* /home/runner/work/liam/liam

<a href="http://www.apache.org/licenses/LICENSE-2.0.txt">Apache 2.0</a> permitted



<a name="@opentelemetry/instrumentation-mysql2"></a>
### @opentelemetry/instrumentation-mysql2 v0.45.0
#### 

##### Paths
* /home/runner/work/liam/liam

<a href="http://www.apache.org/licenses/LICENSE-2.0.txt">Apache 2.0</a> permitted



<a name="@opentelemetry/instrumentation-nestjs-core"></a>
### @opentelemetry/instrumentation-nestjs-core v0.44.0
#### 

##### Paths
* /home/runner/work/liam/liam

<a href="http://www.apache.org/licenses/LICENSE-2.0.txt">Apache 2.0</a> permitted



<a name="@opentelemetry/instrumentation-pg"></a>
### @opentelemetry/instrumentation-pg v0.50.0
#### 

##### Paths
* /home/runner/work/liam/liam

<a href="http://www.apache.org/licenses/LICENSE-2.0.txt">Apache 2.0</a> permitted



<a name="@opentelemetry/instrumentation-redis-4"></a>
### @opentelemetry/instrumentation-redis-4 v0.46.0
#### 

##### Paths
* /home/runner/work/liam/liam

<a href="http://www.apache.org/licenses/LICENSE-2.0.txt">Apache 2.0</a> permitted



<a name="@opentelemetry/instrumentation-tedious"></a>
### @opentelemetry/instrumentation-tedious v0.18.0
#### 

##### Paths
* /home/runner/work/liam/liam

<a href="http://www.apache.org/licenses/LICENSE-2.0.txt">Apache 2.0</a> permitted



<a name="@opentelemetry/instrumentation-undici"></a>
### @opentelemetry/instrumentation-undici v0.10.0
#### 

##### Paths
* /home/runner/work/liam/liam

<a href="http://www.apache.org/licenses/LICENSE-2.0.txt">Apache 2.0</a> permitted



<a name="@opentelemetry/redis-common"></a>
### @opentelemetry/redis-common v0.36.2
#### 

##### Paths
* /home/runner/work/liam/liam

<a href="http://www.apache.org/licenses/LICENSE-2.0.txt">Apache 2.0</a> permitted



<a name="@opentelemetry/resources"></a>
### @opentelemetry/resources v1.30.1
#### 

##### Paths
* /home/runner/work/liam/liam

<a href="http://www.apache.org/licenses/LICENSE-2.0.txt">Apache 2.0</a> permitted



<a name="@opentelemetry/sdk-trace-base"></a>
### @opentelemetry/sdk-trace-base v1.30.1
#### 

##### Paths
* /home/runner/work/liam/liam

<a href="http://www.apache.org/licenses/LICENSE-2.0.txt">Apache 2.0</a> permitted



<a name="@opentelemetry/semantic-conventions"></a>
### @opentelemetry/semantic-conventions v1.27.0
#### 

##### Paths
* /home/runner/work/liam/liam

<a href="http://www.apache.org/licenses/LICENSE-2.0.txt">Apache 2.0</a> permitted



<a name="@opentelemetry/sql-common"></a>
### @opentelemetry/sql-common v0.40.1
#### 

##### Paths
* /home/runner/work/liam/liam

<a href="http://www.apache.org/licenses/LICENSE-2.0.txt">Apache 2.0</a> permitted



<a name="@orama/orama"></a>
### @orama/orama v3.0.8
#### 

##### Paths
* /home/runner/work/liam/liam

<a href="http://www.apache.org/licenses/LICENSE-2.0.txt">Apache 2.0</a> permitted



<a name="@pgsql/types"></a>
### @pgsql/types v15.0.2
#### 

##### Paths
* /home/runner/work/liam/liam

<a href="http://opensource.org/licenses/mit-license">MIT</a> permitted



<a name="@pkgjs/parseargs"></a>
### @pkgjs/parseargs v0.11.0
#### 

##### Paths
* /home/runner/work/liam/liam

<a href="http://opensource.org/licenses/mit-license">MIT</a> permitted



<a name="@playwright/test"></a>
### @playwright/test v1.50.1
#### 

##### Paths
* /home/runner/work/liam/liam

<a href="http://www.apache.org/licenses/LICENSE-2.0.txt">Apache 2.0</a> permitted



<a name="@prisma/client"></a>
### @prisma/client v6.4.1
#### 

##### Paths
* /home/runner/work/liam/liam

<a href="http://www.apache.org/licenses/LICENSE-2.0.txt">Apache 2.0</a> permitted



<a name="@prisma/debug"></a>
### @prisma/debug v6.2.1
#### 

##### Paths
* /home/runner/work/liam/liam

<a href="http://www.apache.org/licenses/LICENSE-2.0.txt">Apache 2.0</a> permitted



<a name="@prisma/engines"></a>
### @prisma/engines v6.2.1
#### 

##### Paths
* /home/runner/work/liam/liam

<a href="http://www.apache.org/licenses/LICENSE-2.0.txt">Apache 2.0</a> permitted



<a name="@prisma/engines-version"></a>
### @prisma/engines-version v6.2.0-14.4123509d24aa4dede1e864b46351bf2790323b69
#### 

##### Paths
* /home/runner/work/liam/liam

<a href="http://www.apache.org/licenses/LICENSE-2.0.txt">Apache 2.0</a> permitted



<a name="@prisma/fetch-engine"></a>
### @prisma/fetch-engine v6.2.1
#### 

##### Paths
* /home/runner/work/liam/liam

<a href="http://www.apache.org/licenses/LICENSE-2.0.txt">Apache 2.0</a> permitted



<a name="@prisma/generator-helper"></a>
### @prisma/generator-helper v6.2.1
#### 

##### Paths
* /home/runner/work/liam/liam

<a href="http://www.apache.org/licenses/LICENSE-2.0.txt">Apache 2.0</a> permitted



<a name="@prisma/get-platform"></a>
### @prisma/get-platform v6.2.1
#### 

##### Paths
* /home/runner/work/liam/liam

<a href="http://www.apache.org/licenses/LICENSE-2.0.txt">Apache 2.0</a> permitted



<a name="@prisma/instrumentation"></a>
### @prisma/instrumentation v5.22.0
#### 

##### Paths
* /home/runner/work/liam/liam

<a href="http://www.apache.org/licenses/LICENSE-2.0.txt">Apache 2.0</a> permitted



<a name="@prisma/internals"></a>
### @prisma/internals v6.2.1
#### 

##### Paths
* /home/runner/work/liam/liam

<a href="http://www.apache.org/licenses/LICENSE-2.0.txt">Apache 2.0</a> permitted



<a name="@prisma/prisma-schema-wasm"></a>
### @prisma/prisma-schema-wasm v6.2.0-14.4123509d24aa4dede1e864b46351bf2790323b69
#### 

##### Paths
* /home/runner/work/liam/liam

<a href="http://www.apache.org/licenses/LICENSE-2.0.txt">Apache 2.0</a> permitted



<a name="@prisma/schema-files-loader"></a>
### @prisma/schema-files-loader v6.2.1
#### 

##### Paths
* /home/runner/work/liam/liam

<a href="http://www.apache.org/licenses/LICENSE-2.0.txt">Apache 2.0</a> permitted



<a name="@radix-ui/number"></a>
### @radix-ui/number v1.1.0
#### 

##### Paths
* /home/runner/work/liam/liam

<a href="http://opensource.org/licenses/mit-license">MIT</a> permitted



<a name="@radix-ui/primitive"></a>
### @radix-ui/primitive v1.1.0
#### 

##### Paths
* /home/runner/work/liam/liam

<a href="http://opensource.org/licenses/mit-license">MIT</a> permitted



<a name="@radix-ui/react-accordion"></a>
### @radix-ui/react-accordion v1.2.3
#### 

##### Paths
* /home/runner/work/liam/liam

<a href="http://opensource.org/licenses/mit-license">MIT</a> permitted



<a name="@radix-ui/react-arrow"></a>
### @radix-ui/react-arrow v1.1.0
#### 

##### Paths
* /home/runner/work/liam/liam

<a href="http://opensource.org/licenses/mit-license">MIT</a> permitted



<a name="@radix-ui/react-collapsible"></a>
### @radix-ui/react-collapsible v1.1.3
#### 

##### Paths
* /home/runner/work/liam/liam

<a href="http://opensource.org/licenses/mit-license">MIT</a> permitted



<a name="@radix-ui/react-collection"></a>
### @radix-ui/react-collection v1.1.0
#### 

##### Paths
* /home/runner/work/liam/liam

<a href="http://opensource.org/licenses/mit-license">MIT</a> permitted



<a name="@radix-ui/react-compose-refs"></a>
### @radix-ui/react-compose-refs v1.1.0
#### 

##### Paths
* /home/runner/work/liam/liam

<a href="http://opensource.org/licenses/mit-license">MIT</a> permitted



<a name="@radix-ui/react-context"></a>
### @radix-ui/react-context v1.1.0
#### 

##### Paths
* /home/runner/work/liam/liam

<a href="http://opensource.org/licenses/mit-license">MIT</a> permitted



<a name="@radix-ui/react-dialog"></a>
### @radix-ui/react-dialog v1.1.6
#### 

##### Paths
* /home/runner/work/liam/liam

<a href="http://opensource.org/licenses/mit-license">MIT</a> permitted



<a name="@radix-ui/react-direction"></a>
### @radix-ui/react-direction v1.1.0
#### 

##### Paths
* /home/runner/work/liam/liam

<a href="http://opensource.org/licenses/mit-license">MIT</a> permitted



<a name="@radix-ui/react-dismissable-layer"></a>
### @radix-ui/react-dismissable-layer v1.1.1
#### 

##### Paths
* /home/runner/work/liam/liam

<a href="http://opensource.org/licenses/mit-license">MIT</a> permitted



<a name="@radix-ui/react-dropdown-menu"></a>
### @radix-ui/react-dropdown-menu v2.1.2
#### 

##### Paths
* /home/runner/work/liam/liam

<a href="http://opensource.org/licenses/mit-license">MIT</a> permitted



<a name="@radix-ui/react-focus-guards"></a>
### @radix-ui/react-focus-guards v1.1.1
#### 

##### Paths
* /home/runner/work/liam/liam

<a href="http://opensource.org/licenses/mit-license">MIT</a> permitted



<a name="@radix-ui/react-focus-scope"></a>
### @radix-ui/react-focus-scope v1.1.0
#### 

##### Paths
* /home/runner/work/liam/liam

<a href="http://opensource.org/licenses/mit-license">MIT</a> permitted



<a name="@radix-ui/react-id"></a>
### @radix-ui/react-id v1.1.0
#### 

##### Paths
* /home/runner/work/liam/liam

<a href="http://opensource.org/licenses/mit-license">MIT</a> permitted



<a name="@radix-ui/react-menu"></a>
### @radix-ui/react-menu v2.1.2
#### 

##### Paths
* /home/runner/work/liam/liam

<a href="http://opensource.org/licenses/mit-license">MIT</a> permitted



<a name="@radix-ui/react-navigation-menu"></a>
### @radix-ui/react-navigation-menu v1.2.5
#### 

##### Paths
* /home/runner/work/liam/liam

<a href="http://opensource.org/licenses/mit-license">MIT</a> permitted



<a name="@radix-ui/react-popover"></a>
### @radix-ui/react-popover v1.1.6
#### 

##### Paths
* /home/runner/work/liam/liam

<a href="http://opensource.org/licenses/mit-license">MIT</a> permitted



<a name="@radix-ui/react-popper"></a>
### @radix-ui/react-popper v1.2.0
#### 

##### Paths
* /home/runner/work/liam/liam

<a href="http://opensource.org/licenses/mit-license">MIT</a> permitted



<a name="@radix-ui/react-portal"></a>
### @radix-ui/react-portal v1.1.2
#### 

##### Paths
* /home/runner/work/liam/liam

<a href="http://opensource.org/licenses/mit-license">MIT</a> permitted



<a name="@radix-ui/react-presence"></a>
### @radix-ui/react-presence v1.1.1
#### 

##### Paths
* /home/runner/work/liam/liam

<a href="http://opensource.org/licenses/mit-license">MIT</a> permitted



<a name="@radix-ui/react-primitive"></a>
### @radix-ui/react-primitive v2.0.0
#### 

##### Paths
* /home/runner/work/liam/liam

<a href="http://opensource.org/licenses/mit-license">MIT</a> permitted



<a name="@radix-ui/react-radio-group"></a>
### @radix-ui/react-radio-group v1.2.2
#### 

##### Paths
* /home/runner/work/liam/liam

<a href="http://opensource.org/licenses/mit-license">MIT</a> permitted



<a name="@radix-ui/react-roving-focus"></a>
### @radix-ui/react-roving-focus v1.1.0
#### 

##### Paths
* /home/runner/work/liam/liam

<a href="http://opensource.org/licenses/mit-license">MIT</a> permitted



<a name="@radix-ui/react-scroll-area"></a>
### @radix-ui/react-scroll-area v1.2.3
#### 

##### Paths
* /home/runner/work/liam/liam

<a href="http://opensource.org/licenses/mit-license">MIT</a> permitted



<a name="@radix-ui/react-separator"></a>
### @radix-ui/react-separator v1.1.0
#### 

##### Paths
* /home/runner/work/liam/liam

<a href="http://opensource.org/licenses/mit-license">MIT</a> permitted



<a name="@radix-ui/react-slot"></a>
### @radix-ui/react-slot v1.1.0
#### 

##### Paths
* /home/runner/work/liam/liam

<a href="http://opensource.org/licenses/mit-license">MIT</a> permitted



<a name="@radix-ui/react-tabs"></a>
### @radix-ui/react-tabs v1.1.3
#### 

##### Paths
* /home/runner/work/liam/liam

<a href="http://opensource.org/licenses/mit-license">MIT</a> permitted



<a name="@radix-ui/react-toast"></a>
### @radix-ui/react-toast v1.2.3
#### 

##### Paths
* /home/runner/work/liam/liam

<a href="http://opensource.org/licenses/mit-license">MIT</a> permitted



<a name="@radix-ui/react-toggle"></a>
### @radix-ui/react-toggle v1.1.0
#### 

##### Paths
* /home/runner/work/liam/liam

<a href="http://opensource.org/licenses/mit-license">MIT</a> permitted



<a name="@radix-ui/react-toggle-group"></a>
### @radix-ui/react-toggle-group v1.1.0
#### 

##### Paths
* /home/runner/work/liam/liam

<a href="http://opensource.org/licenses/mit-license">MIT</a> permitted



<a name="@radix-ui/react-toolbar"></a>
### @radix-ui/react-toolbar v1.1.0
#### 

##### Paths
* /home/runner/work/liam/liam

<a href="http://opensource.org/licenses/mit-license">MIT</a> permitted



<a name="@radix-ui/react-tooltip"></a>
### @radix-ui/react-tooltip v1.1.3
#### 

##### Paths
* /home/runner/work/liam/liam

<a href="http://opensource.org/licenses/mit-license">MIT</a> permitted



<a name="@radix-ui/react-use-callback-ref"></a>
### @radix-ui/react-use-callback-ref v1.1.0
#### 

##### Paths
* /home/runner/work/liam/liam

<a href="http://opensource.org/licenses/mit-license">MIT</a> permitted



<a name="@radix-ui/react-use-controllable-state"></a>
### @radix-ui/react-use-controllable-state v1.1.0
#### 

##### Paths
* /home/runner/work/liam/liam

<a href="http://opensource.org/licenses/mit-license">MIT</a> permitted



<a name="@radix-ui/react-use-escape-keydown"></a>
### @radix-ui/react-use-escape-keydown v1.1.0
#### 

##### Paths
* /home/runner/work/liam/liam

<a href="http://opensource.org/licenses/mit-license">MIT</a> permitted



<a name="@radix-ui/react-use-layout-effect"></a>
### @radix-ui/react-use-layout-effect v1.1.0
#### 

##### Paths
* /home/runner/work/liam/liam

<a href="http://opensource.org/licenses/mit-license">MIT</a> permitted



<a name="@radix-ui/react-use-previous"></a>
### @radix-ui/react-use-previous v1.1.0
#### 

##### Paths
* /home/runner/work/liam/liam

<a href="http://opensource.org/licenses/mit-license">MIT</a> permitted



<a name="@radix-ui/react-use-rect"></a>
### @radix-ui/react-use-rect v1.1.0
#### 

##### Paths
* /home/runner/work/liam/liam

<a href="http://opensource.org/licenses/mit-license">MIT</a> permitted



<a name="@radix-ui/react-use-size"></a>
### @radix-ui/react-use-size v1.1.0
#### 

##### Paths
* /home/runner/work/liam/liam

<a href="http://opensource.org/licenses/mit-license">MIT</a> permitted



<a name="@radix-ui/react-visually-hidden"></a>
### @radix-ui/react-visually-hidden v1.1.0
#### 

##### Paths
* /home/runner/work/liam/liam

<a href="http://opensource.org/licenses/mit-license">MIT</a> permitted



<a name="@radix-ui/rect"></a>
### @radix-ui/rect v1.1.0
#### 

##### Paths
* /home/runner/work/liam/liam

<a href="http://opensource.org/licenses/mit-license">MIT</a> permitted



<a name="@rive-app/canvas"></a>
### @rive-app/canvas v2.25.4
#### 

##### Paths
* /home/runner/work/liam/liam

<a href="http://opensource.org/licenses/mit-license">MIT</a> permitted



<a name="@rive-app/react-canvas"></a>
### @rive-app/react-canvas v4.17.6
#### 

##### Paths
* /home/runner/work/liam/liam

<a href="http://opensource.org/licenses/mit-license">MIT</a> permitted



<a name="@rollup/plugin-commonjs"></a>
### @rollup/plugin-commonjs v28.0.1
#### 

##### Paths
* /home/runner/work/liam/liam

<a href="http://opensource.org/licenses/mit-license">MIT</a> permitted



<a name="@rollup/plugin-node-resolve"></a>
### @rollup/plugin-node-resolve v15.3.0
#### 

##### Paths
* /home/runner/work/liam/liam

<a href="http://opensource.org/licenses/mit-license">MIT</a> permitted



<a name="@rollup/plugin-typescript"></a>
### @rollup/plugin-typescript v12.1.1
#### 

##### Paths
* /home/runner/work/liam/liam

<a href="http://opensource.org/licenses/mit-license">MIT</a> permitted



<a name="@rollup/pluginutils"></a>
### @rollup/pluginutils v5.1.4
#### 

##### Paths
* /home/runner/work/liam/liam

<a href="http://opensource.org/licenses/mit-license">MIT</a> permitted



<a name="@rollup/rollup-linux-x64-gnu"></a>
### @rollup/rollup-linux-x64-gnu v4.27.3
#### 

##### Paths
* /home/runner/work/liam/liam

<a href="http://opensource.org/licenses/mit-license">MIT</a> permitted



<a name="@rollup/rollup-linux-x64-musl"></a>
### @rollup/rollup-linux-x64-musl v4.27.3
#### 

##### Paths
* /home/runner/work/liam/liam

<a href="http://opensource.org/licenses/mit-license">MIT</a> permitted



<a name="@rtsao/scc"></a>
### @rtsao/scc v1.1.0
#### 

##### Paths
* /home/runner/work/liam/liam

<a href="http://opensource.org/licenses/mit-license">MIT</a> permitted



<a name="@ruby/prism"></a>
### @ruby/prism v1.2.0
#### 

##### Paths
* /home/runner/work/liam/liam

<a href="http://opensource.org/licenses/mit-license">MIT</a> permitted



<a name="@rushstack/eslint-patch"></a>
### @rushstack/eslint-patch v1.10.5
#### 

##### Paths
* /home/runner/work/liam/liam

<a href="http://opensource.org/licenses/mit-license">MIT</a> permitted



<a name="@sentry-internal/browser-utils"></a>
### @sentry-internal/browser-utils v8.55.0
#### 

##### Paths
* /home/runner/work/liam/liam

<a href="http://opensource.org/licenses/mit-license">MIT</a> permitted



<a name="@sentry-internal/feedback"></a>
### @sentry-internal/feedback v8.55.0
#### 

##### Paths
* /home/runner/work/liam/liam

<a href="http://opensource.org/licenses/mit-license">MIT</a> permitted



<a name="@sentry-internal/replay"></a>
### @sentry-internal/replay v8.55.0
#### 

##### Paths
* /home/runner/work/liam/liam

<a href="http://opensource.org/licenses/mit-license">MIT</a> permitted



<a name="@sentry-internal/replay-canvas"></a>
### @sentry-internal/replay-canvas v8.55.0
#### 

##### Paths
* /home/runner/work/liam/liam

<a href="http://opensource.org/licenses/mit-license">MIT</a> permitted



<a name="@sentry/babel-plugin-component-annotate"></a>
### @sentry/babel-plugin-component-annotate v2.22.7
#### 

##### Paths
* /home/runner/work/liam/liam

<a href="http://opensource.org/licenses/mit-license">MIT</a> permitted



<a name="@sentry/browser"></a>
### @sentry/browser v8.55.0
#### 

##### Paths
* /home/runner/work/liam/liam

<a href="http://opensource.org/licenses/mit-license">MIT</a> permitted



<a name="@sentry/bundler-plugin-core"></a>
### @sentry/bundler-plugin-core v2.22.7
#### 

##### Paths
* /home/runner/work/liam/liam

<a href="http://opensource.org/licenses/mit-license">MIT</a> permitted



<a name="@sentry/cli"></a>
### @sentry/cli v2.39.1
#### 

##### Paths
* /home/runner/work/liam/liam

<a href="http://opensource.org/licenses/BSD-3-Clause">New BSD</a> permitted



<a name="@sentry/cli-linux-x64"></a>
### @sentry/cli-linux-x64 v2.39.1
#### 

##### Paths
* /home/runner/work/liam/liam

<a href="http://opensource.org/licenses/BSD-3-Clause">New BSD</a> permitted



<a name="@sentry/core"></a>
### @sentry/core v8.55.0
#### 

##### Paths
* /home/runner/work/liam/liam

<a href="http://opensource.org/licenses/mit-license">MIT</a> permitted



<a name="@sentry/nextjs"></a>
### @sentry/nextjs v8.55.0
#### 

##### Paths
* /home/runner/work/liam/liam

<a href="http://opensource.org/licenses/mit-license">MIT</a> permitted



<a name="@sentry/node"></a>
### @sentry/node v8.55.0
#### 

##### Paths
* /home/runner/work/liam/liam

<a href="http://opensource.org/licenses/mit-license">MIT</a> permitted



<a name="@sentry/opentelemetry"></a>
### @sentry/opentelemetry v8.55.0
#### 

##### Paths
* /home/runner/work/liam/liam

<a href="http://opensource.org/licenses/mit-license">MIT</a> permitted



<a name="@sentry/react"></a>
### @sentry/react v8.55.0
#### 

##### Paths
* /home/runner/work/liam/liam

<a href="http://opensource.org/licenses/mit-license">MIT</a> permitted



<a name="@sentry/vercel-edge"></a>
### @sentry/vercel-edge v8.55.0
#### 

##### Paths
* /home/runner/work/liam/liam

<a href="http://opensource.org/licenses/mit-license">MIT</a> permitted



<a name="@sentry/webpack-plugin"></a>
### @sentry/webpack-plugin v2.22.7
#### 

##### Paths
* /home/runner/work/liam/liam

<a href="http://opensource.org/licenses/mit-license">MIT</a> permitted



<a name="@shikijs/core"></a>
### @shikijs/core v1.29.2
#### 

##### Paths
* /home/runner/work/liam/liam

<a href="http://opensource.org/licenses/mit-license">MIT</a> permitted



<a name="@shikijs/engine-javascript"></a>
### @shikijs/engine-javascript v1.29.2
#### 

##### Paths
* /home/runner/work/liam/liam

<a href="http://opensource.org/licenses/mit-license">MIT</a> permitted



<a name="@shikijs/engine-oniguruma"></a>
### @shikijs/engine-oniguruma v1.29.2
#### 

##### Paths
* /home/runner/work/liam/liam

<a href="http://opensource.org/licenses/mit-license">MIT</a> permitted



<a name="@shikijs/langs"></a>
### @shikijs/langs v1.29.2
#### 

##### Paths
* /home/runner/work/liam/liam

<a href="http://opensource.org/licenses/mit-license">MIT</a> permitted



<a name="@shikijs/rehype"></a>
### @shikijs/rehype v1.29.2
#### 

##### Paths
* /home/runner/work/liam/liam

<a href="http://opensource.org/licenses/mit-license">MIT</a> permitted



<a name="@shikijs/themes"></a>
### @shikijs/themes v1.29.2
#### 

##### Paths
* /home/runner/work/liam/liam

<a href="http://opensource.org/licenses/mit-license">MIT</a> permitted



<a name="@shikijs/types"></a>
### @shikijs/types v1.29.2
#### 

##### Paths
* /home/runner/work/liam/liam

<a href="http://opensource.org/licenses/mit-license">MIT</a> permitted



<a name="@shikijs/vscode-textmate"></a>
### @shikijs/vscode-textmate v10.0.2
#### 

##### Paths
* /home/runner/work/liam/liam

<a href="http://opensource.org/licenses/mit-license">MIT</a> permitted



<a name="@sindresorhus/merge-streams"></a>
### @sindresorhus/merge-streams v2.3.0
#### 

##### Paths
* /home/runner/work/liam/liam

<a href="http://opensource.org/licenses/mit-license">MIT</a> permitted



<a name="@storybook/components"></a>
### @storybook/components v8.5.8
#### 

##### Paths
* /home/runner/work/liam/liam

<a href="http://opensource.org/licenses/mit-license">MIT</a> permitted



<a name="@storybook/core"></a>
### @storybook/core v8.5.8
#### 

##### Paths
* /home/runner/work/liam/liam

<a href="http://opensource.org/licenses/mit-license">MIT</a> permitted



<a name="@storybook/csf"></a>
### @storybook/csf v0.1.12
#### 

##### Paths
* /home/runner/work/liam/liam

<a href="http://opensource.org/licenses/mit-license">MIT</a> permitted



<a name="@storybook/global"></a>
### @storybook/global v5.0.0
#### 

##### Paths
* /home/runner/work/liam/liam

<a href="http://opensource.org/licenses/mit-license">MIT</a> permitted



<a name="@storybook/manager-api"></a>
### @storybook/manager-api v8.5.8
#### 

##### Paths
* /home/runner/work/liam/liam

<a href="http://opensource.org/licenses/mit-license">MIT</a> permitted



<a name="@storybook/preview-api"></a>
### @storybook/preview-api v8.5.8
#### 

##### Paths
* /home/runner/work/liam/liam

<a href="http://opensource.org/licenses/mit-license">MIT</a> permitted



<a name="@storybook/react"></a>
### @storybook/react v8.3.4
#### 

##### Paths
* /home/runner/work/liam/liam

<a href="http://opensource.org/licenses/mit-license">MIT</a> permitted



<a name="@storybook/react-dom-shim"></a>
### @storybook/react-dom-shim v8.3.4
#### 

##### Paths
* /home/runner/work/liam/liam

<a href="http://opensource.org/licenses/mit-license">MIT</a> permitted



<a name="@storybook/theming"></a>
### @storybook/theming v8.5.8
#### 

##### Paths
* /home/runner/work/liam/liam

<a href="http://opensource.org/licenses/mit-license">MIT</a> permitted



<a name="@supabase/auth-js"></a>
### @supabase/auth-js v2.68.0
#### 

##### Paths
* /home/runner/work/liam/liam

<a href="http://opensource.org/licenses/mit-license">MIT</a> permitted



<a name="@supabase/functions-js"></a>
### @supabase/functions-js v2.4.4
#### 

##### Paths
* /home/runner/work/liam/liam

<a href="http://opensource.org/licenses/mit-license">MIT</a> permitted



<a name="@supabase/node-fetch"></a>
### @supabase/node-fetch v2.6.15
#### 

##### Paths
* /home/runner/work/liam/liam

<a href="http://opensource.org/licenses/mit-license">MIT</a> permitted



<a name="@supabase/postgrest-js"></a>
### @supabase/postgrest-js v1.19.2
#### 

##### Paths
* /home/runner/work/liam/liam

<a href="http://opensource.org/licenses/mit-license">MIT</a> permitted



<a name="@supabase/realtime-js"></a>
### @supabase/realtime-js v2.11.2
#### 

##### Paths
* /home/runner/work/liam/liam

<a href="http://opensource.org/licenses/mit-license">MIT</a> permitted



<a name="@supabase/storage-js"></a>
### @supabase/storage-js v2.7.1
#### 

##### Paths
* /home/runner/work/liam/liam

<a href="http://opensource.org/licenses/mit-license">MIT</a> permitted



<a name="@supabase/supabase-js"></a>
### @supabase/supabase-js v2.49.1
#### 

##### Paths
* /home/runner/work/liam/liam

<a href="http://opensource.org/licenses/mit-license">MIT</a> permitted



<a name="@swc/counter"></a>
### @swc/counter v0.1.3
#### 

##### Paths
* /home/runner/work/liam/liam

<a href="http://www.apache.org/licenses/LICENSE-2.0.txt">Apache 2.0</a> permitted



<a name="@swc/helpers"></a>
### @swc/helpers v0.5.15
#### 

##### Paths
* /home/runner/work/liam/liam

<a href="http://www.apache.org/licenses/LICENSE-2.0.txt">Apache 2.0</a> permitted



<a name="@tootallnate/quickjs-emscripten"></a>
### @tootallnate/quickjs-emscripten v0.23.0
#### 

##### Paths
* /home/runner/work/liam/liam

<a href="http://opensource.org/licenses/mit-license">MIT</a> permitted



<a name="@ts-morph/common"></a>
### @ts-morph/common v0.25.0
#### 

##### Paths
* /home/runner/work/liam/liam

<a href="http://opensource.org/licenses/mit-license">MIT</a> permitted



<a name="@tsconfig/node10"></a>
### @tsconfig/node10 v1.0.11
#### 

##### Paths
* /home/runner/work/liam/liam

<a href="http://opensource.org/licenses/mit-license">MIT</a> permitted



<a name="@tsconfig/node12"></a>
### @tsconfig/node12 v1.0.11
#### 

##### Paths
* /home/runner/work/liam/liam

<a href="http://opensource.org/licenses/mit-license">MIT</a> permitted



<a name="@tsconfig/node14"></a>
### @tsconfig/node14 v1.0.3
#### 

##### Paths
* /home/runner/work/liam/liam

<a href="http://opensource.org/licenses/mit-license">MIT</a> permitted



<a name="@tsconfig/node16"></a>
### @tsconfig/node16 v1.0.4
#### 

##### Paths
* /home/runner/work/liam/liam

<a href="http://opensource.org/licenses/mit-license">MIT</a> permitted



<a name="@tsconfig/strictest"></a>
### @tsconfig/strictest v2.0.5
#### 

##### Paths
* /home/runner/work/liam/liam

<a href="http://opensource.org/licenses/mit-license">MIT</a> permitted



<a name="@turbo/gen"></a>
### @turbo/gen v2.1.2
#### 

##### Paths
* /home/runner/work/liam/liam

<a href="http://opensource.org/licenses/mit-license">MIT</a> permitted



<a name="@turbo/workspaces"></a>
### @turbo/workspaces v2.1.2
#### 

##### Paths
* /home/runner/work/liam/liam

<a href="http://opensource.org/licenses/mit-license">MIT</a> permitted



<a name="@types/acorn"></a>
### @types/acorn v4.0.6
#### 

##### Paths
* /home/runner/work/liam/liam

<a href="http://opensource.org/licenses/mit-license">MIT</a> permitted



<a name="@types/babel__core"></a>
### @types/babel__core v7.20.5
#### 

##### Paths
* /home/runner/work/liam/liam

<a href="http://opensource.org/licenses/mit-license">MIT</a> permitted



<a name="@types/babel__generator"></a>
### @types/babel__generator v7.6.8
#### 

##### Paths
* /home/runner/work/liam/liam

<a href="http://opensource.org/licenses/mit-license">MIT</a> permitted



<a name="@types/babel__template"></a>
### @types/babel__template v7.4.4
#### 

##### Paths
* /home/runner/work/liam/liam

<a href="http://opensource.org/licenses/mit-license">MIT</a> permitted



<a name="@types/babel__traverse"></a>
### @types/babel__traverse v7.20.6
#### 

##### Paths
* /home/runner/work/liam/liam

<a href="http://opensource.org/licenses/mit-license">MIT</a> permitted



<a name="@types/btoa-lite"></a>
### @types/btoa-lite v1.0.2
#### 

##### Paths
* /home/runner/work/liam/liam

<a href="http://opensource.org/licenses/mit-license">MIT</a> permitted



<a name="@types/connect"></a>
### @types/connect v3.4.36
#### 

##### Paths
* /home/runner/work/liam/liam

<a href="http://opensource.org/licenses/mit-license">MIT</a> permitted



<a name="@types/d3-color"></a>
### @types/d3-color v3.1.3
#### 

##### Paths
* /home/runner/work/liam/liam

<a href="http://opensource.org/licenses/mit-license">MIT</a> permitted



<a name="@types/d3-drag"></a>
### @types/d3-drag v3.0.7
#### 

##### Paths
* /home/runner/work/liam/liam

<a href="http://opensource.org/licenses/mit-license">MIT</a> permitted



<a name="@types/d3-interpolate"></a>
### @types/d3-interpolate v3.0.4
#### 

##### Paths
* /home/runner/work/liam/liam

<a href="http://opensource.org/licenses/mit-license">MIT</a> permitted



<a name="@types/d3-selection"></a>
### @types/d3-selection v3.0.11
#### 

##### Paths
* /home/runner/work/liam/liam

<a href="http://opensource.org/licenses/mit-license">MIT</a> permitted



<a name="@types/d3-transition"></a>
### @types/d3-transition v3.0.9
#### 

##### Paths
* /home/runner/work/liam/liam

<a href="http://opensource.org/licenses/mit-license">MIT</a> permitted



<a name="@types/d3-zoom"></a>
### @types/d3-zoom v3.0.8
#### 

##### Paths
* /home/runner/work/liam/liam

<a href="http://opensource.org/licenses/mit-license">MIT</a> permitted



<a name="@types/debug"></a>
### @types/debug v4.1.12
#### 

##### Paths
* /home/runner/work/liam/liam

<a href="http://opensource.org/licenses/mit-license">MIT</a> permitted



<a name="@types/escodegen"></a>
### @types/escodegen v0.0.6
#### 

##### Paths
* /home/runner/work/liam/liam

<a href="http://opensource.org/licenses/mit-license">MIT</a> permitted



<a name="@types/eslint"></a>
### @types/eslint v9.6.1
#### 

##### Paths
* /home/runner/work/liam/liam

<a href="http://opensource.org/licenses/mit-license">MIT</a> permitted



<a name="@types/eslint-scope"></a>
### @types/eslint-scope v3.7.7
#### 

##### Paths
* /home/runner/work/liam/liam

<a href="http://opensource.org/licenses/mit-license">MIT</a> permitted



<a name="@types/estree"></a>
### @types/estree v0.0.51
#### 

##### Paths
* /home/runner/work/liam/liam

<a href="http://opensource.org/licenses/mit-license">MIT</a> permitted



<a name="@types/estree-jsx"></a>
### @types/estree-jsx v1.0.5
#### 

##### Paths
* /home/runner/work/liam/liam

<a href="http://opensource.org/licenses/mit-license">MIT</a> permitted



<a name="@types/glob"></a>
### @types/glob v7.2.0
#### 

##### Paths
* /home/runner/work/liam/liam

<a href="http://opensource.org/licenses/mit-license">MIT</a> permitted



<a name="@types/gtag.js"></a>
### @types/gtag.js v0.0.20
#### 

##### Paths
* /home/runner/work/liam/liam

<a href="http://opensource.org/licenses/mit-license">MIT</a> permitted



<a name="@types/hast"></a>
### @types/hast v3.0.4
#### 

##### Paths
* /home/runner/work/liam/liam

<a href="http://opensource.org/licenses/mit-license">MIT</a> permitted



<a name="@types/inquirer"></a>
### @types/inquirer v6.5.0
#### 

##### Paths
* /home/runner/work/liam/liam

<a href="http://opensource.org/licenses/mit-license">MIT</a> permitted



<a name="@types/json-schema"></a>
### @types/json-schema v7.0.15
#### 

##### Paths
* /home/runner/work/liam/liam

<a href="http://opensource.org/licenses/mit-license">MIT</a> permitted



<a name="@types/json5"></a>
### @types/json5 v0.0.29
#### 

##### Paths
* /home/runner/work/liam/liam

<a href="http://opensource.org/licenses/mit-license">MIT</a> permitted



<a name="@types/jsonwebtoken"></a>
### @types/jsonwebtoken v9.0.9
#### 

##### Paths
* /home/runner/work/liam/liam

<a href="http://opensource.org/licenses/mit-license">MIT</a> permitted



<a name="@types/mdast"></a>
### @types/mdast v4.0.4
#### 

##### Paths
* /home/runner/work/liam/liam

<a href="http://opensource.org/licenses/mit-license">MIT</a> permitted



<a name="@types/mdx"></a>
### @types/mdx v2.0.13
#### 

##### Paths
* /home/runner/work/liam/liam

<a href="http://opensource.org/licenses/mit-license">MIT</a> permitted



<a name="@types/minimatch"></a>
### @types/minimatch v5.1.2
#### 

##### Paths
* /home/runner/work/liam/liam

<a href="http://opensource.org/licenses/mit-license">MIT</a> permitted



<a name="@types/ms"></a>
### @types/ms v2.1.0
#### 

##### Paths
* /home/runner/work/liam/liam

<a href="http://opensource.org/licenses/mit-license">MIT</a> permitted



<a name="@types/mysql"></a>
### @types/mysql v2.15.26
#### 

##### Paths
* /home/runner/work/liam/liam

<a href="http://opensource.org/licenses/mit-license">MIT</a> permitted



<a name="@types/node"></a>
### @types/node v12.20.55
#### 

##### Paths
* /home/runner/work/liam/liam

<a href="http://opensource.org/licenses/mit-license">MIT</a> permitted



<a name="@types/pg"></a>
### @types/pg v8.6.1
#### 

##### Paths
* /home/runner/work/liam/liam

<a href="http://opensource.org/licenses/mit-license">MIT</a> permitted



<a name="@types/pg-pool"></a>
### @types/pg-pool v2.0.6
#### 

##### Paths
* /home/runner/work/liam/liam

<a href="http://opensource.org/licenses/mit-license">MIT</a> permitted



<a name="@types/phoenix"></a>
### @types/phoenix v1.6.6
#### 

##### Paths
* /home/runner/work/liam/liam

<a href="http://opensource.org/licenses/mit-license">MIT</a> permitted



<a name="@types/prop-types"></a>
### @types/prop-types v15.7.14
#### 

##### Paths
* /home/runner/work/liam/liam

<a href="http://opensource.org/licenses/mit-license">MIT</a> permitted



<a name="@types/react"></a>
### @types/react v18.3.18
#### 

##### Paths
* /home/runner/work/liam/liam

<a href="http://opensource.org/licenses/mit-license">MIT</a> permitted



<a name="@types/react-dom"></a>
### @types/react-dom v18.3.5
#### 

##### Paths
* /home/runner/work/liam/liam

<a href="http://opensource.org/licenses/mit-license">MIT</a> permitted



<a name="@types/resolve"></a>
### @types/resolve v1.20.2
#### 

##### Paths
* /home/runner/work/liam/liam

<a href="http://opensource.org/licenses/mit-license">MIT</a> permitted



<a name="@types/shimmer"></a>
### @types/shimmer v1.2.0
#### 

##### Paths
* /home/runner/work/liam/liam

<a href="http://opensource.org/licenses/mit-license">MIT</a> permitted



<a name="@types/tedious"></a>
### @types/tedious v4.0.14
#### 

##### Paths
* /home/runner/work/liam/liam

<a href="http://opensource.org/licenses/mit-license">MIT</a> permitted



<a name="@types/through"></a>
### @types/through v0.0.33
#### 

##### Paths
* /home/runner/work/liam/liam

<a href="http://opensource.org/licenses/mit-license">MIT</a> permitted



<a name="@types/tinycolor2"></a>
### @types/tinycolor2 v1.4.6
#### 

##### Paths
* /home/runner/work/liam/liam

<a href="http://opensource.org/licenses/mit-license">MIT</a> permitted



<a name="@types/unist"></a>
### @types/unist v2.0.11
#### 

##### Paths
* /home/runner/work/liam/liam

<a href="http://opensource.org/licenses/mit-license">MIT</a> permitted



<a name="@types/ws"></a>
### @types/ws v8.18.0
#### 

##### Paths
* /home/runner/work/liam/liam

<a href="http://opensource.org/licenses/mit-license">MIT</a> permitted



<a name="@typescript-eslint/eslint-plugin"></a>
### @typescript-eslint/eslint-plugin v8.24.1
#### 

##### Paths
* /home/runner/work/liam/liam

<a href="http://opensource.org/licenses/mit-license">MIT</a> permitted



<a name="@typescript-eslint/parser"></a>
### @typescript-eslint/parser v8.24.1
#### 

##### Paths
* /home/runner/work/liam/liam

<a href="http://opensource.org/licenses/mit-license">MIT</a> permitted



<a name="@typescript-eslint/scope-manager"></a>
### @typescript-eslint/scope-manager v8.24.1
#### 

##### Paths
* /home/runner/work/liam/liam

<a href="http://opensource.org/licenses/mit-license">MIT</a> permitted



<a name="@typescript-eslint/type-utils"></a>
### @typescript-eslint/type-utils v8.24.1
#### 

##### Paths
* /home/runner/work/liam/liam

<a href="http://opensource.org/licenses/mit-license">MIT</a> permitted



<a name="@typescript-eslint/types"></a>
### @typescript-eslint/types v8.24.1
#### 

##### Paths
* /home/runner/work/liam/liam

<a href="http://opensource.org/licenses/mit-license">MIT</a> permitted



<a name="@typescript-eslint/typescript-estree"></a>
### @typescript-eslint/typescript-estree v8.24.1
#### 

##### Paths
* /home/runner/work/liam/liam

<a href="http://opensource.org/licenses/mit-license">MIT</a> permitted



<a name="@typescript-eslint/utils"></a>
### @typescript-eslint/utils v8.24.1
#### 

##### Paths
* /home/runner/work/liam/liam

<a href="http://opensource.org/licenses/mit-license">MIT</a> permitted



<a name="@typescript-eslint/visitor-keys"></a>
### @typescript-eslint/visitor-keys v8.24.1
#### 

##### Paths
* /home/runner/work/liam/liam

<a href="http://opensource.org/licenses/mit-license">MIT</a> permitted



<a name="@ungap/structured-clone"></a>
### @ungap/structured-clone v1.3.0
#### 

##### Paths
* /home/runner/work/liam/liam

<a href="http://en.wikipedia.org/wiki/ISC_license">ISC</a> permitted



<a name="@vitejs/plugin-react"></a>
### @vitejs/plugin-react v4.3.3
#### 

##### Paths
* /home/runner/work/liam/liam

<a href="http://opensource.org/licenses/mit-license">MIT</a> permitted



<a name="@vitest/expect"></a>
### @vitest/expect v2.1.9
#### 

##### Paths
* /home/runner/work/liam/liam

<a href="http://opensource.org/licenses/mit-license">MIT</a> permitted



<a name="@vitest/mocker"></a>
### @vitest/mocker v2.1.9
#### 

##### Paths
* /home/runner/work/liam/liam

<a href="http://opensource.org/licenses/mit-license">MIT</a> permitted



<a name="@vitest/pretty-format"></a>
### @vitest/pretty-format v2.1.9
#### 

##### Paths
* /home/runner/work/liam/liam

<a href="http://opensource.org/licenses/mit-license">MIT</a> permitted



<a name="@vitest/runner"></a>
### @vitest/runner v2.1.9
#### 

##### Paths
* /home/runner/work/liam/liam

<a href="http://opensource.org/licenses/mit-license">MIT</a> permitted



<a name="@vitest/snapshot"></a>
### @vitest/snapshot v2.1.9
#### 

##### Paths
* /home/runner/work/liam/liam

<a href="http://opensource.org/licenses/mit-license">MIT</a> permitted



<a name="@vitest/spy"></a>
### @vitest/spy v2.1.9
#### 

##### Paths
* /home/runner/work/liam/liam

<a href="http://opensource.org/licenses/mit-license">MIT</a> permitted



<a name="@vitest/utils"></a>
### @vitest/utils v2.1.9
#### 

##### Paths
* /home/runner/work/liam/liam

<a href="http://opensource.org/licenses/mit-license">MIT</a> permitted



<a name="@webassemblyjs/ast"></a>
### @webassemblyjs/ast v1.14.1
#### 

##### Paths
* /home/runner/work/liam/liam

<a href="http://opensource.org/licenses/mit-license">MIT</a> permitted



<a name="@webassemblyjs/floating-point-hex-parser"></a>
### @webassemblyjs/floating-point-hex-parser v1.13.2
#### 

##### Paths
* /home/runner/work/liam/liam

<a href="http://opensource.org/licenses/mit-license">MIT</a> permitted



<a name="@webassemblyjs/helper-api-error"></a>
### @webassemblyjs/helper-api-error v1.13.2
#### 

##### Paths
* /home/runner/work/liam/liam

<a href="http://opensource.org/licenses/mit-license">MIT</a> permitted



<a name="@webassemblyjs/helper-buffer"></a>
### @webassemblyjs/helper-buffer v1.14.1
#### 

##### Paths
* /home/runner/work/liam/liam

<a href="http://opensource.org/licenses/mit-license">MIT</a> permitted



<a name="@webassemblyjs/helper-numbers"></a>
### @webassemblyjs/helper-numbers v1.13.2
#### 

##### Paths
* /home/runner/work/liam/liam

<a href="http://opensource.org/licenses/mit-license">MIT</a> permitted



<a name="@webassemblyjs/helper-wasm-bytecode"></a>
### @webassemblyjs/helper-wasm-bytecode v1.13.2
#### 

##### Paths
* /home/runner/work/liam/liam

<a href="http://opensource.org/licenses/mit-license">MIT</a> permitted



<a name="@webassemblyjs/helper-wasm-section"></a>
### @webassemblyjs/helper-wasm-section v1.14.1
#### 

##### Paths
* /home/runner/work/liam/liam

<a href="http://opensource.org/licenses/mit-license">MIT</a> permitted



<a name="@webassemblyjs/ieee754"></a>
### @webassemblyjs/ieee754 v1.13.2
#### 

##### Paths
* /home/runner/work/liam/liam

<a href="http://opensource.org/licenses/mit-license">MIT</a> permitted



<a name="@webassemblyjs/leb128"></a>
### @webassemblyjs/leb128 v1.13.2
#### 

##### Paths
* /home/runner/work/liam/liam

<a href="http://www.apache.org/licenses/LICENSE-2.0.txt">Apache 2.0</a> permitted



<a name="@webassemblyjs/utf8"></a>
### @webassemblyjs/utf8 v1.13.2
#### 

##### Paths
* /home/runner/work/liam/liam

<a href="http://opensource.org/licenses/mit-license">MIT</a> permitted



<a name="@webassemblyjs/wasm-edit"></a>
### @webassemblyjs/wasm-edit v1.14.1
#### 

##### Paths
* /home/runner/work/liam/liam

<a href="http://opensource.org/licenses/mit-license">MIT</a> permitted



<a name="@webassemblyjs/wasm-gen"></a>
### @webassemblyjs/wasm-gen v1.14.1
#### 

##### Paths
* /home/runner/work/liam/liam

<a href="http://opensource.org/licenses/mit-license">MIT</a> permitted



<a name="@webassemblyjs/wasm-opt"></a>
### @webassemblyjs/wasm-opt v1.14.1
#### 

##### Paths
* /home/runner/work/liam/liam

<a href="http://opensource.org/licenses/mit-license">MIT</a> permitted



<a name="@webassemblyjs/wasm-parser"></a>
### @webassemblyjs/wasm-parser v1.14.1
#### 

##### Paths
* /home/runner/work/liam/liam

<a href="http://opensource.org/licenses/mit-license">MIT</a> permitted



<a name="@webassemblyjs/wast-printer"></a>
### @webassemblyjs/wast-printer v1.14.1
#### 

##### Paths
* /home/runner/work/liam/liam

<a href="http://opensource.org/licenses/mit-license">MIT</a> permitted



<a name="@wolfy1339/lru-cache"></a>
### @wolfy1339/lru-cache v11.0.2-patch.1
#### 

##### Paths
* /home/runner/work/liam/liam

<a href="http://en.wikipedia.org/wiki/ISC_license">ISC</a> permitted



<a name="@xtuc/ieee754"></a>
### @xtuc/ieee754 v1.2.0
#### 

##### Paths
* /home/runner/work/liam/liam

<a href="http://opensource.org/licenses/BSD-3-Clause">New BSD</a> permitted



<a name="@xtuc/long"></a>
### @xtuc/long v4.2.2
#### 

##### Paths
* /home/runner/work/liam/liam

<a href="http://www.apache.org/licenses/LICENSE-2.0.txt">Apache 2.0</a> permitted



<a name="@xyflow/react"></a>
### @xyflow/react v12.3.5
#### 

##### Paths
* /home/runner/work/liam/liam

<a href="http://opensource.org/licenses/mit-license">MIT</a> permitted



<a name="@xyflow/system"></a>
### @xyflow/system v0.0.46
#### 

##### Paths
* /home/runner/work/liam/liam

<a href="http://opensource.org/licenses/mit-license">MIT</a> permitted



<a name="@yarnpkg/lockfile"></a>
### @yarnpkg/lockfile v1.1.0
#### 

##### Paths
* /home/runner/work/liam/liam

<a href="http://opensource.org/licenses/bsd-license">Simplified BSD</a> permitted



<a name="@zip.js/zip.js"></a>
### @zip.js/zip.js v2.7.57
#### 

##### Paths
* /home/runner/work/liam/liam

<a href="http://opensource.org/licenses/BSD-3-Clause">New BSD</a> permitted



<a name="acorn"></a>
### acorn v7.4.1
#### 

##### Paths
* /home/runner/work/liam/liam

<a href="http://opensource.org/licenses/mit-license">MIT</a> permitted



<a name="acorn-import-attributes"></a>
### acorn-import-attributes v1.9.5
#### 

##### Paths
* /home/runner/work/liam/liam

<a href="http://opensource.org/licenses/mit-license">MIT</a> permitted



<a name="acorn-jsx"></a>
### acorn-jsx v5.3.2
#### 

##### Paths
* /home/runner/work/liam/liam

<a href="http://opensource.org/licenses/mit-license">MIT</a> permitted



<a name="acorn-walk"></a>
### acorn-walk v7.2.0
#### 

##### Paths
* /home/runner/work/liam/liam

<a href="http://opensource.org/licenses/mit-license">MIT</a> permitted



<a name="agent-base"></a>
### agent-base v6.0.2
#### 

##### Paths
* /home/runner/work/liam/liam

<a href="http://opensource.org/licenses/mit-license">MIT</a> permitted



<a name="aggregate-error"></a>
### aggregate-error v3.1.0
#### 

##### Paths
* /home/runner/work/liam/liam

<a href="http://opensource.org/licenses/mit-license">MIT</a> permitted



<a name="ajv"></a>
### ajv v6.12.6
#### 

##### Paths
* /home/runner/work/liam/liam

<a href="http://opensource.org/licenses/mit-license">MIT</a> permitted



<a name="ajv-formats"></a>
### ajv-formats v2.1.1
#### 

##### Paths
* /home/runner/work/liam/liam

<a href="http://opensource.org/licenses/mit-license">MIT</a> permitted



<a name="ajv-keywords"></a>
### ajv-keywords v5.1.0
#### 

##### Paths
* /home/runner/work/liam/liam

<a href="http://opensource.org/licenses/mit-license">MIT</a> permitted



<a name="ansi-colors"></a>
### ansi-colors v4.1.3
#### 

##### Paths
* /home/runner/work/liam/liam

<a href="http://opensource.org/licenses/mit-license">MIT</a> permitted



<a name="ansi-escapes"></a>
### ansi-escapes v4.3.2
#### 

##### Paths
* /home/runner/work/liam/liam

<a href="http://opensource.org/licenses/mit-license">MIT</a> permitted



<a name="ansi-regex"></a>
### ansi-regex v5.0.1
#### 

##### Paths
* /home/runner/work/liam/liam

<a href="http://opensource.org/licenses/mit-license">MIT</a> permitted



<a name="ansi-styles"></a>
### ansi-styles v3.2.1
#### 

##### Paths
* /home/runner/work/liam/liam

<a href="http://opensource.org/licenses/mit-license">MIT</a> permitted



<a name="any-promise"></a>
### any-promise v1.3.0
#### 

##### Paths
* /home/runner/work/liam/liam

<a href="http://opensource.org/licenses/mit-license">MIT</a> permitted



<a name="anymatch"></a>
### anymatch v3.1.3
#### 

##### Paths
* /home/runner/work/liam/liam

<a href="http://en.wikipedia.org/wiki/ISC_license">ISC</a> permitted



<a name="arg"></a>
### arg v4.1.3
#### 

##### Paths
* /home/runner/work/liam/liam

<a href="http://opensource.org/licenses/mit-license">MIT</a> permitted



<a name="argparse"></a>
### argparse v1.0.10
#### 

##### Paths
* /home/runner/work/liam/liam

<a href="http://opensource.org/licenses/mit-license">MIT</a> permitted



<a name="argparse"></a>
### argparse v2.0.1
#### 

##### Paths
* /home/runner/work/liam/liam

Python-2.0 manually approved

>Python 2.0 license is compatible with Apache-2.0. But License Finder does not support the name "Python-2.0". See https://github.com/pivotal/LicenseFinder/pull/1053

><cite> OSPO @masutaka 2024-11-28</cite>



<a name="aria-hidden"></a>
### aria-hidden v1.2.4
#### 

##### Paths
* /home/runner/work/liam/liam

<a href="http://opensource.org/licenses/mit-license">MIT</a> permitted



<a name="aria-query"></a>
### aria-query v5.3.2
#### 

##### Paths
* /home/runner/work/liam/liam

<a href="http://www.apache.org/licenses/LICENSE-2.0.txt">Apache 2.0</a> permitted



<a name="array-buffer-byte-length"></a>
### array-buffer-byte-length v1.0.2
#### 

##### Paths
* /home/runner/work/liam/liam

<a href="http://opensource.org/licenses/mit-license">MIT</a> permitted



<a name="array-includes"></a>
### array-includes v3.1.8
#### 

##### Paths
* /home/runner/work/liam/liam

<a href="http://opensource.org/licenses/mit-license">MIT</a> permitted



<a name="array-union"></a>
### array-union v2.1.0
#### 

##### Paths
* /home/runner/work/liam/liam

<a href="http://opensource.org/licenses/mit-license">MIT</a> permitted



<a name="array.prototype.findlast"></a>
### array.prototype.findlast v1.2.5
#### 

##### Paths
* /home/runner/work/liam/liam

<a href="http://opensource.org/licenses/mit-license">MIT</a> permitted



<a name="array.prototype.findlastindex"></a>
### array.prototype.findlastindex v1.2.5
#### 

##### Paths
* /home/runner/work/liam/liam

<a href="http://opensource.org/licenses/mit-license">MIT</a> permitted



<a name="array.prototype.flat"></a>
### array.prototype.flat v1.3.3
#### 

##### Paths
* /home/runner/work/liam/liam

<a href="http://opensource.org/licenses/mit-license">MIT</a> permitted



<a name="array.prototype.flatmap"></a>
### array.prototype.flatmap v1.3.3
#### 

##### Paths
* /home/runner/work/liam/liam

<a href="http://opensource.org/licenses/mit-license">MIT</a> permitted



<a name="array.prototype.tosorted"></a>
### array.prototype.tosorted v1.1.4
#### 

##### Paths
* /home/runner/work/liam/liam

<a href="http://opensource.org/licenses/mit-license">MIT</a> permitted



<a name="arraybuffer.prototype.slice"></a>
### arraybuffer.prototype.slice v1.0.4
#### 

##### Paths
* /home/runner/work/liam/liam

<a href="http://opensource.org/licenses/mit-license">MIT</a> permitted



<a name="asap"></a>
### asap v2.0.6
#### 

##### Paths
* /home/runner/work/liam/liam

<a href="http://opensource.org/licenses/mit-license">MIT</a> permitted



<a name="assert"></a>
### assert v2.1.0
#### 

##### Paths
* /home/runner/work/liam/liam

<a href="http://opensource.org/licenses/mit-license">MIT</a> permitted



<a name="assertion-error"></a>
### assertion-error v2.0.1
#### 

##### Paths
* /home/runner/work/liam/liam

<a href="http://opensource.org/licenses/mit-license">MIT</a> permitted



<a name="ast-types"></a>
### ast-types v0.13.4
#### 

##### Paths
* /home/runner/work/liam/liam

<a href="http://opensource.org/licenses/mit-license">MIT</a> permitted



<a name="ast-types-flow"></a>
### ast-types-flow v0.0.8
#### 

##### Paths
* /home/runner/work/liam/liam

<a href="http://opensource.org/licenses/mit-license">MIT</a> permitted



<a name="astring"></a>
### astring v1.9.0
#### 

##### Paths
* /home/runner/work/liam/liam

<a href="http://opensource.org/licenses/mit-license">MIT</a> permitted



<a name="async-function"></a>
### async-function v1.0.0
#### 

##### Paths
* /home/runner/work/liam/liam

<a href="http://opensource.org/licenses/mit-license">MIT</a> permitted



<a name="asynckit"></a>
### asynckit v0.4.0
#### 

##### Paths
* /home/runner/work/liam/liam

<a href="http://opensource.org/licenses/mit-license">MIT</a> permitted



<a name="at-least-node"></a>
### at-least-node v1.0.0
#### 

##### Paths
* /home/runner/work/liam/liam

<a href="http://en.wikipedia.org/wiki/ISC_license">ISC</a> permitted



<a name="autoprefixer"></a>
### autoprefixer v10.4.20
#### 

##### Paths
* /home/runner/work/liam/liam

<a href="http://opensource.org/licenses/mit-license">MIT</a> permitted



<a name="available-typed-arrays"></a>
### available-typed-arrays v1.0.7
#### 

##### Paths
* /home/runner/work/liam/liam

<a href="http://opensource.org/licenses/mit-license">MIT</a> permitted



<a name="axe-core"></a>
### axe-core v4.10.2
#### 

##### Paths
* /home/runner/work/liam/liam

<a href="https://www.mozilla.org/media/MPL/2.0/index.815ca599c9df.txt">Mozilla Public License 2.0</a> permitted



<a name="axobject-query"></a>
### axobject-query v4.1.0
#### 

##### Paths
* /home/runner/work/liam/liam

<a href="http://www.apache.org/licenses/LICENSE-2.0.txt">Apache 2.0</a> permitted



<a name="bail"></a>
### bail v2.0.2
#### 

##### Paths
* /home/runner/work/liam/liam

<a href="http://opensource.org/licenses/mit-license">MIT</a> permitted



<a name="balanced-match"></a>
### balanced-match v1.0.2
#### 

##### Paths
* /home/runner/work/liam/liam

<a href="http://opensource.org/licenses/mit-license">MIT</a> permitted



<a name="base64-js"></a>
### base64-js v1.5.1
#### 

##### Paths
* /home/runner/work/liam/liam

<a href="http://opensource.org/licenses/mit-license">MIT</a> permitted



<a name="basic-ftp"></a>
### basic-ftp v5.0.5
#### 

##### Paths
* /home/runner/work/liam/liam

<a href="http://opensource.org/licenses/mit-license">MIT</a> permitted



<a name="before-after-hook"></a>
### before-after-hook v2.2.3
#### 

##### Paths
* /home/runner/work/liam/liam

<a href="http://www.apache.org/licenses/LICENSE-2.0.txt">Apache 2.0</a> permitted



<a name="better-opn"></a>
### better-opn v3.0.2
#### 

##### Paths
* /home/runner/work/liam/liam

<a href="http://opensource.org/licenses/mit-license">MIT</a> permitted



<a name="better-path-resolve"></a>
### better-path-resolve v1.0.0
#### 

##### Paths
* /home/runner/work/liam/liam

<a href="http://opensource.org/licenses/mit-license">MIT</a> permitted



<a name="bin-links"></a>
### bin-links v5.0.0
#### 

##### Paths
* /home/runner/work/liam/liam

<a href="http://en.wikipedia.org/wiki/ISC_license">ISC</a> permitted



<a name="binary-extensions"></a>
### binary-extensions v2.3.0
#### 

##### Paths
* /home/runner/work/liam/liam

<a href="http://opensource.org/licenses/mit-license">MIT</a> permitted



<a name="bl"></a>
### bl v4.1.0
#### 

##### Paths
* /home/runner/work/liam/liam

<a href="http://opensource.org/licenses/mit-license">MIT</a> permitted



<a name="boolbase"></a>
### boolbase v1.0.0
#### 

##### Paths
* /home/runner/work/liam/liam

<a href="http://en.wikipedia.org/wiki/ISC_license">ISC</a> permitted



<a name="brace-expansion"></a>
### brace-expansion v1.1.11
#### 

##### Paths
* /home/runner/work/liam/liam

<a href="http://opensource.org/licenses/mit-license">MIT</a> permitted



<a name="braces"></a>
### braces v3.0.3
#### 

##### Paths
* /home/runner/work/liam/liam

<a href="http://opensource.org/licenses/mit-license">MIT</a> permitted



<a name="browser-assert"></a>
### browser-assert v1.2.1
#### 

##### Paths
* /home/runner/work/liam/liam

<a href="http://opensource.org/licenses/mit-license">MIT</a> permitted



<a name="browserslist"></a>
### browserslist v4.24.4
#### 

##### Paths
* /home/runner/work/liam/liam

<a href="http://opensource.org/licenses/mit-license">MIT</a> permitted



<a name="btoa-lite"></a>
### btoa-lite v1.0.0
#### 

##### Paths
* /home/runner/work/liam/liam

<a href="http://opensource.org/licenses/mit-license">MIT</a> permitted



<a name="buffer"></a>
### buffer v5.7.1
#### 

##### Paths
* /home/runner/work/liam/liam

<a href="http://opensource.org/licenses/mit-license">MIT</a> permitted



<a name="buffer-equal-constant-time"></a>
### buffer-equal-constant-time v1.0.1
#### 

##### Paths
* /home/runner/work/liam/liam

<a href="http://opensource.org/licenses/BSD-3-Clause">New BSD</a> permitted



<a name="buffer-from"></a>
### buffer-from v1.1.2
#### 

##### Paths
* /home/runner/work/liam/liam

<a href="http://opensource.org/licenses/mit-license">MIT</a> permitted



<a name="busboy"></a>
### busboy v1.6.0
#### 

##### Paths
* /home/runner/work/liam/liam

<a href="http://opensource.org/licenses/mit-license">MIT</a> permitted



<a name="cac"></a>
### cac v6.7.14
#### 

##### Paths
* /home/runner/work/liam/liam

<a href="http://opensource.org/licenses/mit-license">MIT</a> permitted



<a name="call-bind"></a>
### call-bind v1.0.8
#### 

##### Paths
* /home/runner/work/liam/liam

<a href="http://opensource.org/licenses/mit-license">MIT</a> permitted



<a name="call-bind-apply-helpers"></a>
### call-bind-apply-helpers v1.0.2
#### 

##### Paths
* /home/runner/work/liam/liam

<a href="http://opensource.org/licenses/mit-license">MIT</a> permitted



<a name="call-bound"></a>
### call-bound v1.0.3
#### 

##### Paths
* /home/runner/work/liam/liam

<a href="http://opensource.org/licenses/mit-license">MIT</a> permitted



<a name="callsites"></a>
### callsites v3.1.0
#### 

##### Paths
* /home/runner/work/liam/liam

<a href="http://opensource.org/licenses/mit-license">MIT</a> permitted



<a name="camel-case"></a>
### camel-case v3.0.0
#### 

##### Paths
* /home/runner/work/liam/liam

<a href="http://opensource.org/licenses/mit-license">MIT</a> permitted



<a name="camelcase"></a>
### camelcase v6.3.0
#### 

##### Paths
* /home/runner/work/liam/liam

<a href="http://opensource.org/licenses/mit-license">MIT</a> permitted



<a name="camelcase-css"></a>
### camelcase-css v2.0.1
#### 

##### Paths
* /home/runner/work/liam/liam

<a href="http://opensource.org/licenses/mit-license">MIT</a> permitted



<a name="caniuse-lite"></a>
### caniuse-lite v1.0.30001700
#### 

##### Paths
* /home/runner/work/liam/liam

CC-BY-4.0 permitted



<a name="ccount"></a>
### ccount v2.0.1
#### 

##### Paths
* /home/runner/work/liam/liam

<a href="http://opensource.org/licenses/mit-license">MIT</a> permitted



<a name="chai"></a>
### chai v5.2.0
#### 

##### Paths
* /home/runner/work/liam/liam

<a href="http://opensource.org/licenses/mit-license">MIT</a> permitted



<a name="chalk"></a>
### chalk v2.4.2
#### 

##### Paths
* /home/runner/work/liam/liam

<a href="http://opensource.org/licenses/mit-license">MIT</a> permitted



<a name="chalk-template"></a>
### chalk-template v1.1.0
#### 

##### Paths
* /home/runner/work/liam/liam

<a href="http://opensource.org/licenses/mit-license">MIT</a> permitted



<a name="change-case"></a>
### change-case v3.1.0
#### 

##### Paths
* /home/runner/work/liam/liam

<a href="http://opensource.org/licenses/mit-license">MIT</a> permitted



<a name="character-entities"></a>
### character-entities v2.0.2
#### 

##### Paths
* /home/runner/work/liam/liam

<a href="http://opensource.org/licenses/mit-license">MIT</a> permitted



<a name="character-entities-html4"></a>
### character-entities-html4 v2.1.0
#### 

##### Paths
* /home/runner/work/liam/liam

<a href="http://opensource.org/licenses/mit-license">MIT</a> permitted



<a name="character-entities-legacy"></a>
### character-entities-legacy v3.0.0
#### 

##### Paths
* /home/runner/work/liam/liam

<a href="http://opensource.org/licenses/mit-license">MIT</a> permitted



<a name="character-reference-invalid"></a>
### character-reference-invalid v2.0.1
#### 

##### Paths
* /home/runner/work/liam/liam

<a href="http://opensource.org/licenses/mit-license">MIT</a> permitted



<a name="chardet"></a>
### chardet v0.7.0
#### 

##### Paths
* /home/runner/work/liam/liam

<a href="http://opensource.org/licenses/mit-license">MIT</a> permitted



<a name="check-error"></a>
### check-error v2.1.1
#### 

##### Paths
* /home/runner/work/liam/liam

<a href="http://opensource.org/licenses/mit-license">MIT</a> permitted



<a name="cheerio"></a>
### cheerio v1.0.0
#### 

##### Paths
* /home/runner/work/liam/liam

<a href="http://opensource.org/licenses/mit-license">MIT</a> permitted



<a name="cheerio-select"></a>
### cheerio-select v2.1.0
#### 

##### Paths
* /home/runner/work/liam/liam

<a href="http://opensource.org/licenses/bsd-license">Simplified BSD</a> permitted



<a name="chokidar"></a>
### chokidar v3.6.0
#### 

##### Paths
* /home/runner/work/liam/liam

<a href="http://opensource.org/licenses/mit-license">MIT</a> permitted



<a name="chownr"></a>
### chownr v3.0.0
#### 

##### Paths
* /home/runner/work/liam/liam

BlueOak-1.0.0 permitted



<a name="chrome-trace-event"></a>
### chrome-trace-event v1.0.4
#### 

##### Paths
* /home/runner/work/liam/liam

<a href="http://opensource.org/licenses/mit-license">MIT</a> permitted



<a name="ci-info"></a>
### ci-info v3.9.0
#### 

##### Paths
* /home/runner/work/liam/liam

<a href="http://opensource.org/licenses/mit-license">MIT</a> permitted



<a name="cjs-module-lexer"></a>
### cjs-module-lexer v1.4.3
#### 

##### Paths
* /home/runner/work/liam/liam

<a href="http://opensource.org/licenses/mit-license">MIT</a> permitted



<a name="class-variance-authority"></a>
### class-variance-authority v0.7.1
#### 

##### Paths
* /home/runner/work/liam/liam

<a href="http://www.apache.org/licenses/LICENSE-2.0.txt">Apache 2.0</a> permitted



<a name="classcat"></a>
### classcat v5.0.5
#### 

##### Paths
* /home/runner/work/liam/liam

<a href="http://opensource.org/licenses/mit-license">MIT</a> permitted



<a name="clean-stack"></a>
### clean-stack v2.2.0
#### 

##### Paths
* /home/runner/work/liam/liam

<a href="http://opensource.org/licenses/mit-license">MIT</a> permitted



<a name="cli-cursor"></a>
### cli-cursor v3.1.0
#### 

##### Paths
* /home/runner/work/liam/liam

<a href="http://opensource.org/licenses/mit-license">MIT</a> permitted



<a name="cli-spinners"></a>
### cli-spinners v2.9.2
#### 

##### Paths
* /home/runner/work/liam/liam

<a href="http://opensource.org/licenses/mit-license">MIT</a> permitted



<a name="cli-width"></a>
### cli-width v3.0.0
#### 

##### Paths
* /home/runner/work/liam/liam

<a href="http://en.wikipedia.org/wiki/ISC_license">ISC</a> permitted



<a name="client-only"></a>
### client-only v0.0.1
#### 

##### Paths
* /home/runner/work/liam/liam

<a href="http://opensource.org/licenses/mit-license">MIT</a> permitted



<a name="cliui"></a>
### cliui v8.0.1
#### 

##### Paths
* /home/runner/work/liam/liam

<a href="http://en.wikipedia.org/wiki/ISC_license">ISC</a> permitted



<a name="clone"></a>
### clone v1.0.4
#### 

##### Paths
* /home/runner/work/liam/liam

<a href="http://opensource.org/licenses/mit-license">MIT</a> permitted



<a name="clsx"></a>
### clsx v2.1.1
#### 

##### Paths
* /home/runner/work/liam/liam

<a href="http://opensource.org/licenses/mit-license">MIT</a> permitted



<a name="cmd-shim"></a>
### cmd-shim v7.0.0
#### 

##### Paths
* /home/runner/work/liam/liam

<a href="http://en.wikipedia.org/wiki/ISC_license">ISC</a> permitted



<a name="code-block-writer"></a>
### code-block-writer v13.0.3
#### 

##### Paths
* /home/runner/work/liam/liam

<a href="http://opensource.org/licenses/mit-license">MIT</a> permitted



<a name="collapse-white-space"></a>
### collapse-white-space v2.1.0
#### 

##### Paths
* /home/runner/work/liam/liam

<a href="http://opensource.org/licenses/mit-license">MIT</a> permitted



<a name="color"></a>
### color v4.2.3
#### 

##### Paths
* /home/runner/work/liam/liam

<a href="http://opensource.org/licenses/mit-license">MIT</a> permitted



<a name="color-convert"></a>
### color-convert v1.9.3
#### 

##### Paths
* /home/runner/work/liam/liam

<a href="http://opensource.org/licenses/mit-license">MIT</a> permitted



<a name="color-name"></a>
### color-name v1.1.3
#### 

##### Paths
* /home/runner/work/liam/liam

<a href="http://opensource.org/licenses/mit-license">MIT</a> permitted



<a name="color-string"></a>
### color-string v1.9.1
#### 

##### Paths
* /home/runner/work/liam/liam

<a href="http://opensource.org/licenses/mit-license">MIT</a> permitted



<a name="combined-stream"></a>
### combined-stream v1.0.8
#### 

##### Paths
* /home/runner/work/liam/liam

<a href="http://opensource.org/licenses/mit-license">MIT</a> permitted



<a name="comma-separated-tokens"></a>
### comma-separated-tokens v2.0.3
#### 

##### Paths
* /home/runner/work/liam/liam

<a href="http://opensource.org/licenses/mit-license">MIT</a> permitted



<a name="commander"></a>
### commander v2.20.3
#### 

##### Paths
* /home/runner/work/liam/liam

<a href="http://opensource.org/licenses/mit-license">MIT</a> permitted



<a name="commondir"></a>
### commondir v1.0.1
#### 

##### Paths
* /home/runner/work/liam/liam

<a href="http://opensource.org/licenses/mit-license">MIT</a> permitted



<a name="component-emitter"></a>
### component-emitter v1.3.1
#### 

##### Paths
* /home/runner/work/liam/liam

<a href="http://opensource.org/licenses/mit-license">MIT</a> permitted



<a name="compute-scroll-into-view"></a>
### compute-scroll-into-view v3.1.1
#### 

##### Paths
* /home/runner/work/liam/liam

<a href="http://opensource.org/licenses/mit-license">MIT</a> permitted



<a name="concat-map"></a>
### concat-map v0.0.1
#### 

##### Paths
* /home/runner/work/liam/liam

<a href="http://opensource.org/licenses/mit-license">MIT</a> permitted



<a name="constant-case"></a>
### constant-case v2.0.0
#### 

##### Paths
* /home/runner/work/liam/liam

<a href="http://opensource.org/licenses/mit-license">MIT</a> permitted



<a name="convert-source-map"></a>
### convert-source-map v2.0.0
#### 

##### Paths
* /home/runner/work/liam/liam

<a href="http://opensource.org/licenses/mit-license">MIT</a> permitted



<a name="cookiejar"></a>
### cookiejar v2.1.4
#### 

##### Paths
* /home/runner/work/liam/liam

<a href="http://opensource.org/licenses/mit-license">MIT</a> permitted



<a name="core-js-pure"></a>
### core-js-pure v3.40.0
#### 

##### Paths
* /home/runner/work/liam/liam

<a href="http://opensource.org/licenses/mit-license">MIT</a> permitted



<a name="cosmiconfig"></a>
### cosmiconfig v9.0.0
#### 

##### Paths
* /home/runner/work/liam/liam

<a href="http://opensource.org/licenses/mit-license">MIT</a> permitted



<a name="create-require"></a>
### create-require v1.1.1
#### 

##### Paths
* /home/runner/work/liam/liam

<a href="http://opensource.org/licenses/mit-license">MIT</a> permitted



<a name="cross-spawn"></a>
### cross-spawn v7.0.6
#### 

##### Paths
* /home/runner/work/liam/liam

<a href="http://opensource.org/licenses/mit-license">MIT</a> permitted



<a name="css-select"></a>
### css-select v5.1.0
#### 

##### Paths
* /home/runner/work/liam/liam

<a href="http://opensource.org/licenses/bsd-license">Simplified BSD</a> permitted



<a name="css-what"></a>
### css-what v6.1.0
#### 

##### Paths
* /home/runner/work/liam/liam

<a href="http://opensource.org/licenses/bsd-license">Simplified BSD</a> permitted



<a name="cssesc"></a>
### cssesc v3.0.0
#### 

##### Paths
* /home/runner/work/liam/liam

<a href="http://opensource.org/licenses/mit-license">MIT</a> permitted



<a name="csstype"></a>
### csstype v3.1.3
#### 

##### Paths
* /home/runner/work/liam/liam

<a href="http://opensource.org/licenses/mit-license">MIT</a> permitted



<a name="d3-color"></a>
### d3-color v3.1.0
#### 

##### Paths
* /home/runner/work/liam/liam

<a href="http://en.wikipedia.org/wiki/ISC_license">ISC</a> permitted



<a name="d3-dispatch"></a>
### d3-dispatch v3.0.1
#### 

##### Paths
* /home/runner/work/liam/liam

<a href="http://en.wikipedia.org/wiki/ISC_license">ISC</a> permitted



<a name="d3-drag"></a>
### d3-drag v3.0.0
#### 

##### Paths
* /home/runner/work/liam/liam

<a href="http://en.wikipedia.org/wiki/ISC_license">ISC</a> permitted



<a name="d3-ease"></a>
### d3-ease v3.0.1
#### 

##### Paths
* /home/runner/work/liam/liam

<a href="http://opensource.org/licenses/BSD-3-Clause">New BSD</a> permitted



<a name="d3-interpolate"></a>
### d3-interpolate v3.0.1
#### 

##### Paths
* /home/runner/work/liam/liam

<a href="http://en.wikipedia.org/wiki/ISC_license">ISC</a> permitted



<a name="d3-selection"></a>
### d3-selection v3.0.0
#### 

##### Paths
* /home/runner/work/liam/liam

<a href="http://en.wikipedia.org/wiki/ISC_license">ISC</a> permitted



<a name="d3-timer"></a>
### d3-timer v3.0.1
#### 

##### Paths
* /home/runner/work/liam/liam

<a href="http://en.wikipedia.org/wiki/ISC_license">ISC</a> permitted



<a name="d3-transition"></a>
### d3-transition v3.0.1
#### 

##### Paths
* /home/runner/work/liam/liam

<a href="http://en.wikipedia.org/wiki/ISC_license">ISC</a> permitted



<a name="d3-zoom"></a>
### d3-zoom v3.0.0
#### 

##### Paths
* /home/runner/work/liam/liam

<a href="http://en.wikipedia.org/wiki/ISC_license">ISC</a> permitted



<a name="damerau-levenshtein"></a>
### damerau-levenshtein v1.0.8
#### 

##### Paths
* /home/runner/work/liam/liam

<a href="http://opensource.org/licenses/bsd-license">Simplified BSD</a> permitted



<a name="data-uri-to-buffer"></a>
### data-uri-to-buffer v4.0.1
#### 

##### Paths
* /home/runner/work/liam/liam

<a href="http://opensource.org/licenses/mit-license">MIT</a> permitted



<a name="data-view-buffer"></a>
### data-view-buffer v1.0.2
#### 

##### Paths
* /home/runner/work/liam/liam

<a href="http://opensource.org/licenses/mit-license">MIT</a> permitted



<a name="data-view-byte-length"></a>
### data-view-byte-length v1.0.2
#### 

##### Paths
* /home/runner/work/liam/liam

<a href="http://opensource.org/licenses/mit-license">MIT</a> permitted



<a name="data-view-byte-offset"></a>
### data-view-byte-offset v1.0.1
#### 

##### Paths
* /home/runner/work/liam/liam

<a href="http://opensource.org/licenses/mit-license">MIT</a> permitted



<a name="dataloader"></a>
### dataloader v1.4.0
#### 

##### Paths
* /home/runner/work/liam/liam

<a href="http://opensource.org/licenses/BSD-3-Clause">New BSD</a> permitted



<a name="date-fns"></a>
### date-fns v4.1.0
#### 

##### Paths
* /home/runner/work/liam/liam

<a href="http://opensource.org/licenses/mit-license">MIT</a> permitted



<a name="debug"></a>
### debug v3.2.7
#### 

##### Paths
* /home/runner/work/liam/liam

<a href="http://opensource.org/licenses/mit-license">MIT</a> permitted



<a name="decode-named-character-reference"></a>
### decode-named-character-reference v1.0.2
#### 

##### Paths
* /home/runner/work/liam/liam

<a href="http://opensource.org/licenses/mit-license">MIT</a> permitted



<a name="deep-eql"></a>
### deep-eql v5.0.2
#### 

##### Paths
* /home/runner/work/liam/liam

<a href="http://opensource.org/licenses/mit-license">MIT</a> permitted



<a name="deep-extend"></a>
### deep-extend v0.6.0
#### 

##### Paths
* /home/runner/work/liam/liam

<a href="http://opensource.org/licenses/mit-license">MIT</a> permitted



<a name="deep-is"></a>
### deep-is v0.1.4
#### 

##### Paths
* /home/runner/work/liam/liam

<a href="http://opensource.org/licenses/mit-license">MIT</a> permitted



<a name="deepmerge"></a>
### deepmerge v4.3.1
#### 

##### Paths
* /home/runner/work/liam/liam

<a href="http://opensource.org/licenses/mit-license">MIT</a> permitted



<a name="defaults"></a>
### defaults v1.0.4
#### 

##### Paths
* /home/runner/work/liam/liam

<a href="http://opensource.org/licenses/mit-license">MIT</a> permitted



<a name="define-data-property"></a>
### define-data-property v1.1.4
#### 

##### Paths
* /home/runner/work/liam/liam

<a href="http://opensource.org/licenses/mit-license">MIT</a> permitted



<a name="define-lazy-prop"></a>
### define-lazy-prop v2.0.0
#### 

##### Paths
* /home/runner/work/liam/liam

<a href="http://opensource.org/licenses/mit-license">MIT</a> permitted



<a name="define-properties"></a>
### define-properties v1.2.1
#### 

##### Paths
* /home/runner/work/liam/liam

<a href="http://opensource.org/licenses/mit-license">MIT</a> permitted



<a name="degenerator"></a>
### degenerator v5.0.1
#### 

##### Paths
* /home/runner/work/liam/liam

<a href="http://opensource.org/licenses/mit-license">MIT</a> permitted



<a name="del"></a>
### del v5.1.0
#### 

##### Paths
* /home/runner/work/liam/liam

<a href="http://opensource.org/licenses/mit-license">MIT</a> permitted



<a name="delayed-stream"></a>
### delayed-stream v1.0.0
#### 

##### Paths
* /home/runner/work/liam/liam

<a href="http://opensource.org/licenses/mit-license">MIT</a> permitted



<a name="deprecation"></a>
### deprecation v2.3.1
#### 

##### Paths
* /home/runner/work/liam/liam

<a href="http://en.wikipedia.org/wiki/ISC_license">ISC</a> permitted



<a name="dequal"></a>
### dequal v2.0.3
#### 

##### Paths
* /home/runner/work/liam/liam

<a href="http://opensource.org/licenses/mit-license">MIT</a> permitted



<a name="destyle.css"></a>
### destyle.css v4.0.1
#### 

##### Paths
* /home/runner/work/liam/liam

<a href="http://opensource.org/licenses/mit-license">MIT</a> permitted



<a name="detect-indent"></a>
### detect-indent v6.1.0
#### 

##### Paths
* /home/runner/work/liam/liam

<a href="http://opensource.org/licenses/mit-license">MIT</a> permitted



<a name="detect-libc"></a>
### detect-libc v2.0.3
#### 

##### Paths
* /home/runner/work/liam/liam

<a href="http://www.apache.org/licenses/LICENSE-2.0.txt">Apache 2.0</a> permitted



<a name="detect-node-es"></a>
### detect-node-es v1.1.0
#### 

##### Paths
* /home/runner/work/liam/liam

<a href="http://opensource.org/licenses/mit-license">MIT</a> permitted



<a name="devlop"></a>
### devlop v1.1.0
#### 

##### Paths
* /home/runner/work/liam/liam

<a href="http://opensource.org/licenses/mit-license">MIT</a> permitted



<a name="dezalgo"></a>
### dezalgo v1.0.4
#### 

##### Paths
* /home/runner/work/liam/liam

<a href="http://en.wikipedia.org/wiki/ISC_license">ISC</a> permitted



<a name="didyoumean"></a>
### didyoumean v1.2.2
#### 

##### Paths
* /home/runner/work/liam/liam

<a href="http://www.apache.org/licenses/LICENSE-2.0.txt">Apache 2.0</a> permitted



<a name="diff"></a>
### diff v4.0.2
#### 

##### Paths
* /home/runner/work/liam/liam

<a href="http://opensource.org/licenses/BSD-3-Clause">New BSD</a> permitted



<a name="dir-glob"></a>
### dir-glob v3.0.1
#### 

##### Paths
* /home/runner/work/liam/liam

<a href="http://opensource.org/licenses/mit-license">MIT</a> permitted



<a name="dlv"></a>
### dlv v1.1.3
#### 

##### Paths
* /home/runner/work/liam/liam

<a href="http://opensource.org/licenses/mit-license">MIT</a> permitted



<a name="doctrine"></a>
### doctrine v2.1.0
#### 

##### Paths
* /home/runner/work/liam/liam

<a href="http://www.apache.org/licenses/LICENSE-2.0.txt">Apache 2.0</a> permitted



<a name="dom-serializer"></a>
### dom-serializer v2.0.0
#### 

##### Paths
* /home/runner/work/liam/liam

<a href="http://opensource.org/licenses/mit-license">MIT</a> permitted



<a name="domelementtype"></a>
### domelementtype v2.3.0
#### 

##### Paths
* /home/runner/work/liam/liam

<a href="http://opensource.org/licenses/bsd-license">Simplified BSD</a> permitted



<a name="domhandler"></a>
### domhandler v5.0.3
#### 

##### Paths
* /home/runner/work/liam/liam

<a href="http://opensource.org/licenses/bsd-license">Simplified BSD</a> permitted



<a name="domutils"></a>
### domutils v3.2.2
#### 

##### Paths
* /home/runner/work/liam/liam

<a href="http://opensource.org/licenses/bsd-license">Simplified BSD</a> permitted



<a name="dot-case"></a>
### dot-case v2.1.1
#### 

##### Paths
* /home/runner/work/liam/liam

<a href="http://opensource.org/licenses/mit-license">MIT</a> permitted



<a name="dotenv"></a>
### dotenv v16.4.7
#### 

##### Paths
* /home/runner/work/liam/liam

<a href="http://opensource.org/licenses/bsd-license">Simplified BSD</a> permitted



<a name="dunder-proto"></a>
### dunder-proto v1.0.1
#### 

##### Paths
* /home/runner/work/liam/liam

<a href="http://opensource.org/licenses/mit-license">MIT</a> permitted



<a name="eastasianwidth"></a>
### eastasianwidth v0.2.0
#### 

##### Paths
* /home/runner/work/liam/liam

<a href="http://opensource.org/licenses/mit-license">MIT</a> permitted



<a name="ecdsa-sig-formatter"></a>
### ecdsa-sig-formatter v1.0.11
#### 

##### Paths
* /home/runner/work/liam/liam

<a href="http://www.apache.org/licenses/LICENSE-2.0.txt">Apache 2.0</a> permitted



<a name="effect"></a>
### effect v3.6.5
#### 

##### Paths
* /home/runner/work/liam/liam

<a href="http://opensource.org/licenses/mit-license">MIT</a> permitted



<a name="electron-to-chromium"></a>
### electron-to-chromium v1.5.102
#### 

##### Paths
* /home/runner/work/liam/liam

<a href="http://en.wikipedia.org/wiki/ISC_license">ISC</a> permitted



<a name="elkjs"></a>
### elkjs v0.9.3
#### 

##### Paths
* /home/runner/work/liam/liam

<a href="https://www.eclipse.org/legal/epl-v20.html">Eclipse 2.0</a> permitted



<a name="emoji-regex"></a>
### emoji-regex v8.0.0
#### 

##### Paths
* /home/runner/work/liam/liam

<a href="http://opensource.org/licenses/mit-license">MIT</a> permitted



<a name="emoji-regex-xs"></a>
### emoji-regex-xs v1.0.0
#### 

##### Paths
* /home/runner/work/liam/liam

<a href="http://opensource.org/licenses/mit-license">MIT</a> permitted



<a name="encoding-sniffer"></a>
### encoding-sniffer v0.2.0
#### 

##### Paths
* /home/runner/work/liam/liam

<a href="http://opensource.org/licenses/mit-license">MIT</a> permitted



<a name="enhanced-resolve"></a>
### enhanced-resolve v5.18.1
#### 

##### Paths
* /home/runner/work/liam/liam

<a href="http://opensource.org/licenses/mit-license">MIT</a> permitted



<a name="enquirer"></a>
### enquirer v2.4.1
#### 

##### Paths
* /home/runner/work/liam/liam

<a href="http://opensource.org/licenses/mit-license">MIT</a> permitted



<a name="entities"></a>
### entities v4.5.0
#### 

##### Paths
* /home/runner/work/liam/liam

<a href="http://opensource.org/licenses/bsd-license">Simplified BSD</a> permitted



<a name="env-paths"></a>
### env-paths v2.2.1
#### 

##### Paths
* /home/runner/work/liam/liam

<a href="http://opensource.org/licenses/mit-license">MIT</a> permitted



<a name="error-ex"></a>
### error-ex v1.3.2
#### 

##### Paths
* /home/runner/work/liam/liam

<a href="http://opensource.org/licenses/mit-license">MIT</a> permitted



<a name="es-abstract"></a>
### es-abstract v1.23.9
#### 

##### Paths
* /home/runner/work/liam/liam

<a href="http://opensource.org/licenses/mit-license">MIT</a> permitted



<a name="es-define-property"></a>
### es-define-property v1.0.1
#### 

##### Paths
* /home/runner/work/liam/liam

<a href="http://opensource.org/licenses/mit-license">MIT</a> permitted



<a name="es-errors"></a>
### es-errors v1.3.0
#### 

##### Paths
* /home/runner/work/liam/liam

<a href="http://opensource.org/licenses/mit-license">MIT</a> permitted



<a name="es-iterator-helpers"></a>
### es-iterator-helpers v1.2.1
#### 

##### Paths
* /home/runner/work/liam/liam

<a href="http://opensource.org/licenses/mit-license">MIT</a> permitted



<a name="es-module-lexer"></a>
### es-module-lexer v1.6.0
#### 

##### Paths
* /home/runner/work/liam/liam

<a href="http://opensource.org/licenses/mit-license">MIT</a> permitted



<a name="es-object-atoms"></a>
### es-object-atoms v1.1.1
#### 

##### Paths
* /home/runner/work/liam/liam

<a href="http://opensource.org/licenses/mit-license">MIT</a> permitted



<a name="es-set-tostringtag"></a>
### es-set-tostringtag v2.1.0
#### 

##### Paths
* /home/runner/work/liam/liam

<a href="http://opensource.org/licenses/mit-license">MIT</a> permitted



<a name="es-shim-unscopables"></a>
### es-shim-unscopables v1.1.0
#### 

##### Paths
* /home/runner/work/liam/liam

<a href="http://opensource.org/licenses/mit-license">MIT</a> permitted



<a name="es-to-primitive"></a>
### es-to-primitive v1.3.0
#### 

##### Paths
* /home/runner/work/liam/liam

<a href="http://opensource.org/licenses/mit-license">MIT</a> permitted



<a name="esast-util-from-estree"></a>
### esast-util-from-estree v2.0.0
#### 

##### Paths
* /home/runner/work/liam/liam

<a href="http://opensource.org/licenses/mit-license">MIT</a> permitted



<a name="esast-util-from-js"></a>
### esast-util-from-js v2.0.1
#### 

##### Paths
* /home/runner/work/liam/liam

<a href="http://opensource.org/licenses/mit-license">MIT</a> permitted



<a name="esbuild"></a>
### esbuild v0.21.5
#### 

##### Paths
* /home/runner/work/liam/liam

<a href="http://opensource.org/licenses/mit-license">MIT</a> permitted



<a name="esbuild-register"></a>
### esbuild-register v3.6.0
#### 

##### Paths
* /home/runner/work/liam/liam

<a href="http://opensource.org/licenses/mit-license">MIT</a> permitted



<a name="escalade"></a>
### escalade v3.2.0
#### 

##### Paths
* /home/runner/work/liam/liam

<a href="http://opensource.org/licenses/mit-license">MIT</a> permitted



<a name="escape-string-regexp"></a>
### escape-string-regexp v1.0.5
#### 

##### Paths
* /home/runner/work/liam/liam

<a href="http://opensource.org/licenses/mit-license">MIT</a> permitted



<a name="escodegen"></a>
### escodegen v2.1.0
#### 

##### Paths
* /home/runner/work/liam/liam

<a href="http://opensource.org/licenses/bsd-license">Simplified BSD</a> permitted



<a name="eslint"></a>
### eslint v8.57.1
#### 

##### Paths
* /home/runner/work/liam/liam

<a href="http://opensource.org/licenses/mit-license">MIT</a> permitted



<a name="eslint-config-next"></a>
### eslint-config-next v15.0.3
#### 

##### Paths
* /home/runner/work/liam/liam

<a href="http://opensource.org/licenses/mit-license">MIT</a> permitted



<a name="eslint-import-resolver-node"></a>
### eslint-import-resolver-node v0.3.9
#### 

##### Paths
* /home/runner/work/liam/liam

<a href="http://opensource.org/licenses/mit-license">MIT</a> permitted



<a name="eslint-import-resolver-typescript"></a>
### eslint-import-resolver-typescript v3.8.3
#### 

##### Paths
* /home/runner/work/liam/liam

<a href="http://en.wikipedia.org/wiki/ISC_license">ISC</a> permitted



<a name="eslint-module-utils"></a>
### eslint-module-utils v2.12.0
#### 

##### Paths
* /home/runner/work/liam/liam

<a href="http://opensource.org/licenses/mit-license">MIT</a> permitted



<a name="eslint-plugin-import"></a>
### eslint-plugin-import v2.31.0
#### 

##### Paths
* /home/runner/work/liam/liam

<a href="http://opensource.org/licenses/mit-license">MIT</a> permitted



<a name="eslint-plugin-jsx-a11y"></a>
### eslint-plugin-jsx-a11y v6.10.2
#### 

##### Paths
* /home/runner/work/liam/liam

<a href="http://opensource.org/licenses/mit-license">MIT</a> permitted



<a name="eslint-plugin-react"></a>
### eslint-plugin-react v7.37.4
#### 

##### Paths
* /home/runner/work/liam/liam

<a href="http://opensource.org/licenses/mit-license">MIT</a> permitted



<a name="eslint-plugin-react-hooks"></a>
### eslint-plugin-react-hooks v5.1.0
#### 

##### Paths
* /home/runner/work/liam/liam

<a href="http://opensource.org/licenses/mit-license">MIT</a> permitted



<a name="eslint-scope"></a>
### eslint-scope v5.1.1
#### 

##### Paths
* /home/runner/work/liam/liam

<a href="http://opensource.org/licenses/bsd-license">Simplified BSD</a> permitted



<a name="eslint-visitor-keys"></a>
### eslint-visitor-keys v3.4.3
#### 

##### Paths
* /home/runner/work/liam/liam

<a href="http://www.apache.org/licenses/LICENSE-2.0.txt">Apache 2.0</a> permitted



<a name="espree"></a>
### espree v9.6.1
#### 

##### Paths
* /home/runner/work/liam/liam

<a href="http://opensource.org/licenses/bsd-license">Simplified BSD</a> permitted



<a name="esprima"></a>
### esprima v4.0.1
#### 

##### Paths
* /home/runner/work/liam/liam

<a href="http://opensource.org/licenses/bsd-license">Simplified BSD</a> permitted



<a name="esquery"></a>
### esquery v1.6.0
#### 

##### Paths
* /home/runner/work/liam/liam

<a href="http://opensource.org/licenses/BSD-3-Clause">New BSD</a> permitted



<a name="esrecurse"></a>
### esrecurse v4.3.0
#### 

##### Paths
* /home/runner/work/liam/liam

<a href="http://opensource.org/licenses/bsd-license">Simplified BSD</a> permitted



<a name="estraverse"></a>
### estraverse v4.3.0
#### 

##### Paths
* /home/runner/work/liam/liam

<a href="http://opensource.org/licenses/bsd-license">Simplified BSD</a> permitted



<a name="estree-util-attach-comments"></a>
### estree-util-attach-comments v3.0.0
#### 

##### Paths
* /home/runner/work/liam/liam

<a href="http://opensource.org/licenses/mit-license">MIT</a> permitted



<a name="estree-util-build-jsx"></a>
### estree-util-build-jsx v3.0.1
#### 

##### Paths
* /home/runner/work/liam/liam

<a href="http://opensource.org/licenses/mit-license">MIT</a> permitted



<a name="estree-util-is-identifier-name"></a>
### estree-util-is-identifier-name v3.0.0
#### 

##### Paths
* /home/runner/work/liam/liam

<a href="http://opensource.org/licenses/mit-license">MIT</a> permitted



<a name="estree-util-scope"></a>
### estree-util-scope v1.0.0
#### 

##### Paths
* /home/runner/work/liam/liam

<a href="http://opensource.org/licenses/mit-license">MIT</a> permitted



<a name="estree-util-to-js"></a>
### estree-util-to-js v2.0.0
#### 

##### Paths
* /home/runner/work/liam/liam

<a href="http://opensource.org/licenses/mit-license">MIT</a> permitted



<a name="estree-util-value-to-estree"></a>
### estree-util-value-to-estree v3.3.2
#### 

##### Paths
* /home/runner/work/liam/liam

<a href="http://opensource.org/licenses/mit-license">MIT</a> permitted



<a name="estree-util-visit"></a>
### estree-util-visit v2.0.0
#### 

##### Paths
* /home/runner/work/liam/liam

<a href="http://opensource.org/licenses/mit-license">MIT</a> permitted



<a name="estree-walker"></a>
### estree-walker v2.0.2
#### 

##### Paths
* /home/runner/work/liam/liam

<a href="http://opensource.org/licenses/mit-license">MIT</a> permitted



<a name="esutils"></a>
### esutils v2.0.3
#### 

##### Paths
* /home/runner/work/liam/liam

<a href="http://opensource.org/licenses/bsd-license">Simplified BSD</a> permitted



<a name="events"></a>
### events v3.3.0
#### 

##### Paths
* /home/runner/work/liam/liam

<a href="http://opensource.org/licenses/mit-license">MIT</a> permitted



<a name="execa"></a>
### execa v5.1.1
#### 

##### Paths
* /home/runner/work/liam/liam

<a href="http://opensource.org/licenses/mit-license">MIT</a> permitted



<a name="expect-type"></a>
### expect-type v1.1.0
#### 

##### Paths
* /home/runner/work/liam/liam

<a href="http://www.apache.org/licenses/LICENSE-2.0.txt">Apache 2.0</a> permitted



<a name="extend"></a>
### extend v3.0.2
#### 

##### Paths
* /home/runner/work/liam/liam

<a href="http://opensource.org/licenses/mit-license">MIT</a> permitted



<a name="extend-shallow"></a>
### extend-shallow v2.0.1
#### 

##### Paths
* /home/runner/work/liam/liam

<a href="http://opensource.org/licenses/mit-license">MIT</a> permitted



<a name="extendable-error"></a>
### extendable-error v0.1.7
#### 

##### Paths
* /home/runner/work/liam/liam

<a href="http://opensource.org/licenses/mit-license">MIT</a> permitted



<a name="external-editor"></a>
### external-editor v3.1.0
#### 

##### Paths
* /home/runner/work/liam/liam

<a href="http://opensource.org/licenses/mit-license">MIT</a> permitted



<a name="fast-check"></a>
### fast-check v3.21.0
#### 

##### Paths
* /home/runner/work/liam/liam

<a href="http://opensource.org/licenses/mit-license">MIT</a> permitted



<a name="fast-deep-equal"></a>
### fast-deep-equal v3.1.3
#### 

##### Paths
* /home/runner/work/liam/liam

<a href="http://opensource.org/licenses/mit-license">MIT</a> permitted



<a name="fast-glob"></a>
### fast-glob v3.3.1
#### 

##### Paths
* /home/runner/work/liam/liam

<a href="http://opensource.org/licenses/mit-license">MIT</a> permitted



<a name="fast-json-stable-stringify"></a>
### fast-json-stable-stringify v2.1.0
#### 

##### Paths
* /home/runner/work/liam/liam

<a href="http://opensource.org/licenses/mit-license">MIT</a> permitted



<a name="fast-levenshtein"></a>
### fast-levenshtein v2.0.6
#### 

##### Paths
* /home/runner/work/liam/liam

<a href="http://opensource.org/licenses/mit-license">MIT</a> permitted



<a name="fast-safe-stringify"></a>
### fast-safe-stringify v2.1.1
#### 

##### Paths
* /home/runner/work/liam/liam

<a href="http://opensource.org/licenses/mit-license">MIT</a> permitted



<a name="fast-uri"></a>
### fast-uri v3.0.6
#### 

##### Paths
* /home/runner/work/liam/liam

<a href="http://opensource.org/licenses/BSD-3-Clause">New BSD</a> permitted



<a name="fastq"></a>
### fastq v1.19.0
#### 

##### Paths
* /home/runner/work/liam/liam

<a href="http://en.wikipedia.org/wiki/ISC_license">ISC</a> permitted



<a name="fdir"></a>
### fdir v6.4.3
#### 

##### Paths
* /home/runner/work/liam/liam

<a href="http://opensource.org/licenses/mit-license">MIT</a> permitted



<a name="fetch-blob"></a>
### fetch-blob v3.2.0
#### 

##### Paths
* /home/runner/work/liam/liam

<a href="http://opensource.org/licenses/mit-license">MIT</a> permitted



<a name="figures"></a>
### figures v3.2.0
#### 

##### Paths
* /home/runner/work/liam/liam

<a href="http://opensource.org/licenses/mit-license">MIT</a> permitted



<a name="file-entry-cache"></a>
### file-entry-cache v6.0.1
#### 

##### Paths
* /home/runner/work/liam/liam

<a href="http://opensource.org/licenses/mit-license">MIT</a> permitted



<a name="fill-range"></a>
### fill-range v7.1.1
#### 

##### Paths
* /home/runner/work/liam/liam

<a href="http://opensource.org/licenses/mit-license">MIT</a> permitted



<a name="find-up"></a>
### find-up v4.1.0
#### 

##### Paths
* /home/runner/work/liam/liam

<a href="http://opensource.org/licenses/mit-license">MIT</a> permitted



<a name="find-yarn-workspace-root"></a>
### find-yarn-workspace-root v2.0.0
#### 

##### Paths
* /home/runner/work/liam/liam

<a href="http://www.apache.org/licenses/LICENSE-2.0.txt">Apache 2.0</a> permitted



<a name="flags"></a>
### flags v3.1.1
#### 

##### Paths
* /home/runner/work/liam/liam

<a href="http://opensource.org/licenses/mit-license">MIT</a> permitted



<a name="flat-cache"></a>
### flat-cache v3.2.0
#### 

##### Paths
* /home/runner/work/liam/liam

<a href="http://opensource.org/licenses/mit-license">MIT</a> permitted



<a name="flatted"></a>
### flatted v3.3.3
#### 

##### Paths
* /home/runner/work/liam/liam

<a href="http://en.wikipedia.org/wiki/ISC_license">ISC</a> permitted



<a name="for-each"></a>
### for-each v0.3.5
#### 

##### Paths
* /home/runner/work/liam/liam

<a href="http://opensource.org/licenses/mit-license">MIT</a> permitted



<a name="foreground-child"></a>
### foreground-child v3.3.0
#### 

##### Paths
* /home/runner/work/liam/liam

<a href="http://en.wikipedia.org/wiki/ISC_license">ISC</a> permitted



<a name="form-data"></a>
### form-data v4.0.2
#### 

##### Paths
* /home/runner/work/liam/liam

<a href="http://opensource.org/licenses/mit-license">MIT</a> permitted



<a name="formdata-polyfill"></a>
### formdata-polyfill v4.0.10
#### 

##### Paths
* /home/runner/work/liam/liam

<a href="http://opensource.org/licenses/mit-license">MIT</a> permitted



<a name="formidable"></a>
### formidable v2.1.2
#### 

##### Paths
* /home/runner/work/liam/liam

<a href="http://opensource.org/licenses/mit-license">MIT</a> permitted



<a name="forwarded-parse"></a>
### forwarded-parse v2.1.2
#### 

##### Paths
* /home/runner/work/liam/liam

<a href="http://opensource.org/licenses/mit-license">MIT</a> permitted



<a name="fraction.js"></a>
### fraction.js v4.3.7
#### 

##### Paths
* /home/runner/work/liam/liam

<a href="http://opensource.org/licenses/mit-license">MIT</a> permitted



<a name="fs-extra"></a>
### fs-extra v7.0.1
#### 

##### Paths
* /home/runner/work/liam/liam

<a href="http://opensource.org/licenses/mit-license">MIT</a> permitted



<a name="fs.realpath"></a>
### fs.realpath v1.0.0
#### 

##### Paths
* /home/runner/work/liam/liam

<a href="http://en.wikipedia.org/wiki/ISC_license">ISC</a> permitted



<a name="fumadocs-core"></a>
### fumadocs-core v14.5.4
#### 

##### Paths
* /home/runner/work/liam/liam

<a href="http://opensource.org/licenses/mit-license">MIT</a> permitted



<a name="fumadocs-docgen"></a>
### fumadocs-docgen v1.3.2
#### 

##### Paths
* /home/runner/work/liam/liam

<a href="http://opensource.org/licenses/mit-license">MIT</a> permitted



<a name="fumadocs-mdx"></a>
### fumadocs-mdx v11.1.2
#### 

##### Paths
* /home/runner/work/liam/liam

<a href="http://opensource.org/licenses/mit-license">MIT</a> permitted



<a name="fumadocs-typescript"></a>
### fumadocs-typescript v3.0.3
#### 

##### Paths
* /home/runner/work/liam/liam

<a href="http://opensource.org/licenses/mit-license">MIT</a> permitted



<a name="fumadocs-ui"></a>
### fumadocs-ui v14.5.4
#### 

##### Paths
* /home/runner/work/liam/liam

<a href="http://opensource.org/licenses/mit-license">MIT</a> permitted



<a name="function-bind"></a>
### function-bind v1.1.2
#### 

##### Paths
* /home/runner/work/liam/liam

<a href="http://opensource.org/licenses/mit-license">MIT</a> permitted



<a name="function.prototype.name"></a>
### function.prototype.name v1.1.8
#### 

##### Paths
* /home/runner/work/liam/liam

<a href="http://opensource.org/licenses/mit-license">MIT</a> permitted



<a name="functions-have-names"></a>
### functions-have-names v1.2.3
#### 

##### Paths
* /home/runner/work/liam/liam

<a href="http://opensource.org/licenses/mit-license">MIT</a> permitted



<a name="gensync"></a>
### gensync v1.0.0-beta.2
#### 

##### Paths
* /home/runner/work/liam/liam

<a href="http://opensource.org/licenses/mit-license">MIT</a> permitted



<a name="get-caller-file"></a>
### get-caller-file v2.0.5
#### 

##### Paths
* /home/runner/work/liam/liam

<a href="http://en.wikipedia.org/wiki/ISC_license">ISC</a> permitted



<a name="get-east-asian-width"></a>
### get-east-asian-width v1.3.0
#### 

##### Paths
* /home/runner/work/liam/liam

<a href="http://opensource.org/licenses/mit-license">MIT</a> permitted



<a name="get-intrinsic"></a>
### get-intrinsic v1.2.7
#### 

##### Paths
* /home/runner/work/liam/liam

<a href="http://opensource.org/licenses/mit-license">MIT</a> permitted



<a name="get-nonce"></a>
### get-nonce v1.0.1
#### 

##### Paths
* /home/runner/work/liam/liam

<a href="http://opensource.org/licenses/mit-license">MIT</a> permitted



<a name="get-proto"></a>
### get-proto v1.0.1
#### 

##### Paths
* /home/runner/work/liam/liam

<a href="http://opensource.org/licenses/mit-license">MIT</a> permitted



<a name="get-stream"></a>
### get-stream v6.0.1
#### 

##### Paths
* /home/runner/work/liam/liam

<a href="http://opensource.org/licenses/mit-license">MIT</a> permitted



<a name="get-symbol-description"></a>
### get-symbol-description v1.1.0
#### 

##### Paths
* /home/runner/work/liam/liam

<a href="http://opensource.org/licenses/mit-license">MIT</a> permitted



<a name="get-tsconfig"></a>
### get-tsconfig v4.10.0
#### 

##### Paths
* /home/runner/work/liam/liam

<a href="http://opensource.org/licenses/mit-license">MIT</a> permitted



<a name="get-uri"></a>
### get-uri v6.0.4
#### 

##### Paths
* /home/runner/work/liam/liam

<a href="http://opensource.org/licenses/mit-license">MIT</a> permitted



<a name="github-slugger"></a>
### github-slugger v2.0.0
#### 

##### Paths
* /home/runner/work/liam/liam

<a href="http://en.wikipedia.org/wiki/ISC_license">ISC</a> permitted



<a name="glob"></a>
### glob v7.2.3
#### 

##### Paths
* /home/runner/work/liam/liam

<a href="http://en.wikipedia.org/wiki/ISC_license">ISC</a> permitted



<a name="glob-parent"></a>
### glob-parent v5.1.2
#### 

##### Paths
* /home/runner/work/liam/liam

<a href="http://en.wikipedia.org/wiki/ISC_license">ISC</a> permitted



<a name="glob-to-regexp"></a>
### glob-to-regexp v0.4.1
#### 

##### Paths
* /home/runner/work/liam/liam

<a href="http://opensource.org/licenses/bsd-license">Simplified BSD</a> permitted



<a name="globals"></a>
### globals v11.12.0
#### 

##### Paths
* /home/runner/work/liam/liam

<a href="http://opensource.org/licenses/mit-license">MIT</a> permitted



<a name="globalthis"></a>
### globalthis v1.0.4
#### 

##### Paths
* /home/runner/work/liam/liam

<a href="http://opensource.org/licenses/mit-license">MIT</a> permitted



<a name="globby"></a>
### globby v10.0.2
#### 

##### Paths
* /home/runner/work/liam/liam

<a href="http://opensource.org/licenses/mit-license">MIT</a> permitted



<a name="globrex"></a>
### globrex v0.1.2
#### 

##### Paths
* /home/runner/work/liam/liam

<a href="http://opensource.org/licenses/mit-license">MIT</a> permitted



<a name="gopd"></a>
### gopd v1.2.0
#### 

##### Paths
* /home/runner/work/liam/liam

<a href="http://opensource.org/licenses/mit-license">MIT</a> permitted



<a name="graceful-fs"></a>
### graceful-fs v4.2.11
#### 

##### Paths
* /home/runner/work/liam/liam

<a href="http://en.wikipedia.org/wiki/ISC_license">ISC</a> permitted



<a name="gradient-string"></a>
### gradient-string v2.0.2
#### 

##### Paths
* /home/runner/work/liam/liam

<a href="http://opensource.org/licenses/mit-license">MIT</a> permitted



<a name="graphemer"></a>
### graphemer v1.4.0
#### 

##### Paths
* /home/runner/work/liam/liam

<a href="http://opensource.org/licenses/mit-license">MIT</a> permitted



<a name="graphlib"></a>
### graphlib v2.1.8
#### 

##### Paths
* /home/runner/work/liam/liam

<a href="http://opensource.org/licenses/mit-license">MIT</a> permitted



<a name="gray-matter"></a>
### gray-matter v4.0.3
#### 

##### Paths
* /home/runner/work/liam/liam

<a href="http://opensource.org/licenses/mit-license">MIT</a> permitted



<a name="handlebars"></a>
### handlebars v4.7.8
#### 

##### Paths
* /home/runner/work/liam/liam

<a href="http://opensource.org/licenses/mit-license">MIT</a> permitted



<a name="has-bigints"></a>
### has-bigints v1.1.0
#### 

##### Paths
* /home/runner/work/liam/liam

<a href="http://opensource.org/licenses/mit-license">MIT</a> permitted



<a name="has-flag"></a>
### has-flag v3.0.0
#### 

##### Paths
* /home/runner/work/liam/liam

<a href="http://opensource.org/licenses/mit-license">MIT</a> permitted



<a name="has-property-descriptors"></a>
### has-property-descriptors v1.0.2
#### 

##### Paths
* /home/runner/work/liam/liam

<a href="http://opensource.org/licenses/mit-license">MIT</a> permitted



<a name="has-proto"></a>
### has-proto v1.2.0
#### 

##### Paths
* /home/runner/work/liam/liam

<a href="http://opensource.org/licenses/mit-license">MIT</a> permitted



<a name="has-symbols"></a>
### has-symbols v1.1.0
#### 

##### Paths
* /home/runner/work/liam/liam

<a href="http://opensource.org/licenses/mit-license">MIT</a> permitted



<a name="has-tostringtag"></a>
### has-tostringtag v1.0.2
#### 

##### Paths
* /home/runner/work/liam/liam

<a href="http://opensource.org/licenses/mit-license">MIT</a> permitted



<a name="hasown"></a>
### hasown v2.0.2
#### 

##### Paths
* /home/runner/work/liam/liam

<a href="http://opensource.org/licenses/mit-license">MIT</a> permitted



<a name="hast-util-to-estree"></a>
### hast-util-to-estree v3.1.2
#### 

##### Paths
* /home/runner/work/liam/liam

<a href="http://opensource.org/licenses/mit-license">MIT</a> permitted



<a name="hast-util-to-html"></a>
### hast-util-to-html v9.0.5
#### 

##### Paths
* /home/runner/work/liam/liam

<a href="http://opensource.org/licenses/mit-license">MIT</a> permitted



<a name="hast-util-to-jsx-runtime"></a>
### hast-util-to-jsx-runtime v2.3.3
#### 

##### Paths
* /home/runner/work/liam/liam

<a href="http://opensource.org/licenses/mit-license">MIT</a> permitted



<a name="hast-util-to-string"></a>
### hast-util-to-string v3.0.1
#### 

##### Paths
* /home/runner/work/liam/liam

<a href="http://opensource.org/licenses/mit-license">MIT</a> permitted



<a name="hast-util-whitespace"></a>
### hast-util-whitespace v3.0.0
#### 

##### Paths
* /home/runner/work/liam/liam

<a href="http://opensource.org/licenses/mit-license">MIT</a> permitted



<a name="header-case"></a>
### header-case v1.0.1
#### 

##### Paths
* /home/runner/work/liam/liam

<a href="http://opensource.org/licenses/mit-license">MIT</a> permitted



<a name="hexoid"></a>
### hexoid v1.0.0
#### 

##### Paths
* /home/runner/work/liam/liam

<a href="http://opensource.org/licenses/mit-license">MIT</a> permitted



<a name="hoist-non-react-statics"></a>
### hoist-non-react-statics v3.3.2
#### 

##### Paths
* /home/runner/work/liam/liam

<a href="http://opensource.org/licenses/BSD-3-Clause">New BSD</a> permitted



<a name="hosted-git-info"></a>
### hosted-git-info v7.0.2
#### 

##### Paths
* /home/runner/work/liam/liam

<a href="http://en.wikipedia.org/wiki/ISC_license">ISC</a> permitted



<a name="html-tags"></a>
### html-tags v3.3.1
#### 

##### Paths
* /home/runner/work/liam/liam

<a href="http://opensource.org/licenses/mit-license">MIT</a> permitted



<a name="html-void-elements"></a>
### html-void-elements v3.0.0
#### 

##### Paths
* /home/runner/work/liam/liam

<a href="http://opensource.org/licenses/mit-license">MIT</a> permitted



<a name="htmlparser2"></a>
### htmlparser2 v9.1.0
#### 

##### Paths
* /home/runner/work/liam/liam

<a href="http://opensource.org/licenses/mit-license">MIT</a> permitted



<a name="http-proxy-agent"></a>
### http-proxy-agent v7.0.2
#### 

##### Paths
* /home/runner/work/liam/liam

<a href="http://opensource.org/licenses/mit-license">MIT</a> permitted



<a name="https-proxy-agent"></a>
### https-proxy-agent v5.0.1
#### 

##### Paths
* /home/runner/work/liam/liam

<a href="http://opensource.org/licenses/mit-license">MIT</a> permitted



<a name="human-id"></a>
### human-id v1.0.2
#### 

##### Paths
* /home/runner/work/liam/liam

<a href="http://opensource.org/licenses/mit-license">MIT</a> permitted



<a name="human-signals"></a>
### human-signals v2.1.0
#### 

##### Paths
* /home/runner/work/liam/liam

<a href="http://www.apache.org/licenses/LICENSE-2.0.txt">Apache 2.0</a> permitted



<a name="hyperdyperid"></a>
### hyperdyperid v1.2.0
#### 

##### Paths
* /home/runner/work/liam/liam

<a href="http://opensource.org/licenses/mit-license">MIT</a> permitted



<a name="iconv-lite"></a>
### iconv-lite v0.4.24
#### 

##### Paths
* /home/runner/work/liam/liam

<a href="http://opensource.org/licenses/mit-license">MIT</a> permitted



<a name="icss-replace-symbols"></a>
### icss-replace-symbols v1.1.0
#### 

##### Paths
* /home/runner/work/liam/liam

<a href="http://en.wikipedia.org/wiki/ISC_license">ISC</a> permitted



<a name="icss-utils"></a>
### icss-utils v5.1.0
#### 

##### Paths
* /home/runner/work/liam/liam

<a href="http://en.wikipedia.org/wiki/ISC_license">ISC</a> permitted



<a name="ieee754"></a>
### ieee754 v1.2.1
#### 

##### Paths
* /home/runner/work/liam/liam

<a href="http://opensource.org/licenses/BSD-3-Clause">New BSD</a> permitted



<a name="ignore"></a>
### ignore v5.3.2
#### 

##### Paths
* /home/runner/work/liam/liam

<a href="http://opensource.org/licenses/mit-license">MIT</a> permitted



<a name="image-size"></a>
### image-size v1.2.0
#### 

##### Paths
* /home/runner/work/liam/liam

<a href="http://opensource.org/licenses/mit-license">MIT</a> permitted



<a name="import-fresh"></a>
### import-fresh v3.3.1
#### 

##### Paths
* /home/runner/work/liam/liam

<a href="http://opensource.org/licenses/mit-license">MIT</a> permitted



<a name="import-in-the-middle"></a>
### import-in-the-middle v1.13.0
#### 

##### Paths
* /home/runner/work/liam/liam

<a href="http://www.apache.org/licenses/LICENSE-2.0.txt">Apache 2.0</a> permitted



<a name="imurmurhash"></a>
### imurmurhash v0.1.4
#### 

##### Paths
* /home/runner/work/liam/liam

<a href="http://opensource.org/licenses/mit-license">MIT</a> permitted



<a name="indent-string"></a>
### indent-string v4.0.0
#### 

##### Paths
* /home/runner/work/liam/liam

<a href="http://opensource.org/licenses/mit-license">MIT</a> permitted



<a name="inflight"></a>
### inflight v1.0.6
#### 

##### Paths
* /home/runner/work/liam/liam

<a href="http://en.wikipedia.org/wiki/ISC_license">ISC</a> permitted



<a name="inherits"></a>
### inherits v2.0.3
#### 

##### Paths
* /home/runner/work/liam/liam

<a href="http://en.wikipedia.org/wiki/ISC_license">ISC</a> permitted



<a name="ini"></a>
### ini v1.3.8
#### 

##### Paths
* /home/runner/work/liam/liam

<a href="http://en.wikipedia.org/wiki/ISC_license">ISC</a> permitted



<a name="inline-style-parser"></a>
### inline-style-parser v0.2.4
#### 

##### Paths
* /home/runner/work/liam/liam

<a href="http://opensource.org/licenses/mit-license">MIT</a> permitted



<a name="inquirer"></a>
### inquirer v7.3.3
#### 

##### Paths
* /home/runner/work/liam/liam

<a href="http://opensource.org/licenses/mit-license">MIT</a> permitted



<a name="internal-slot"></a>
### internal-slot v1.1.0
#### 

##### Paths
* /home/runner/work/liam/liam

<a href="http://opensource.org/licenses/mit-license">MIT</a> permitted



<a name="ip-address"></a>
### ip-address v9.0.5
#### 

##### Paths
* /home/runner/work/liam/liam

<a href="http://opensource.org/licenses/mit-license">MIT</a> permitted



<a name="is-alphabetical"></a>
### is-alphabetical v2.0.1
#### 

##### Paths
* /home/runner/work/liam/liam

<a href="http://opensource.org/licenses/mit-license">MIT</a> permitted



<a name="is-alphanumerical"></a>
### is-alphanumerical v2.0.1
#### 

##### Paths
* /home/runner/work/liam/liam

<a href="http://opensource.org/licenses/mit-license">MIT</a> permitted



<a name="is-arguments"></a>
### is-arguments v1.2.0
#### 

##### Paths
* /home/runner/work/liam/liam

<a href="http://opensource.org/licenses/mit-license">MIT</a> permitted



<a name="is-array-buffer"></a>
### is-array-buffer v3.0.5
#### 

##### Paths
* /home/runner/work/liam/liam

<a href="http://opensource.org/licenses/mit-license">MIT</a> permitted



<a name="is-arrayish"></a>
### is-arrayish v0.2.1
#### 

##### Paths
* /home/runner/work/liam/liam

<a href="http://opensource.org/licenses/mit-license">MIT</a> permitted



<a name="is-async-function"></a>
### is-async-function v2.1.1
#### 

##### Paths
* /home/runner/work/liam/liam

<a href="http://opensource.org/licenses/mit-license">MIT</a> permitted



<a name="is-bigint"></a>
### is-bigint v1.1.0
#### 

##### Paths
* /home/runner/work/liam/liam

<a href="http://opensource.org/licenses/mit-license">MIT</a> permitted



<a name="is-binary-path"></a>
### is-binary-path v2.1.0
#### 

##### Paths
* /home/runner/work/liam/liam

<a href="http://opensource.org/licenses/mit-license">MIT</a> permitted



<a name="is-boolean-object"></a>
### is-boolean-object v1.2.2
#### 

##### Paths
* /home/runner/work/liam/liam

<a href="http://opensource.org/licenses/mit-license">MIT</a> permitted



<a name="is-bun-module"></a>
### is-bun-module v1.3.0
#### 

##### Paths
* /home/runner/work/liam/liam

<a href="http://opensource.org/licenses/mit-license">MIT</a> permitted



<a name="is-callable"></a>
### is-callable v1.2.7
#### 

##### Paths
* /home/runner/work/liam/liam

<a href="http://opensource.org/licenses/mit-license">MIT</a> permitted



<a name="is-core-module"></a>
### is-core-module v2.16.1
#### 

##### Paths
* /home/runner/work/liam/liam

<a href="http://opensource.org/licenses/mit-license">MIT</a> permitted



<a name="is-data-view"></a>
### is-data-view v1.0.2
#### 

##### Paths
* /home/runner/work/liam/liam

<a href="http://opensource.org/licenses/mit-license">MIT</a> permitted



<a name="is-date-object"></a>
### is-date-object v1.1.0
#### 

##### Paths
* /home/runner/work/liam/liam

<a href="http://opensource.org/licenses/mit-license">MIT</a> permitted



<a name="is-decimal"></a>
### is-decimal v2.0.1
#### 

##### Paths
* /home/runner/work/liam/liam

<a href="http://opensource.org/licenses/mit-license">MIT</a> permitted



<a name="is-docker"></a>
### is-docker v2.2.1
#### 

##### Paths
* /home/runner/work/liam/liam

<a href="http://opensource.org/licenses/mit-license">MIT</a> permitted



<a name="is-extendable"></a>
### is-extendable v0.1.1
#### 

##### Paths
* /home/runner/work/liam/liam

<a href="http://opensource.org/licenses/mit-license">MIT</a> permitted



<a name="is-extglob"></a>
### is-extglob v2.1.1
#### 

##### Paths
* /home/runner/work/liam/liam

<a href="http://opensource.org/licenses/mit-license">MIT</a> permitted



<a name="is-finalizationregistry"></a>
### is-finalizationregistry v1.1.1
#### 

##### Paths
* /home/runner/work/liam/liam

<a href="http://opensource.org/licenses/mit-license">MIT</a> permitted



<a name="is-fullwidth-code-point"></a>
### is-fullwidth-code-point v3.0.0
#### 

##### Paths
* /home/runner/work/liam/liam

<a href="http://opensource.org/licenses/mit-license">MIT</a> permitted



<a name="is-generator-function"></a>
### is-generator-function v1.1.0
#### 

##### Paths
* /home/runner/work/liam/liam

<a href="http://opensource.org/licenses/mit-license">MIT</a> permitted



<a name="is-glob"></a>
### is-glob v4.0.3
#### 

##### Paths
* /home/runner/work/liam/liam

<a href="http://opensource.org/licenses/mit-license">MIT</a> permitted



<a name="is-hexadecimal"></a>
### is-hexadecimal v2.0.1
#### 

##### Paths
* /home/runner/work/liam/liam

<a href="http://opensource.org/licenses/mit-license">MIT</a> permitted



<a name="is-interactive"></a>
### is-interactive v1.0.0
#### 

##### Paths
* /home/runner/work/liam/liam

<a href="http://opensource.org/licenses/mit-license">MIT</a> permitted



<a name="is-lower-case"></a>
### is-lower-case v1.1.3
#### 

##### Paths
* /home/runner/work/liam/liam

<a href="http://opensource.org/licenses/mit-license">MIT</a> permitted



<a name="is-map"></a>
### is-map v2.0.3
#### 

##### Paths
* /home/runner/work/liam/liam

<a href="http://opensource.org/licenses/mit-license">MIT</a> permitted



<a name="is-module"></a>
### is-module v1.0.0
#### 

##### Paths
* /home/runner/work/liam/liam

<a href="http://opensource.org/licenses/mit-license">MIT</a> permitted



<a name="is-nan"></a>
### is-nan v1.3.2
#### 

##### Paths
* /home/runner/work/liam/liam

<a href="http://opensource.org/licenses/mit-license">MIT</a> permitted



<a name="is-number"></a>
### is-number v7.0.0
#### 

##### Paths
* /home/runner/work/liam/liam

<a href="http://opensource.org/licenses/mit-license">MIT</a> permitted



<a name="is-number-object"></a>
### is-number-object v1.1.1
#### 

##### Paths
* /home/runner/work/liam/liam

<a href="http://opensource.org/licenses/mit-license">MIT</a> permitted



<a name="is-path-cwd"></a>
### is-path-cwd v2.2.0
#### 

##### Paths
* /home/runner/work/liam/liam

<a href="http://opensource.org/licenses/mit-license">MIT</a> permitted



<a name="is-path-inside"></a>
### is-path-inside v3.0.3
#### 

##### Paths
* /home/runner/work/liam/liam

<a href="http://opensource.org/licenses/mit-license">MIT</a> permitted



<a name="is-plain-obj"></a>
### is-plain-obj v4.1.0
#### 

##### Paths
* /home/runner/work/liam/liam

<a href="http://opensource.org/licenses/mit-license">MIT</a> permitted



<a name="is-plain-object"></a>
### is-plain-object v5.0.0
#### 

##### Paths
* /home/runner/work/liam/liam

<a href="http://opensource.org/licenses/mit-license">MIT</a> permitted



<a name="is-reference"></a>
### is-reference v1.2.1
#### 

##### Paths
* /home/runner/work/liam/liam

<a href="http://opensource.org/licenses/mit-license">MIT</a> permitted



<a name="is-regex"></a>
### is-regex v1.2.1
#### 

##### Paths
* /home/runner/work/liam/liam

<a href="http://opensource.org/licenses/mit-license">MIT</a> permitted



<a name="is-set"></a>
### is-set v2.0.3
#### 

##### Paths
* /home/runner/work/liam/liam

<a href="http://opensource.org/licenses/mit-license">MIT</a> permitted



<a name="is-shared-array-buffer"></a>
### is-shared-array-buffer v1.0.4
#### 

##### Paths
* /home/runner/work/liam/liam

<a href="http://opensource.org/licenses/mit-license">MIT</a> permitted



<a name="is-stream"></a>
### is-stream v2.0.1
#### 

##### Paths
* /home/runner/work/liam/liam

<a href="http://opensource.org/licenses/mit-license">MIT</a> permitted



<a name="is-string"></a>
### is-string v1.1.1
#### 

##### Paths
* /home/runner/work/liam/liam

<a href="http://opensource.org/licenses/mit-license">MIT</a> permitted



<a name="is-subdir"></a>
### is-subdir v1.2.0
#### 

##### Paths
* /home/runner/work/liam/liam

<a href="http://opensource.org/licenses/mit-license">MIT</a> permitted



<a name="is-symbol"></a>
### is-symbol v1.1.1
#### 

##### Paths
* /home/runner/work/liam/liam

<a href="http://opensource.org/licenses/mit-license">MIT</a> permitted



<a name="is-there"></a>
### is-there v4.5.2
#### 

##### Paths
* /home/runner/work/liam/liam

<a href="http://opensource.org/licenses/mit-license">MIT</a> permitted



<a name="is-typed-array"></a>
### is-typed-array v1.1.15
#### 

##### Paths
* /home/runner/work/liam/liam

<a href="http://opensource.org/licenses/mit-license">MIT</a> permitted



<a name="is-unicode-supported"></a>
### is-unicode-supported v0.1.0
#### 

##### Paths
* /home/runner/work/liam/liam

<a href="http://opensource.org/licenses/mit-license">MIT</a> permitted



<a name="is-upper-case"></a>
### is-upper-case v1.1.2
#### 

##### Paths
* /home/runner/work/liam/liam

<a href="http://opensource.org/licenses/mit-license">MIT</a> permitted



<a name="is-weakmap"></a>
### is-weakmap v2.0.2
#### 

##### Paths
* /home/runner/work/liam/liam

<a href="http://opensource.org/licenses/mit-license">MIT</a> permitted



<a name="is-weakref"></a>
### is-weakref v1.1.1
#### 

##### Paths
* /home/runner/work/liam/liam

<a href="http://opensource.org/licenses/mit-license">MIT</a> permitted



<a name="is-weakset"></a>
### is-weakset v2.0.4
#### 

##### Paths
* /home/runner/work/liam/liam

<a href="http://opensource.org/licenses/mit-license">MIT</a> permitted



<a name="is-windows"></a>
### is-windows v1.0.2
#### 

##### Paths
* /home/runner/work/liam/liam

<a href="http://opensource.org/licenses/mit-license">MIT</a> permitted



<a name="is-wsl"></a>
### is-wsl v2.2.0
#### 

##### Paths
* /home/runner/work/liam/liam

<a href="http://opensource.org/licenses/mit-license">MIT</a> permitted



<a name="isarray"></a>
### isarray v2.0.5
#### 

##### Paths
* /home/runner/work/liam/liam

<a href="http://opensource.org/licenses/mit-license">MIT</a> permitted



<a name="isbinaryfile"></a>
### isbinaryfile v4.0.10
#### 

##### Paths
* /home/runner/work/liam/liam

<a href="http://opensource.org/licenses/mit-license">MIT</a> permitted



<a name="isexe"></a>
### isexe v2.0.0
#### 

##### Paths
* /home/runner/work/liam/liam

<a href="http://en.wikipedia.org/wiki/ISC_license">ISC</a> permitted



<a name="iterator.prototype"></a>
### iterator.prototype v1.1.5
#### 

##### Paths
* /home/runner/work/liam/liam

<a href="http://opensource.org/licenses/mit-license">MIT</a> permitted



<a name="jackspeak"></a>
### jackspeak v3.4.3
#### 

##### Paths
* /home/runner/work/liam/liam

BlueOak-1.0.0 permitted



<a name="jest-worker"></a>
### jest-worker v27.5.1
#### 

##### Paths
* /home/runner/work/liam/liam

<a href="http://opensource.org/licenses/mit-license">MIT</a> permitted



<a name="jiti"></a>
### jiti v1.21.7
#### 

##### Paths
* /home/runner/work/liam/liam

<a href="http://opensource.org/licenses/mit-license">MIT</a> permitted



<a name="jose"></a>
### jose v5.10.0
#### 

##### Paths
* /home/runner/work/liam/liam

<a href="http://opensource.org/licenses/mit-license">MIT</a> permitted



<a name="js-tokens"></a>
### js-tokens v4.0.0
#### 

##### Paths
* /home/runner/work/liam/liam

<a href="http://opensource.org/licenses/mit-license">MIT</a> permitted



<a name="js-yaml"></a>
### js-yaml v3.14.1
#### 

##### Paths
* /home/runner/work/liam/liam

<a href="http://opensource.org/licenses/mit-license">MIT</a> permitted



<a name="jsbn"></a>
### jsbn v1.1.0
#### 

##### Paths
* /home/runner/work/liam/liam

<a href="http://opensource.org/licenses/mit-license">MIT</a> permitted



<a name="jsdoc-type-pratt-parser"></a>
### jsdoc-type-pratt-parser v4.1.0
#### 

##### Paths
* /home/runner/work/liam/liam

<a href="http://opensource.org/licenses/mit-license">MIT</a> permitted



<a name="jsesc"></a>
### jsesc v3.1.0
#### 

##### Paths
* /home/runner/work/liam/liam

<a href="http://opensource.org/licenses/mit-license">MIT</a> permitted



<a name="json-buffer"></a>
### json-buffer v3.0.1
#### 

##### Paths
* /home/runner/work/liam/liam

<a href="http://opensource.org/licenses/mit-license">MIT</a> permitted



<a name="json-parse-even-better-errors"></a>
### json-parse-even-better-errors v2.3.1
#### 

##### Paths
* /home/runner/work/liam/liam

<a href="http://opensource.org/licenses/mit-license">MIT</a> permitted



<a name="json-refs"></a>
### json-refs v3.0.15
#### 

##### Paths
* /home/runner/work/liam/liam

<a href="http://opensource.org/licenses/mit-license">MIT</a> permitted



<a name="json-schema-to-zod"></a>
### json-schema-to-zod v2.6.0
#### 

##### Paths
* /home/runner/work/liam/liam

<a href="http://en.wikipedia.org/wiki/ISC_license">ISC</a> permitted



<a name="json-schema-traverse"></a>
### json-schema-traverse v0.4.1
#### 

##### Paths
* /home/runner/work/liam/liam

<a href="http://opensource.org/licenses/mit-license">MIT</a> permitted



<a name="json-stable-stringify"></a>
### json-stable-stringify v1.2.1
#### 

##### Paths
* /home/runner/work/liam/liam

<a href="http://opensource.org/licenses/mit-license">MIT</a> permitted



<a name="json-stable-stringify-without-jsonify"></a>
### json-stable-stringify-without-jsonify v1.0.1
#### 

##### Paths
* /home/runner/work/liam/liam

<a href="http://opensource.org/licenses/mit-license">MIT</a> permitted



<a name="json5"></a>
### json5 v1.0.2
#### 

##### Paths
* /home/runner/work/liam/liam

<a href="http://opensource.org/licenses/mit-license">MIT</a> permitted



<a name="jsonc-parser"></a>
### jsonc-parser v3.3.1
#### 

##### Paths
* /home/runner/work/liam/liam

<a href="http://opensource.org/licenses/mit-license">MIT</a> permitted



<a name="jsonfile"></a>
### jsonfile v4.0.0
#### 

##### Paths
* /home/runner/work/liam/liam

<a href="http://opensource.org/licenses/mit-license">MIT</a> permitted



<a name="jsonify"></a>
### jsonify v0.0.1
#### 

##### Paths
* /home/runner/work/liam/liam

Public Domain manually approved

>Public Domain is compatible with Apache-2.0. But it is not a software license. See https://github.com/liam-hq/liam/issues/111

><cite> OSPO @masutaka 2024-11-29</cite>



<a name="jsonwebtoken"></a>
### jsonwebtoken v9.0.2
#### 

##### Paths
* /home/runner/work/liam/liam

<a href="http://opensource.org/licenses/mit-license">MIT</a> permitted



<a name="jsx-ast-utils"></a>
### jsx-ast-utils v3.3.5
#### 

##### Paths
* /home/runner/work/liam/liam

<a href="http://opensource.org/licenses/mit-license">MIT</a> permitted



<a name="jwa"></a>
### jwa v1.4.1
#### 

##### Paths
* /home/runner/work/liam/liam

<a href="http://opensource.org/licenses/mit-license">MIT</a> permitted



<a name="jws"></a>
### jws v3.2.2
#### 

##### Paths
* /home/runner/work/liam/liam

<a href="http://opensource.org/licenses/mit-license">MIT</a> permitted



<a name="keyv"></a>
### keyv v4.5.4
#### 

##### Paths
* /home/runner/work/liam/liam

<a href="http://opensource.org/licenses/mit-license">MIT</a> permitted



<a name="kind-of"></a>
### kind-of v6.0.3
#### 

##### Paths
* /home/runner/work/liam/liam

<a href="http://opensource.org/licenses/mit-license">MIT</a> permitted



<a name="klaw-sync"></a>
### klaw-sync v6.0.0
#### 

##### Paths
* /home/runner/work/liam/liam

<a href="http://opensource.org/licenses/mit-license">MIT</a> permitted



<a name="kleur"></a>
### kleur v3.0.3
#### 

##### Paths
* /home/runner/work/liam/liam

<a href="http://opensource.org/licenses/mit-license">MIT</a> permitted



<a name="language-subtag-registry"></a>
### language-subtag-registry v0.3.23
#### 

##### Paths
* /home/runner/work/liam/liam

<a href="http://creativecommons.org/publicdomain/zero/1.0">CC0 1.0 Universal</a> permitted



<a name="language-tags"></a>
### language-tags v1.0.9
#### 

##### Paths
* /home/runner/work/liam/liam

<a href="http://opensource.org/licenses/mit-license">MIT</a> permitted



<a name="levn"></a>
### levn v0.4.1
#### 

##### Paths
* /home/runner/work/liam/liam

<a href="http://opensource.org/licenses/mit-license">MIT</a> permitted



<a name="lilconfig"></a>
### lilconfig v2.1.0
#### 

##### Paths
* /home/runner/work/liam/liam

<a href="http://opensource.org/licenses/mit-license">MIT</a> permitted



<a name="lines-and-columns"></a>
### lines-and-columns v1.2.4
#### 

##### Paths
* /home/runner/work/liam/liam

<a href="http://opensource.org/licenses/mit-license">MIT</a> permitted



<a name="loader-runner"></a>
### loader-runner v4.3.0
#### 

##### Paths
* /home/runner/work/liam/liam

<a href="http://opensource.org/licenses/mit-license">MIT</a> permitted



<a name="locate-path"></a>
### locate-path v5.0.0
#### 

##### Paths
* /home/runner/work/liam/liam

<a href="http://opensource.org/licenses/mit-license">MIT</a> permitted



<a name="lodash"></a>
### lodash v4.17.21
#### 

##### Paths
* /home/runner/work/liam/liam

<a href="http://opensource.org/licenses/mit-license">MIT</a> permitted



<a name="lodash.get"></a>
### lodash.get v4.4.2
#### 

##### Paths
* /home/runner/work/liam/liam

<a href="http://opensource.org/licenses/mit-license">MIT</a> permitted



<a name="lodash.includes"></a>
### lodash.includes v4.3.0
#### 

##### Paths
* /home/runner/work/liam/liam

<a href="http://opensource.org/licenses/mit-license">MIT</a> permitted



<a name="lodash.isboolean"></a>
### lodash.isboolean v3.0.3
#### 

##### Paths
* /home/runner/work/liam/liam

<a href="http://opensource.org/licenses/mit-license">MIT</a> permitted



<a name="lodash.isinteger"></a>
### lodash.isinteger v4.0.4
#### 

##### Paths
* /home/runner/work/liam/liam

<a href="http://opensource.org/licenses/mit-license">MIT</a> permitted



<a name="lodash.isnumber"></a>
### lodash.isnumber v3.0.3
#### 

##### Paths
* /home/runner/work/liam/liam

<a href="http://opensource.org/licenses/mit-license">MIT</a> permitted



<a name="lodash.isplainobject"></a>
### lodash.isplainobject v4.0.6
#### 

##### Paths
* /home/runner/work/liam/liam

<a href="http://opensource.org/licenses/mit-license">MIT</a> permitted



<a name="lodash.isstring"></a>
### lodash.isstring v4.0.1
#### 

##### Paths
* /home/runner/work/liam/liam

<a href="http://opensource.org/licenses/mit-license">MIT</a> permitted



<a name="lodash.merge"></a>
### lodash.merge v4.6.2
#### 

##### Paths
* /home/runner/work/liam/liam

<a href="http://opensource.org/licenses/mit-license">MIT</a> permitted



<a name="lodash.once"></a>
### lodash.once v4.1.1
#### 

##### Paths
* /home/runner/work/liam/liam

<a href="http://opensource.org/licenses/mit-license">MIT</a> permitted



<a name="lodash.startcase"></a>
### lodash.startcase v4.4.0
#### 

##### Paths
* /home/runner/work/liam/liam

<a href="http://opensource.org/licenses/mit-license">MIT</a> permitted



<a name="log-symbols"></a>
### log-symbols v3.0.0
#### 

##### Paths
* /home/runner/work/liam/liam

<a href="http://opensource.org/licenses/mit-license">MIT</a> permitted



<a name="longest-streak"></a>
### longest-streak v3.1.0
#### 

##### Paths
* /home/runner/work/liam/liam

<a href="http://opensource.org/licenses/mit-license">MIT</a> permitted



<a name="loose-envify"></a>
### loose-envify v1.4.0
#### 

##### Paths
* /home/runner/work/liam/liam

<a href="http://opensource.org/licenses/mit-license">MIT</a> permitted



<a name="loupe"></a>
### loupe v3.1.3
#### 

##### Paths
* /home/runner/work/liam/liam

<a href="http://opensource.org/licenses/mit-license">MIT</a> permitted



<a name="lower-case"></a>
### lower-case v1.1.4
#### 

##### Paths
* /home/runner/work/liam/liam

<a href="http://opensource.org/licenses/mit-license">MIT</a> permitted



<a name="lower-case-first"></a>
### lower-case-first v1.0.2
#### 

##### Paths
* /home/runner/work/liam/liam

<a href="http://opensource.org/licenses/mit-license">MIT</a> permitted



<a name="lru-cache"></a>
### lru-cache v5.1.1
#### 

##### Paths
* /home/runner/work/liam/liam

<a href="http://en.wikipedia.org/wiki/ISC_license">ISC</a> permitted



<a name="lucide-react"></a>
### lucide-react v0.451.0
#### 

##### Paths
* /home/runner/work/liam/liam

<a href="http://en.wikipedia.org/wiki/ISC_license">ISC</a> permitted



<a name="magic-string"></a>
### magic-string v0.30.8
#### 

##### Paths
* /home/runner/work/liam/liam

<a href="http://opensource.org/licenses/mit-license">MIT</a> permitted



<a name="make-error"></a>
### make-error v1.3.6
#### 

##### Paths
* /home/runner/work/liam/liam

<a href="http://en.wikipedia.org/wiki/ISC_license">ISC</a> permitted



<a name="markdown-extensions"></a>
### markdown-extensions v2.0.0
#### 

##### Paths
* /home/runner/work/liam/liam

<a href="http://opensource.org/licenses/mit-license">MIT</a> permitted



<a name="markdown-table"></a>
### markdown-table v3.0.4
#### 

##### Paths
* /home/runner/work/liam/liam

<a href="http://opensource.org/licenses/mit-license">MIT</a> permitted



<a name="math-intrinsics"></a>
### math-intrinsics v1.1.0
#### 

##### Paths
* /home/runner/work/liam/liam

<a href="http://opensource.org/licenses/mit-license">MIT</a> permitted



<a name="mdast-util-find-and-replace"></a>
### mdast-util-find-and-replace v3.0.2
#### 

##### Paths
* /home/runner/work/liam/liam

<a href="http://opensource.org/licenses/mit-license">MIT</a> permitted



<a name="mdast-util-from-markdown"></a>
### mdast-util-from-markdown v2.0.2
#### 

##### Paths
* /home/runner/work/liam/liam

<a href="http://opensource.org/licenses/mit-license">MIT</a> permitted



<a name="mdast-util-gfm"></a>
### mdast-util-gfm v3.1.0
#### 

##### Paths
* /home/runner/work/liam/liam

<a href="http://opensource.org/licenses/mit-license">MIT</a> permitted



<a name="mdast-util-gfm-autolink-literal"></a>
### mdast-util-gfm-autolink-literal v2.0.1
#### 

##### Paths
* /home/runner/work/liam/liam

<a href="http://opensource.org/licenses/mit-license">MIT</a> permitted



<a name="mdast-util-gfm-footnote"></a>
### mdast-util-gfm-footnote v2.1.0
#### 

##### Paths
* /home/runner/work/liam/liam

<a href="http://opensource.org/licenses/mit-license">MIT</a> permitted



<a name="mdast-util-gfm-strikethrough"></a>
### mdast-util-gfm-strikethrough v2.0.0
#### 

##### Paths
* /home/runner/work/liam/liam

<a href="http://opensource.org/licenses/mit-license">MIT</a> permitted



<a name="mdast-util-gfm-table"></a>
### mdast-util-gfm-table v2.0.0
#### 

##### Paths
* /home/runner/work/liam/liam

<a href="http://opensource.org/licenses/mit-license">MIT</a> permitted



<a name="mdast-util-gfm-task-list-item"></a>
### mdast-util-gfm-task-list-item v2.0.0
#### 

##### Paths
* /home/runner/work/liam/liam

<a href="http://opensource.org/licenses/mit-license">MIT</a> permitted



<a name="mdast-util-mdx"></a>
### mdast-util-mdx v3.0.0
#### 

##### Paths
* /home/runner/work/liam/liam

<a href="http://opensource.org/licenses/mit-license">MIT</a> permitted



<a name="mdast-util-mdx-expression"></a>
### mdast-util-mdx-expression v2.0.1
#### 

##### Paths
* /home/runner/work/liam/liam

<a href="http://opensource.org/licenses/mit-license">MIT</a> permitted



<a name="mdast-util-mdx-jsx"></a>
### mdast-util-mdx-jsx v3.2.0
#### 

##### Paths
* /home/runner/work/liam/liam

<a href="http://opensource.org/licenses/mit-license">MIT</a> permitted



<a name="mdast-util-mdxjs-esm"></a>
### mdast-util-mdxjs-esm v2.0.1
#### 

##### Paths
* /home/runner/work/liam/liam

<a href="http://opensource.org/licenses/mit-license">MIT</a> permitted



<a name="mdast-util-phrasing"></a>
### mdast-util-phrasing v4.1.0
#### 

##### Paths
* /home/runner/work/liam/liam

<a href="http://opensource.org/licenses/mit-license">MIT</a> permitted



<a name="mdast-util-to-hast"></a>
### mdast-util-to-hast v13.2.0
#### 

##### Paths
* /home/runner/work/liam/liam

<a href="http://opensource.org/licenses/mit-license">MIT</a> permitted



<a name="mdast-util-to-markdown"></a>
### mdast-util-to-markdown v2.1.2
#### 

##### Paths
* /home/runner/work/liam/liam

<a href="http://opensource.org/licenses/mit-license">MIT</a> permitted



<a name="mdast-util-to-string"></a>
### mdast-util-to-string v4.0.0
#### 

##### Paths
* /home/runner/work/liam/liam

<a href="http://opensource.org/licenses/mit-license">MIT</a> permitted



<a name="memfs"></a>
### memfs v4.17.0
#### 

##### Paths
* /home/runner/work/liam/liam

<a href="http://www.apache.org/licenses/LICENSE-2.0.txt">Apache 2.0</a> permitted



<a name="merge-stream"></a>
### merge-stream v2.0.0
#### 

##### Paths
* /home/runner/work/liam/liam

<a href="http://opensource.org/licenses/mit-license">MIT</a> permitted



<a name="merge2"></a>
### merge2 v1.4.1
#### 

##### Paths
* /home/runner/work/liam/liam

<a href="http://opensource.org/licenses/mit-license">MIT</a> permitted



<a name="methods"></a>
### methods v1.1.2
#### 

##### Paths
* /home/runner/work/liam/liam

<a href="http://opensource.org/licenses/mit-license">MIT</a> permitted



<a name="micromark"></a>
### micromark v4.0.1
#### 

##### Paths
* /home/runner/work/liam/liam

<a href="http://opensource.org/licenses/mit-license">MIT</a> permitted



<a name="micromark-core-commonmark"></a>
### micromark-core-commonmark v2.0.2
#### 

##### Paths
* /home/runner/work/liam/liam

<a href="http://opensource.org/licenses/mit-license">MIT</a> permitted



<a name="micromark-extension-gfm"></a>
### micromark-extension-gfm v3.0.0
#### 

##### Paths
* /home/runner/work/liam/liam

<a href="http://opensource.org/licenses/mit-license">MIT</a> permitted



<a name="micromark-extension-gfm-autolink-literal"></a>
### micromark-extension-gfm-autolink-literal v2.1.0
#### 

##### Paths
* /home/runner/work/liam/liam

<a href="http://opensource.org/licenses/mit-license">MIT</a> permitted



<a name="micromark-extension-gfm-footnote"></a>
### micromark-extension-gfm-footnote v2.1.0
#### 

##### Paths
* /home/runner/work/liam/liam

<a href="http://opensource.org/licenses/mit-license">MIT</a> permitted



<a name="micromark-extension-gfm-strikethrough"></a>
### micromark-extension-gfm-strikethrough v2.1.0
#### 

##### Paths
* /home/runner/work/liam/liam

<a href="http://opensource.org/licenses/mit-license">MIT</a> permitted



<a name="micromark-extension-gfm-table"></a>
### micromark-extension-gfm-table v2.1.1
#### 

##### Paths
* /home/runner/work/liam/liam

<a href="http://opensource.org/licenses/mit-license">MIT</a> permitted



<a name="micromark-extension-gfm-tagfilter"></a>
### micromark-extension-gfm-tagfilter v2.0.0
#### 

##### Paths
* /home/runner/work/liam/liam

<a href="http://opensource.org/licenses/mit-license">MIT</a> permitted



<a name="micromark-extension-gfm-task-list-item"></a>
### micromark-extension-gfm-task-list-item v2.1.0
#### 

##### Paths
* /home/runner/work/liam/liam

<a href="http://opensource.org/licenses/mit-license">MIT</a> permitted



<a name="micromark-extension-mdx-expression"></a>
### micromark-extension-mdx-expression v3.0.0
#### 

##### Paths
* /home/runner/work/liam/liam

<a href="http://opensource.org/licenses/mit-license">MIT</a> permitted



<a name="micromark-extension-mdx-jsx"></a>
### micromark-extension-mdx-jsx v3.0.1
#### 

##### Paths
* /home/runner/work/liam/liam

<a href="http://opensource.org/licenses/mit-license">MIT</a> permitted



<a name="micromark-extension-mdx-md"></a>
### micromark-extension-mdx-md v2.0.0
#### 

##### Paths
* /home/runner/work/liam/liam

<a href="http://opensource.org/licenses/mit-license">MIT</a> permitted



<a name="micromark-extension-mdxjs"></a>
### micromark-extension-mdxjs v3.0.0
#### 

##### Paths
* /home/runner/work/liam/liam

<a href="http://opensource.org/licenses/mit-license">MIT</a> permitted



<a name="micromark-extension-mdxjs-esm"></a>
### micromark-extension-mdxjs-esm v3.0.0
#### 

##### Paths
* /home/runner/work/liam/liam

<a href="http://opensource.org/licenses/mit-license">MIT</a> permitted



<a name="micromark-factory-destination"></a>
### micromark-factory-destination v2.0.1
#### 

##### Paths
* /home/runner/work/liam/liam

<a href="http://opensource.org/licenses/mit-license">MIT</a> permitted



<a name="micromark-factory-label"></a>
### micromark-factory-label v2.0.1
#### 

##### Paths
* /home/runner/work/liam/liam

<a href="http://opensource.org/licenses/mit-license">MIT</a> permitted



<a name="micromark-factory-mdx-expression"></a>
### micromark-factory-mdx-expression v2.0.2
#### 

##### Paths
* /home/runner/work/liam/liam

<a href="http://opensource.org/licenses/mit-license">MIT</a> permitted



<a name="micromark-factory-space"></a>
### micromark-factory-space v2.0.1
#### 

##### Paths
* /home/runner/work/liam/liam

<a href="http://opensource.org/licenses/mit-license">MIT</a> permitted



<a name="micromark-factory-title"></a>
### micromark-factory-title v2.0.1
#### 

##### Paths
* /home/runner/work/liam/liam

<a href="http://opensource.org/licenses/mit-license">MIT</a> permitted



<a name="micromark-factory-whitespace"></a>
### micromark-factory-whitespace v2.0.1
#### 

##### Paths
* /home/runner/work/liam/liam

<a href="http://opensource.org/licenses/mit-license">MIT</a> permitted



<a name="micromark-util-character"></a>
### micromark-util-character v2.1.1
#### 

##### Paths
* /home/runner/work/liam/liam

<a href="http://opensource.org/licenses/mit-license">MIT</a> permitted



<a name="micromark-util-chunked"></a>
### micromark-util-chunked v2.0.1
#### 

##### Paths
* /home/runner/work/liam/liam

<a href="http://opensource.org/licenses/mit-license">MIT</a> permitted



<a name="micromark-util-classify-character"></a>
### micromark-util-classify-character v2.0.1
#### 

##### Paths
* /home/runner/work/liam/liam

<a href="http://opensource.org/licenses/mit-license">MIT</a> permitted



<a name="micromark-util-combine-extensions"></a>
### micromark-util-combine-extensions v2.0.1
#### 

##### Paths
* /home/runner/work/liam/liam

<a href="http://opensource.org/licenses/mit-license">MIT</a> permitted



<a name="micromark-util-decode-numeric-character-reference"></a>
### micromark-util-decode-numeric-character-reference v2.0.2
#### 

##### Paths
* /home/runner/work/liam/liam

<a href="http://opensource.org/licenses/mit-license">MIT</a> permitted



<a name="micromark-util-decode-string"></a>
### micromark-util-decode-string v2.0.1
#### 

##### Paths
* /home/runner/work/liam/liam

<a href="http://opensource.org/licenses/mit-license">MIT</a> permitted



<a name="micromark-util-encode"></a>
### micromark-util-encode v2.0.1
#### 

##### Paths
* /home/runner/work/liam/liam

<a href="http://opensource.org/licenses/mit-license">MIT</a> permitted



<a name="micromark-util-events-to-acorn"></a>
### micromark-util-events-to-acorn v2.0.2
#### 

##### Paths
* /home/runner/work/liam/liam

<a href="http://opensource.org/licenses/mit-license">MIT</a> permitted



<a name="micromark-util-html-tag-name"></a>
### micromark-util-html-tag-name v2.0.1
#### 

##### Paths
* /home/runner/work/liam/liam

<a href="http://opensource.org/licenses/mit-license">MIT</a> permitted



<a name="micromark-util-normalize-identifier"></a>
### micromark-util-normalize-identifier v2.0.1
#### 

##### Paths
* /home/runner/work/liam/liam

<a href="http://opensource.org/licenses/mit-license">MIT</a> permitted



<a name="micromark-util-resolve-all"></a>
### micromark-util-resolve-all v2.0.1
#### 

##### Paths
* /home/runner/work/liam/liam

<a href="http://opensource.org/licenses/mit-license">MIT</a> permitted



<a name="micromark-util-sanitize-uri"></a>
### micromark-util-sanitize-uri v2.0.1
#### 

##### Paths
* /home/runner/work/liam/liam

<a href="http://opensource.org/licenses/mit-license">MIT</a> permitted



<a name="micromark-util-subtokenize"></a>
### micromark-util-subtokenize v2.0.4
#### 

##### Paths
* /home/runner/work/liam/liam

<a href="http://opensource.org/licenses/mit-license">MIT</a> permitted



<a name="micromark-util-symbol"></a>
### micromark-util-symbol v2.0.1
#### 

##### Paths
* /home/runner/work/liam/liam

<a href="http://opensource.org/licenses/mit-license">MIT</a> permitted



<a name="micromark-util-types"></a>
### micromark-util-types v2.0.1
#### 

##### Paths
* /home/runner/work/liam/liam

<a href="http://opensource.org/licenses/mit-license">MIT</a> permitted



<a name="micromatch"></a>
### micromatch v4.0.8
#### 

##### Paths
* /home/runner/work/liam/liam

<a href="http://opensource.org/licenses/mit-license">MIT</a> permitted



<a name="mime"></a>
### mime v2.6.0
#### 

##### Paths
* /home/runner/work/liam/liam

<a href="http://opensource.org/licenses/mit-license">MIT</a> permitted



<a name="mime-db"></a>
### mime-db v1.52.0
#### 

##### Paths
* /home/runner/work/liam/liam

<a href="http://opensource.org/licenses/mit-license">MIT</a> permitted



<a name="mime-types"></a>
### mime-types v2.1.35
#### 

##### Paths
* /home/runner/work/liam/liam

<a href="http://opensource.org/licenses/mit-license">MIT</a> permitted



<a name="mimic-fn"></a>
### mimic-fn v2.1.0
#### 

##### Paths
* /home/runner/work/liam/liam

<a href="http://opensource.org/licenses/mit-license">MIT</a> permitted



<a name="minimatch"></a>
### minimatch v3.1.2
#### 

##### Paths
* /home/runner/work/liam/liam

<a href="http://en.wikipedia.org/wiki/ISC_license">ISC</a> permitted



<a name="minimist"></a>
### minimist v1.2.8
#### 

##### Paths
* /home/runner/work/liam/liam

<a href="http://opensource.org/licenses/mit-license">MIT</a> permitted



<a name="minipass"></a>
### minipass v4.2.8
#### 

##### Paths
* /home/runner/work/liam/liam

<a href="http://en.wikipedia.org/wiki/ISC_license">ISC</a> permitted



<a name="minizlib"></a>
### minizlib v3.0.1
#### 

##### Paths
* /home/runner/work/liam/liam

<a href="http://opensource.org/licenses/mit-license">MIT</a> permitted



<a name="mkdirp"></a>
### mkdirp v0.5.6
#### 

##### Paths
* /home/runner/work/liam/liam

<a href="http://opensource.org/licenses/mit-license">MIT</a> permitted



<a name="module-details-from-path"></a>
### module-details-from-path v1.0.3
#### 

##### Paths
* /home/runner/work/liam/liam

<a href="http://opensource.org/licenses/mit-license">MIT</a> permitted



<a name="mri"></a>
### mri v1.2.0
#### 

##### Paths
* /home/runner/work/liam/liam

<a href="http://opensource.org/licenses/mit-license">MIT</a> permitted



<a name="ms"></a>
### ms v2.1.3
#### 

##### Paths
* /home/runner/work/liam/liam

<a href="http://opensource.org/licenses/mit-license">MIT</a> permitted



<a name="mute-stream"></a>
### mute-stream v0.0.8
#### 

##### Paths
* /home/runner/work/liam/liam

<a href="http://en.wikipedia.org/wiki/ISC_license">ISC</a> permitted



<a name="mz"></a>
### mz v2.7.0
#### 

##### Paths
* /home/runner/work/liam/liam

<a href="http://opensource.org/licenses/mit-license">MIT</a> permitted



<a name="nanoid"></a>
### nanoid v3.3.8
#### 

##### Paths
* /home/runner/work/liam/liam

<a href="http://opensource.org/licenses/mit-license">MIT</a> permitted



<a name="native-promise-only"></a>
### native-promise-only v0.8.1
#### 

##### Paths
* /home/runner/work/liam/liam

<a href="http://opensource.org/licenses/mit-license">MIT</a> permitted



<a name="natural-compare"></a>
### natural-compare v1.4.0
#### 

##### Paths
* /home/runner/work/liam/liam

<a href="http://opensource.org/licenses/mit-license">MIT</a> permitted



<a name="negotiator"></a>
### negotiator v1.0.0
#### 

##### Paths
* /home/runner/work/liam/liam

<a href="http://opensource.org/licenses/mit-license">MIT</a> permitted



<a name="neo-async"></a>
### neo-async v2.6.2
#### 

##### Paths
* /home/runner/work/liam/liam

<a href="http://opensource.org/licenses/mit-license">MIT</a> permitted



<a name="netmask"></a>
### netmask v2.0.2
#### 

##### Paths
* /home/runner/work/liam/liam

<a href="http://opensource.org/licenses/mit-license">MIT</a> permitted



<a name="neverthrow"></a>
### neverthrow v8.1.1
#### 

##### Paths
* /home/runner/work/liam/liam

<a href="http://opensource.org/licenses/mit-license">MIT</a> permitted



<a name="next"></a>
### next v15.1.2
#### 

##### Paths
* /home/runner/work/liam/liam

<a href="http://opensource.org/licenses/mit-license">MIT</a> permitted



<a name="next-themes"></a>
### next-themes v0.4.4
#### 

##### Paths
* /home/runner/work/liam/liam

<a href="http://opensource.org/licenses/mit-license">MIT</a> permitted



<a name="no-case"></a>
### no-case v2.3.2
#### 

##### Paths
* /home/runner/work/liam/liam

<a href="http://opensource.org/licenses/mit-license">MIT</a> permitted



<a name="node-domexception"></a>
### node-domexception v1.0.0
#### 

##### Paths
* /home/runner/work/liam/liam

<a href="http://opensource.org/licenses/mit-license">MIT</a> permitted



<a name="node-fetch"></a>
### node-fetch v2.7.0
#### 

##### Paths
* /home/runner/work/liam/liam

<a href="http://opensource.org/licenses/mit-license">MIT</a> permitted



<a name="node-plop"></a>
### node-plop v0.26.3
#### 

##### Paths
* /home/runner/work/liam/liam

<a href="http://opensource.org/licenses/mit-license">MIT</a> permitted



<a name="node-releases"></a>
### node-releases v2.0.19
#### 

##### Paths
* /home/runner/work/liam/liam

<a href="http://opensource.org/licenses/mit-license">MIT</a> permitted



<a name="normalize-path"></a>
### normalize-path v3.0.0
#### 

##### Paths
* /home/runner/work/liam/liam

<a href="http://opensource.org/licenses/mit-license">MIT</a> permitted



<a name="normalize-range"></a>
### normalize-range v0.1.2
#### 

##### Paths
* /home/runner/work/liam/liam

<a href="http://opensource.org/licenses/mit-license">MIT</a> permitted



<a name="npm-normalize-package-bin"></a>
### npm-normalize-package-bin v4.0.0
#### 

##### Paths
* /home/runner/work/liam/liam

<a href="http://en.wikipedia.org/wiki/ISC_license">ISC</a> permitted



<a name="npm-package-arg"></a>
### npm-package-arg v11.0.3
#### 

##### Paths
* /home/runner/work/liam/liam

<a href="http://en.wikipedia.org/wiki/ISC_license">ISC</a> permitted



<a name="npm-run-path"></a>
### npm-run-path v4.0.1
#### 

##### Paths
* /home/runner/work/liam/liam

<a href="http://opensource.org/licenses/mit-license">MIT</a> permitted



<a name="npm-to-yarn"></a>
### npm-to-yarn v3.0.1
#### 

##### Paths
* /home/runner/work/liam/liam

<a href="http://opensource.org/licenses/mit-license">MIT</a> permitted



<a name="nth-check"></a>
### nth-check v2.1.1
#### 

##### Paths
* /home/runner/work/liam/liam

<a href="http://opensource.org/licenses/bsd-license">Simplified BSD</a> permitted



<a name="object-assign"></a>
### object-assign v4.1.1
#### 

##### Paths
* /home/runner/work/liam/liam

<a href="http://opensource.org/licenses/mit-license">MIT</a> permitted



<a name="object-hash"></a>
### object-hash v3.0.0
#### 

##### Paths
* /home/runner/work/liam/liam

<a href="http://opensource.org/licenses/mit-license">MIT</a> permitted



<a name="object-inspect"></a>
### object-inspect v1.13.4
#### 

##### Paths
* /home/runner/work/liam/liam

<a href="http://opensource.org/licenses/mit-license">MIT</a> permitted



<a name="object-is"></a>
### object-is v1.1.6
#### 

##### Paths
* /home/runner/work/liam/liam

<a href="http://opensource.org/licenses/mit-license">MIT</a> permitted



<a name="object-keys"></a>
### object-keys v1.1.1
#### 

##### Paths
* /home/runner/work/liam/liam

<a href="http://opensource.org/licenses/mit-license">MIT</a> permitted



<a name="object.assign"></a>
### object.assign v4.1.7
#### 

##### Paths
* /home/runner/work/liam/liam

<a href="http://opensource.org/licenses/mit-license">MIT</a> permitted



<a name="object.entries"></a>
### object.entries v1.1.8
#### 

##### Paths
* /home/runner/work/liam/liam

<a href="http://opensource.org/licenses/mit-license">MIT</a> permitted



<a name="object.fromentries"></a>
### object.fromentries v2.0.8
#### 

##### Paths
* /home/runner/work/liam/liam

<a href="http://opensource.org/licenses/mit-license">MIT</a> permitted



<a name="object.groupby"></a>
### object.groupby v1.0.3
#### 

##### Paths
* /home/runner/work/liam/liam

<a href="http://opensource.org/licenses/mit-license">MIT</a> permitted



<a name="object.values"></a>
### object.values v1.2.1
#### 

##### Paths
* /home/runner/work/liam/liam

<a href="http://opensource.org/licenses/mit-license">MIT</a> permitted



<a name="once"></a>
### once v1.4.0
#### 

##### Paths
* /home/runner/work/liam/liam

<a href="http://en.wikipedia.org/wiki/ISC_license">ISC</a> permitted



<a name="onetime"></a>
### onetime v5.1.2
#### 

##### Paths
* /home/runner/work/liam/liam

<a href="http://opensource.org/licenses/mit-license">MIT</a> permitted



<a name="oniguruma-to-es"></a>
### oniguruma-to-es v2.3.0
#### 

##### Paths
* /home/runner/work/liam/liam

<a href="http://opensource.org/licenses/mit-license">MIT</a> permitted



<a name="open"></a>
### open v7.4.2
#### 

##### Paths
* /home/runner/work/liam/liam

<a href="http://opensource.org/licenses/mit-license">MIT</a> permitted



<a name="optionator"></a>
### optionator v0.9.4
#### 

##### Paths
* /home/runner/work/liam/liam

<a href="http://opensource.org/licenses/mit-license">MIT</a> permitted



<a name="ora"></a>
### ora v4.1.1
#### 

##### Paths
* /home/runner/work/liam/liam

<a href="http://opensource.org/licenses/mit-license">MIT</a> permitted



<a name="os-tmpdir"></a>
### os-tmpdir v1.0.2
#### 

##### Paths
* /home/runner/work/liam/liam

<a href="http://opensource.org/licenses/mit-license">MIT</a> permitted



<a name="outdent"></a>
### outdent v0.5.0
#### 

##### Paths
* /home/runner/work/liam/liam

<a href="http://opensource.org/licenses/mit-license">MIT</a> permitted



<a name="own-keys"></a>
### own-keys v1.0.1
#### 

##### Paths
* /home/runner/work/liam/liam

<a href="http://opensource.org/licenses/mit-license">MIT</a> permitted



<a name="p-filter"></a>
### p-filter v2.1.0
#### 

##### Paths
* /home/runner/work/liam/liam

<a href="http://opensource.org/licenses/mit-license">MIT</a> permitted



<a name="p-limit"></a>
### p-limit v2.3.0
#### 

##### Paths
* /home/runner/work/liam/liam

<a href="http://opensource.org/licenses/mit-license">MIT</a> permitted



<a name="p-locate"></a>
### p-locate v4.1.0
#### 

##### Paths
* /home/runner/work/liam/liam

<a href="http://opensource.org/licenses/mit-license">MIT</a> permitted



<a name="p-map"></a>
### p-map v2.1.0
#### 

##### Paths
* /home/runner/work/liam/liam

<a href="http://opensource.org/licenses/mit-license">MIT</a> permitted



<a name="p-try"></a>
### p-try v2.2.0
#### 

##### Paths
* /home/runner/work/liam/liam

<a href="http://opensource.org/licenses/mit-license">MIT</a> permitted



<a name="pac-proxy-agent"></a>
### pac-proxy-agent v7.2.0
#### 

##### Paths
* /home/runner/work/liam/liam

<a href="http://opensource.org/licenses/mit-license">MIT</a> permitted



<a name="pac-resolver"></a>
### pac-resolver v7.0.1
#### 

##### Paths
* /home/runner/work/liam/liam

<a href="http://opensource.org/licenses/mit-license">MIT</a> permitted



<a name="package-json-from-dist"></a>
### package-json-from-dist v1.0.1
#### 

##### Paths
* /home/runner/work/liam/liam

BlueOak-1.0.0 permitted



<a name="package-manager-detector"></a>
### package-manager-detector v0.2.9
#### 

##### Paths
* /home/runner/work/liam/liam

<a href="http://opensource.org/licenses/mit-license">MIT</a> permitted



<a name="param-case"></a>
### param-case v2.1.1
#### 

##### Paths
* /home/runner/work/liam/liam

<a href="http://opensource.org/licenses/mit-license">MIT</a> permitted



<a name="parent-module"></a>
### parent-module v1.0.1
#### 

##### Paths
* /home/runner/work/liam/liam

<a href="http://opensource.org/licenses/mit-license">MIT</a> permitted



<a name="parse-entities"></a>
### parse-entities v4.0.2
#### 

##### Paths
* /home/runner/work/liam/liam

<a href="http://opensource.org/licenses/mit-license">MIT</a> permitted



<a name="parse-json"></a>
### parse-json v5.2.0
#### 

##### Paths
* /home/runner/work/liam/liam

<a href="http://opensource.org/licenses/mit-license">MIT</a> permitted



<a name="parse5"></a>
### parse5 v7.2.1
#### 

##### Paths
* /home/runner/work/liam/liam

<a href="http://opensource.org/licenses/mit-license">MIT</a> permitted



<a name="parse5-htmlparser2-tree-adapter"></a>
### parse5-htmlparser2-tree-adapter v7.1.0
#### 

##### Paths
* /home/runner/work/liam/liam

<a href="http://opensource.org/licenses/mit-license">MIT</a> permitted



<a name="parse5-parser-stream"></a>
### parse5-parser-stream v7.1.2
#### 

##### Paths
* /home/runner/work/liam/liam

<a href="http://opensource.org/licenses/mit-license">MIT</a> permitted



<a name="pascal-case"></a>
### pascal-case v2.0.1
#### 

##### Paths
* /home/runner/work/liam/liam

<a href="http://opensource.org/licenses/mit-license">MIT</a> permitted



<a name="patch-package"></a>
### patch-package v8.0.0
#### 

##### Paths
* /home/runner/work/liam/liam

<a href="http://opensource.org/licenses/mit-license">MIT</a> permitted



<a name="path"></a>
### path v0.12.7
#### 

##### Paths
* /home/runner/work/liam/liam

<a href="http://opensource.org/licenses/mit-license">MIT</a> permitted



<a name="path-browserify"></a>
### path-browserify v1.0.1
#### 

##### Paths
* /home/runner/work/liam/liam

<a href="http://opensource.org/licenses/mit-license">MIT</a> permitted



<a name="path-case"></a>
### path-case v2.1.1
#### 

##### Paths
* /home/runner/work/liam/liam

<a href="http://opensource.org/licenses/mit-license">MIT</a> permitted



<a name="path-exists"></a>
### path-exists v4.0.0
#### 

##### Paths
* /home/runner/work/liam/liam

<a href="http://opensource.org/licenses/mit-license">MIT</a> permitted



<a name="path-is-absolute"></a>
### path-is-absolute v1.0.1
#### 

##### Paths
* /home/runner/work/liam/liam

<a href="http://opensource.org/licenses/mit-license">MIT</a> permitted



<a name="path-key"></a>
### path-key v3.1.1
#### 

##### Paths
* /home/runner/work/liam/liam

<a href="http://opensource.org/licenses/mit-license">MIT</a> permitted



<a name="path-loader"></a>
### path-loader v1.0.12
#### 

##### Paths
* /home/runner/work/liam/liam

<a href="http://opensource.org/licenses/mit-license">MIT</a> permitted



<a name="path-parse"></a>
### path-parse v1.0.7
#### 

##### Paths
* /home/runner/work/liam/liam

<a href="http://opensource.org/licenses/mit-license">MIT</a> permitted



<a name="path-scurry"></a>
### path-scurry v1.11.1
#### 

##### Paths
* /home/runner/work/liam/liam

BlueOak-1.0.0 permitted



<a name="path-type"></a>
### path-type v4.0.0
#### 

##### Paths
* /home/runner/work/liam/liam

<a href="http://opensource.org/licenses/mit-license">MIT</a> permitted



<a name="path-unified"></a>
### path-unified v0.1.0
#### 

##### Paths
* /home/runner/work/liam/liam

<a href="http://opensource.org/licenses/mit-license">MIT</a> permitted



<a name="pathe"></a>
### pathe v1.1.2
#### 

##### Paths
* /home/runner/work/liam/liam

<a href="http://opensource.org/licenses/mit-license">MIT</a> permitted



<a name="pathval"></a>
### pathval v2.0.0
#### 

##### Paths
* /home/runner/work/liam/liam

<a href="http://opensource.org/licenses/mit-license">MIT</a> permitted



<a name="pg-int8"></a>
### pg-int8 v1.0.1
#### 

##### Paths
* /home/runner/work/liam/liam

<a href="http://en.wikipedia.org/wiki/ISC_license">ISC</a> permitted



<a name="pg-protocol"></a>
### pg-protocol v1.7.1
#### 

##### Paths
* /home/runner/work/liam/liam

<a href="http://opensource.org/licenses/mit-license">MIT</a> permitted



<a name="pg-query-emscripten"></a>
### pg-query-emscripten v5.1.0
#### 

##### Paths
* /home/runner/work/liam/liam

<a href="http://opensource.org/licenses/mit-license">MIT</a> permitted



<a name="pg-types"></a>
### pg-types v2.2.0
#### 

##### Paths
* /home/runner/work/liam/liam

<a href="http://opensource.org/licenses/mit-license">MIT</a> permitted



<a name="picocolors"></a>
### picocolors v1.0.1
#### 

##### Paths
* /home/runner/work/liam/liam

<a href="http://en.wikipedia.org/wiki/ISC_license">ISC</a> permitted



<a name="picomatch"></a>
### picomatch v2.3.1
#### 

##### Paths
* /home/runner/work/liam/liam

<a href="http://opensource.org/licenses/mit-license">MIT</a> permitted



<a name="pify"></a>
### pify v2.3.0
#### 

##### Paths
* /home/runner/work/liam/liam

<a href="http://opensource.org/licenses/mit-license">MIT</a> permitted



<a name="pirates"></a>
### pirates v4.0.6
#### 

##### Paths
* /home/runner/work/liam/liam

<a href="http://opensource.org/licenses/mit-license">MIT</a> permitted



<a name="playwright"></a>
### playwright v1.50.1
#### 

##### Paths
* /home/runner/work/liam/liam

<a href="http://www.apache.org/licenses/LICENSE-2.0.txt">Apache 2.0</a> permitted



<a name="playwright-core"></a>
### playwright-core v1.50.1
#### 

##### Paths
* /home/runner/work/liam/liam

<a href="http://www.apache.org/licenses/LICENSE-2.0.txt">Apache 2.0</a> permitted



<a name="possible-typed-array-names"></a>
### possible-typed-array-names v1.1.0
#### 

##### Paths
* /home/runner/work/liam/liam

<a href="http://opensource.org/licenses/mit-license">MIT</a> permitted



<a name="postcss"></a>
### postcss v8.4.31
#### 

##### Paths
* /home/runner/work/liam/liam

<a href="http://opensource.org/licenses/mit-license">MIT</a> permitted



<a name="postcss-import"></a>
### postcss-import v15.1.0
#### 

##### Paths
* /home/runner/work/liam/liam

<a href="http://opensource.org/licenses/mit-license">MIT</a> permitted



<a name="postcss-js"></a>
### postcss-js v4.0.1
#### 

##### Paths
* /home/runner/work/liam/liam

<a href="http://opensource.org/licenses/mit-license">MIT</a> permitted



<a name="postcss-load-config"></a>
### postcss-load-config v4.0.2
#### 

##### Paths
* /home/runner/work/liam/liam

<a href="http://opensource.org/licenses/mit-license">MIT</a> permitted



<a name="postcss-modules-extract-imports"></a>
### postcss-modules-extract-imports v3.1.0
#### 

##### Paths
* /home/runner/work/liam/liam

<a href="http://en.wikipedia.org/wiki/ISC_license">ISC</a> permitted



<a name="postcss-modules-local-by-default"></a>
### postcss-modules-local-by-default v4.2.0
#### 

##### Paths
* /home/runner/work/liam/liam

<a href="http://opensource.org/licenses/mit-license">MIT</a> permitted



<a name="postcss-modules-scope"></a>
### postcss-modules-scope v3.2.1
#### 

##### Paths
* /home/runner/work/liam/liam

<a href="http://en.wikipedia.org/wiki/ISC_license">ISC</a> permitted



<a name="postcss-modules-values"></a>
### postcss-modules-values v4.0.0
#### 

##### Paths
* /home/runner/work/liam/liam

<a href="http://en.wikipedia.org/wiki/ISC_license">ISC</a> permitted



<a name="postcss-nested"></a>
### postcss-nested v6.2.0
#### 

##### Paths
* /home/runner/work/liam/liam

<a href="http://opensource.org/licenses/mit-license">MIT</a> permitted



<a name="postcss-selector-parser"></a>
### postcss-selector-parser v6.1.2
#### 

##### Paths
* /home/runner/work/liam/liam

<a href="http://opensource.org/licenses/mit-license">MIT</a> permitted



<a name="postcss-value-parser"></a>
### postcss-value-parser v4.2.0
#### 

##### Paths
* /home/runner/work/liam/liam

<a href="http://opensource.org/licenses/mit-license">MIT</a> permitted



<a name="postgres-array"></a>
### postgres-array v2.0.0
#### 

##### Paths
* /home/runner/work/liam/liam

<a href="http://opensource.org/licenses/mit-license">MIT</a> permitted



<a name="postgres-bytea"></a>
### postgres-bytea v1.0.0
#### 

##### Paths
* /home/runner/work/liam/liam

<a href="http://opensource.org/licenses/mit-license">MIT</a> permitted



<a name="postgres-date"></a>
### postgres-date v1.0.7
#### 

##### Paths
* /home/runner/work/liam/liam

<a href="http://opensource.org/licenses/mit-license">MIT</a> permitted



<a name="postgres-interval"></a>
### postgres-interval v1.2.0
#### 

##### Paths
* /home/runner/work/liam/liam

<a href="http://opensource.org/licenses/mit-license">MIT</a> permitted



<a name="prelude-ls"></a>
### prelude-ls v1.2.1
#### 

##### Paths
* /home/runner/work/liam/liam

<a href="http://opensource.org/licenses/mit-license">MIT</a> permitted



<a name="prettier"></a>
### prettier v2.8.8
#### 

##### Paths
* /home/runner/work/liam/liam

<a href="http://opensource.org/licenses/mit-license">MIT</a> permitted



<a name="prisma"></a>
### prisma v6.4.1
#### 

##### Paths
* /home/runner/work/liam/liam

<a href="http://www.apache.org/licenses/LICENSE-2.0.txt">Apache 2.0</a> permitted



<a name="proc-log"></a>
### proc-log v4.2.0
#### 

##### Paths
* /home/runner/work/liam/liam

<a href="http://en.wikipedia.org/wiki/ISC_license">ISC</a> permitted



<a name="process"></a>
### process v0.11.10
#### 

##### Paths
* /home/runner/work/liam/liam

<a href="http://opensource.org/licenses/mit-license">MIT</a> permitted



<a name="progress"></a>
### progress v2.0.3
#### 

##### Paths
* /home/runner/work/liam/liam

<a href="http://opensource.org/licenses/mit-license">MIT</a> permitted



<a name="prompts"></a>
### prompts v2.4.2
#### 

##### Paths
* /home/runner/work/liam/liam

<a href="http://opensource.org/licenses/mit-license">MIT</a> permitted



<a name="prop-types"></a>
### prop-types v15.8.1
#### 

##### Paths
* /home/runner/work/liam/liam

<a href="http://opensource.org/licenses/mit-license">MIT</a> permitted



<a name="property-information"></a>
### property-information v7.0.0
#### 

##### Paths
* /home/runner/work/liam/liam

<a href="http://opensource.org/licenses/mit-license">MIT</a> permitted



<a name="proxy-agent"></a>
### proxy-agent v6.5.0
#### 

##### Paths
* /home/runner/work/liam/liam

<a href="http://opensource.org/licenses/mit-license">MIT</a> permitted



<a name="proxy-compare"></a>
### proxy-compare v3.0.1
#### 

##### Paths
* /home/runner/work/liam/liam

<a href="http://opensource.org/licenses/mit-license">MIT</a> permitted



<a name="proxy-from-env"></a>
### proxy-from-env v1.1.0
#### 

##### Paths
* /home/runner/work/liam/liam

<a href="http://opensource.org/licenses/mit-license">MIT</a> permitted



<a name="punycode"></a>
### punycode v1.4.1
#### 

##### Paths
* /home/runner/work/liam/liam

<a href="http://opensource.org/licenses/mit-license">MIT</a> permitted



<a name="pure-rand"></a>
### pure-rand v6.1.0
#### 

##### Paths
* /home/runner/work/liam/liam

<a href="http://opensource.org/licenses/mit-license">MIT</a> permitted



<a name="qs"></a>
### qs v6.14.0
#### 

##### Paths
* /home/runner/work/liam/liam

<a href="http://opensource.org/licenses/BSD-3-Clause">New BSD</a> permitted



<a name="queue"></a>
### queue v6.0.2
#### 

##### Paths
* /home/runner/work/liam/liam

<a href="http://opensource.org/licenses/mit-license">MIT</a> permitted



<a name="queue-microtask"></a>
### queue-microtask v1.2.3
#### 

##### Paths
* /home/runner/work/liam/liam

<a href="http://opensource.org/licenses/mit-license">MIT</a> permitted



<a name="randombytes"></a>
### randombytes v2.1.0
#### 

##### Paths
* /home/runner/work/liam/liam

<a href="http://opensource.org/licenses/mit-license">MIT</a> permitted



<a name="rc"></a>
### rc v1.2.8
#### 

##### Paths
* /home/runner/work/liam/liam

(BSD-2-Clause OR MIT OR Apache-2.0) permitted



<a name="react"></a>
### react v18.3.1
#### 

##### Paths
* /home/runner/work/liam/liam

<a href="http://opensource.org/licenses/mit-license">MIT</a> permitted



<a name="react-dom"></a>
### react-dom v18.3.1
#### 

##### Paths
* /home/runner/work/liam/liam

<a href="http://opensource.org/licenses/mit-license">MIT</a> permitted



<a name="react-element-to-jsx-string"></a>
### react-element-to-jsx-string v15.0.0
#### 

##### Paths
* /home/runner/work/liam/liam

<a href="http://opensource.org/licenses/mit-license">MIT</a> permitted



<a name="react-is"></a>
### react-is v16.13.1
#### 

##### Paths
* /home/runner/work/liam/liam

<a href="http://opensource.org/licenses/mit-license">MIT</a> permitted



<a name="react-medium-image-zoom"></a>
### react-medium-image-zoom v5.2.14
#### 

##### Paths
* /home/runner/work/liam/liam

<a href="http://opensource.org/licenses/BSD-3-Clause">New BSD</a> permitted



<a name="react-refresh"></a>
### react-refresh v0.14.2
#### 

##### Paths
* /home/runner/work/liam/liam

<a href="http://opensource.org/licenses/mit-license">MIT</a> permitted



<a name="react-remove-scroll"></a>
### react-remove-scroll v2.6.0
#### 

##### Paths
* /home/runner/work/liam/liam

<a href="http://opensource.org/licenses/mit-license">MIT</a> permitted



<a name="react-remove-scroll-bar"></a>
### react-remove-scroll-bar v2.3.8
#### 

##### Paths
* /home/runner/work/liam/liam

<a href="http://opensource.org/licenses/mit-license">MIT</a> permitted



<a name="react-resizable-panels"></a>
### react-resizable-panels v2.1.7
#### 

##### Paths
* /home/runner/work/liam/liam

<a href="http://opensource.org/licenses/mit-license">MIT</a> permitted



<a name="react-style-singleton"></a>
### react-style-singleton v2.2.3
#### 

##### Paths
* /home/runner/work/liam/liam

<a href="http://opensource.org/licenses/mit-license">MIT</a> permitted



<a name="read-cache"></a>
### read-cache v1.0.0
#### 

##### Paths
* /home/runner/work/liam/liam

<a href="http://opensource.org/licenses/mit-license">MIT</a> permitted



<a name="read-cmd-shim"></a>
### read-cmd-shim v5.0.0
#### 

##### Paths
* /home/runner/work/liam/liam

<a href="http://en.wikipedia.org/wiki/ISC_license">ISC</a> permitted



<a name="read-yaml-file"></a>
### read-yaml-file v1.1.0
#### 

##### Paths
* /home/runner/work/liam/liam

<a href="http://opensource.org/licenses/mit-license">MIT</a> permitted



<a name="readable-stream"></a>
### readable-stream v3.6.2
#### 

##### Paths
* /home/runner/work/liam/liam

<a href="http://opensource.org/licenses/mit-license">MIT</a> permitted



<a name="readdirp"></a>
### readdirp v3.6.0
#### 

##### Paths
* /home/runner/work/liam/liam

<a href="http://opensource.org/licenses/mit-license">MIT</a> permitted



<a name="recast"></a>
### recast v0.23.9
#### 

##### Paths
* /home/runner/work/liam/liam

<a href="http://opensource.org/licenses/mit-license">MIT</a> permitted



<a name="recma-build-jsx"></a>
### recma-build-jsx v1.0.0
#### 

##### Paths
* /home/runner/work/liam/liam

<a href="http://opensource.org/licenses/mit-license">MIT</a> permitted



<a name="recma-jsx"></a>
### recma-jsx v1.0.0
#### 

##### Paths
* /home/runner/work/liam/liam

<a href="http://opensource.org/licenses/mit-license">MIT</a> permitted



<a name="recma-parse"></a>
### recma-parse v1.0.0
#### 

##### Paths
* /home/runner/work/liam/liam

<a href="http://opensource.org/licenses/mit-license">MIT</a> permitted



<a name="recma-stringify"></a>
### recma-stringify v1.0.0
#### 

##### Paths
* /home/runner/work/liam/liam

<a href="http://opensource.org/licenses/mit-license">MIT</a> permitted



<a name="reflect.getprototypeof"></a>
### reflect.getprototypeof v1.0.10
#### 

##### Paths
* /home/runner/work/liam/liam

<a href="http://opensource.org/licenses/mit-license">MIT</a> permitted



<a name="regenerator-runtime"></a>
### regenerator-runtime v0.14.1
#### 

##### Paths
* /home/runner/work/liam/liam

<a href="http://opensource.org/licenses/mit-license">MIT</a> permitted



<a name="regex"></a>
### regex v5.1.1
#### 

##### Paths
* /home/runner/work/liam/liam

<a href="http://opensource.org/licenses/mit-license">MIT</a> permitted



<a name="regex-recursion"></a>
### regex-recursion v5.1.1
#### 

##### Paths
* /home/runner/work/liam/liam

<a href="http://opensource.org/licenses/mit-license">MIT</a> permitted



<a name="regex-utilities"></a>
### regex-utilities v2.3.0
#### 

##### Paths
* /home/runner/work/liam/liam

<a href="http://opensource.org/licenses/mit-license">MIT</a> permitted



<a name="regexp.prototype.flags"></a>
### regexp.prototype.flags v1.5.4
#### 

##### Paths
* /home/runner/work/liam/liam

<a href="http://opensource.org/licenses/mit-license">MIT</a> permitted



<a name="registry-auth-token"></a>
### registry-auth-token v3.3.2
#### 

##### Paths
* /home/runner/work/liam/liam

<a href="http://opensource.org/licenses/mit-license">MIT</a> permitted



<a name="registry-url"></a>
### registry-url v3.1.0
#### 

##### Paths
* /home/runner/work/liam/liam

<a href="http://opensource.org/licenses/mit-license">MIT</a> permitted



<a name="rehype-recma"></a>
### rehype-recma v1.0.0
#### 

##### Paths
* /home/runner/work/liam/liam

<a href="http://opensource.org/licenses/mit-license">MIT</a> permitted



<a name="remark"></a>
### remark v15.0.1
#### 

##### Paths
* /home/runner/work/liam/liam

<a href="http://opensource.org/licenses/mit-license">MIT</a> permitted



<a name="remark-gfm"></a>
### remark-gfm v4.0.1
#### 

##### Paths
* /home/runner/work/liam/liam

<a href="http://opensource.org/licenses/mit-license">MIT</a> permitted



<a name="remark-mdx"></a>
### remark-mdx v3.1.0
#### 

##### Paths
* /home/runner/work/liam/liam

<a href="http://opensource.org/licenses/mit-license">MIT</a> permitted



<a name="remark-parse"></a>
### remark-parse v11.0.0
#### 

##### Paths
* /home/runner/work/liam/liam

<a href="http://opensource.org/licenses/mit-license">MIT</a> permitted



<a name="remark-rehype"></a>
### remark-rehype v11.1.1
#### 

##### Paths
* /home/runner/work/liam/liam

<a href="http://opensource.org/licenses/mit-license">MIT</a> permitted



<a name="remark-stringify"></a>
### remark-stringify v11.0.0
#### 

##### Paths
* /home/runner/work/liam/liam

<a href="http://opensource.org/licenses/mit-license">MIT</a> permitted



<a name="require-directory"></a>
### require-directory v2.1.1
#### 

##### Paths
* /home/runner/work/liam/liam

<a href="http://opensource.org/licenses/mit-license">MIT</a> permitted



<a name="require-from-string"></a>
### require-from-string v2.0.2
#### 

##### Paths
* /home/runner/work/liam/liam

<a href="http://opensource.org/licenses/mit-license">MIT</a> permitted



<a name="require-in-the-middle"></a>
### require-in-the-middle v7.5.1
#### 

##### Paths
* /home/runner/work/liam/liam

<a href="http://opensource.org/licenses/mit-license">MIT</a> permitted



<a name="resolve"></a>
### resolve v1.22.8
#### 

##### Paths
* /home/runner/work/liam/liam

<a href="http://opensource.org/licenses/mit-license">MIT</a> permitted



<a name="resolve-from"></a>
### resolve-from v4.0.0
#### 

##### Paths
* /home/runner/work/liam/liam

<a href="http://opensource.org/licenses/mit-license">MIT</a> permitted



<a name="resolve-pkg-maps"></a>
### resolve-pkg-maps v1.0.0
#### 

##### Paths
* /home/runner/work/liam/liam

<a href="http://opensource.org/licenses/mit-license">MIT</a> permitted



<a name="restore-cursor"></a>
### restore-cursor v3.1.0
#### 

##### Paths
* /home/runner/work/liam/liam

<a href="http://opensource.org/licenses/mit-license">MIT</a> permitted



<a name="reusify"></a>
### reusify v1.0.4
#### 

##### Paths
* /home/runner/work/liam/liam

<a href="http://opensource.org/licenses/mit-license">MIT</a> permitted



<a name="rimraf"></a>
### rimraf v2.7.1
#### 

##### Paths
* /home/runner/work/liam/liam

<a href="http://en.wikipedia.org/wiki/ISC_license">ISC</a> permitted



<a name="rollup"></a>
### rollup v3.29.5
#### 

##### Paths
* /home/runner/work/liam/liam

<a href="http://opensource.org/licenses/mit-license">MIT</a> permitted



<a name="rollup-plugin-execute"></a>
### rollup-plugin-execute v1.1.1
#### 

##### Paths
* /home/runner/work/liam/liam

<a href="http://opensource.org/licenses/mit-license">MIT</a> permitted



<a name="run-async"></a>
### run-async v2.4.1
#### 

##### Paths
* /home/runner/work/liam/liam

<a href="http://opensource.org/licenses/mit-license">MIT</a> permitted



<a name="run-parallel"></a>
### run-parallel v1.2.0
#### 

##### Paths
* /home/runner/work/liam/liam

<a href="http://opensource.org/licenses/mit-license">MIT</a> permitted



<a name="rxjs"></a>
### rxjs v6.6.7
#### 

##### Paths
* /home/runner/work/liam/liam

<a href="http://www.apache.org/licenses/LICENSE-2.0.txt">Apache 2.0</a> permitted



<a name="safe-array-concat"></a>
### safe-array-concat v1.1.3
#### 

##### Paths
* /home/runner/work/liam/liam

<a href="http://opensource.org/licenses/mit-license">MIT</a> permitted



<a name="safe-buffer"></a>
### safe-buffer v5.2.1
#### 

##### Paths
* /home/runner/work/liam/liam

<a href="http://opensource.org/licenses/mit-license">MIT</a> permitted



<a name="safe-push-apply"></a>
### safe-push-apply v1.0.0
#### 

##### Paths
* /home/runner/work/liam/liam

<a href="http://opensource.org/licenses/mit-license">MIT</a> permitted



<a name="safe-regex-test"></a>
### safe-regex-test v1.1.0
#### 

##### Paths
* /home/runner/work/liam/liam

<a href="http://opensource.org/licenses/mit-license">MIT</a> permitted



<a name="safer-buffer"></a>
### safer-buffer v2.1.2
#### 

##### Paths
* /home/runner/work/liam/liam

<a href="http://opensource.org/licenses/mit-license">MIT</a> permitted



<a name="scheduler"></a>
### scheduler v0.23.2
#### 

##### Paths
* /home/runner/work/liam/liam

<a href="http://opensource.org/licenses/mit-license">MIT</a> permitted



<a name="schema-utils"></a>
### schema-utils v4.3.0
#### 

##### Paths
* /home/runner/work/liam/liam

<a href="http://opensource.org/licenses/mit-license">MIT</a> permitted



<a name="scroll-into-view-if-needed"></a>
### scroll-into-view-if-needed v3.1.0
#### 

##### Paths
* /home/runner/work/liam/liam

<a href="http://opensource.org/licenses/mit-license">MIT</a> permitted



<a name="section-matter"></a>
### section-matter v1.0.0
#### 

##### Paths
* /home/runner/work/liam/liam

<a href="http://opensource.org/licenses/mit-license">MIT</a> permitted



<a name="semver"></a>
### semver v6.3.1
#### 

##### Paths
* /home/runner/work/liam/liam

<a href="http://en.wikipedia.org/wiki/ISC_license">ISC</a> permitted



<a name="sentence-case"></a>
### sentence-case v2.1.1
#### 

##### Paths
* /home/runner/work/liam/liam

<a href="http://opensource.org/licenses/mit-license">MIT</a> permitted



<a name="serialize-javascript"></a>
### serialize-javascript v6.0.2
#### 

##### Paths
* /home/runner/work/liam/liam

<a href="http://opensource.org/licenses/BSD-3-Clause">New BSD</a> permitted



<a name="set-function-length"></a>
### set-function-length v1.2.2
#### 

##### Paths
* /home/runner/work/liam/liam

<a href="http://opensource.org/licenses/mit-license">MIT</a> permitted



<a name="set-function-name"></a>
### set-function-name v2.0.2
#### 

##### Paths
* /home/runner/work/liam/liam

<a href="http://opensource.org/licenses/mit-license">MIT</a> permitted



<a name="set-proto"></a>
### set-proto v1.0.0
#### 

##### Paths
* /home/runner/work/liam/liam

<a href="http://opensource.org/licenses/mit-license">MIT</a> permitted



<a name="sharp"></a>
### sharp v0.33.5
#### 

##### Paths
* /home/runner/work/liam/liam

<a href="http://www.apache.org/licenses/LICENSE-2.0.txt">Apache 2.0</a> permitted



<a name="shebang-command"></a>
### shebang-command v2.0.0
#### 

##### Paths
* /home/runner/work/liam/liam

<a href="http://opensource.org/licenses/mit-license">MIT</a> permitted



<a name="shebang-regex"></a>
### shebang-regex v3.0.0
#### 

##### Paths
* /home/runner/work/liam/liam

<a href="http://opensource.org/licenses/mit-license">MIT</a> permitted



<a name="shiki"></a>
### shiki v1.29.2
#### 

##### Paths
* /home/runner/work/liam/liam

<a href="http://opensource.org/licenses/mit-license">MIT</a> permitted



<a name="shimmer"></a>
### shimmer v1.2.1
#### 

##### Paths
* /home/runner/work/liam/liam

<a href="http://opensource.org/licenses/bsd-license">Simplified BSD</a> permitted



<a name="side-channel"></a>
### side-channel v1.1.0
#### 

##### Paths
* /home/runner/work/liam/liam

<a href="http://opensource.org/licenses/mit-license">MIT</a> permitted



<a name="side-channel-list"></a>
### side-channel-list v1.0.0
#### 

##### Paths
* /home/runner/work/liam/liam

<a href="http://opensource.org/licenses/mit-license">MIT</a> permitted



<a name="side-channel-map"></a>
### side-channel-map v1.0.1
#### 

##### Paths
* /home/runner/work/liam/liam

<a href="http://opensource.org/licenses/mit-license">MIT</a> permitted



<a name="side-channel-weakmap"></a>
### side-channel-weakmap v1.0.2
#### 

##### Paths
* /home/runner/work/liam/liam

<a href="http://opensource.org/licenses/mit-license">MIT</a> permitted



<a name="siginfo"></a>
### siginfo v2.0.0
#### 

##### Paths
* /home/runner/work/liam/liam

<a href="http://en.wikipedia.org/wiki/ISC_license">ISC</a> permitted



<a name="signal-exit"></a>
### signal-exit v3.0.7
#### 

##### Paths
* /home/runner/work/liam/liam

<a href="http://en.wikipedia.org/wiki/ISC_license">ISC</a> permitted



<a name="simple-swizzle"></a>
### simple-swizzle v0.2.2
#### 

##### Paths
* /home/runner/work/liam/liam

<a href="http://opensource.org/licenses/mit-license">MIT</a> permitted



<a name="sisteransi"></a>
### sisteransi v1.0.5
#### 

##### Paths
* /home/runner/work/liam/liam

<a href="http://opensource.org/licenses/mit-license">MIT</a> permitted



<a name="slash"></a>
### slash v2.0.0
#### 

##### Paths
* /home/runner/work/liam/liam

<a href="http://opensource.org/licenses/mit-license">MIT</a> permitted



<a name="smart-buffer"></a>
### smart-buffer v4.2.0
#### 

##### Paths
* /home/runner/work/liam/liam

<a href="http://opensource.org/licenses/mit-license">MIT</a> permitted



<a name="snake-case"></a>
### snake-case v2.1.0
#### 

##### Paths
* /home/runner/work/liam/liam

<a href="http://opensource.org/licenses/mit-license">MIT</a> permitted



<a name="socks"></a>
### socks v2.8.4
#### 

##### Paths
* /home/runner/work/liam/liam

<a href="http://opensource.org/licenses/mit-license">MIT</a> permitted



<a name="socks-proxy-agent"></a>
### socks-proxy-agent v8.0.5
#### 

##### Paths
* /home/runner/work/liam/liam

<a href="http://opensource.org/licenses/mit-license">MIT</a> permitted



<a name="source-map"></a>
### source-map v0.6.1
#### 

##### Paths
* /home/runner/work/liam/liam

<a href="http://opensource.org/licenses/BSD-3-Clause">New BSD</a> permitted



<a name="source-map-js"></a>
### source-map-js v1.2.1
#### 

##### Paths
* /home/runner/work/liam/liam

<a href="http://opensource.org/licenses/BSD-3-Clause">New BSD</a> permitted



<a name="source-map-support"></a>
### source-map-support v0.5.21
#### 

##### Paths
* /home/runner/work/liam/liam

<a href="http://opensource.org/licenses/mit-license">MIT</a> permitted



<a name="space-separated-tokens"></a>
### space-separated-tokens v2.0.2
#### 

##### Paths
* /home/runner/work/liam/liam

<a href="http://opensource.org/licenses/mit-license">MIT</a> permitted



<a name="spawndamnit"></a>
### spawndamnit v3.0.1
#### 

##### Paths
* /home/runner/work/liam/liam

Unknown manually approved

>Its license is MIT, but it is mis-detected as a "SEE LICENSE IN LICENSE" license. See https://github.com/jamiebuilds/spawndamnit/pull/11

><cite> OSPO @masutaka 2024-11-29</cite>



<a name="sprintf-js"></a>
### sprintf-js v1.0.3
#### 

##### Paths
* /home/runner/work/liam/liam

<a href="http://opensource.org/licenses/BSD-3-Clause">New BSD</a> permitted



<a name="stable-hash"></a>
### stable-hash v0.0.4
#### 

##### Paths
* /home/runner/work/liam/liam

<a href="http://opensource.org/licenses/mit-license">MIT</a> permitted



<a name="stackback"></a>
### stackback v0.0.2
#### 

##### Paths
* /home/runner/work/liam/liam

<a href="http://opensource.org/licenses/mit-license">MIT</a> permitted



<a name="stacktrace-parser"></a>
### stacktrace-parser v0.1.11
#### 

##### Paths
* /home/runner/work/liam/liam

<a href="http://opensource.org/licenses/mit-license">MIT</a> permitted



<a name="std-env"></a>
### std-env v3.8.0
#### 

##### Paths
* /home/runner/work/liam/liam

<a href="http://opensource.org/licenses/mit-license">MIT</a> permitted



<a name="stdin-discarder"></a>
### stdin-discarder v0.2.2
#### 

##### Paths
* /home/runner/work/liam/liam

<a href="http://opensource.org/licenses/mit-license">MIT</a> permitted



<a name="storybook"></a>
### storybook v8.5.8
#### 

##### Paths
* /home/runner/work/liam/liam

<a href="http://opensource.org/licenses/mit-license">MIT</a> permitted



<a name="stream"></a>
### stream v0.0.3
#### 

##### Paths
* /home/runner/work/liam/liam

<a href="http://opensource.org/licenses/mit-license">MIT</a> permitted



<a name="streamsearch"></a>
### streamsearch v1.1.0
#### 

##### Paths
* /home/runner/work/liam/liam

<a href="http://opensource.org/licenses/mit-license">MIT</a> permitted



<a name="string-width"></a>
### string-width v4.2.3
#### 

##### Paths
* /home/runner/work/liam/liam

<a href="http://opensource.org/licenses/mit-license">MIT</a> permitted



<a name="string.prototype.includes"></a>
### string.prototype.includes v2.0.1
#### 

##### Paths
* /home/runner/work/liam/liam

<a href="http://opensource.org/licenses/mit-license">MIT</a> permitted



<a name="string.prototype.matchall"></a>
### string.prototype.matchall v4.0.12
#### 

##### Paths
* /home/runner/work/liam/liam

<a href="http://opensource.org/licenses/mit-license">MIT</a> permitted



<a name="string.prototype.repeat"></a>
### string.prototype.repeat v1.0.0
#### 

##### Paths
* /home/runner/work/liam/liam

<a href="http://opensource.org/licenses/mit-license">MIT</a> permitted



<a name="string.prototype.trim"></a>
### string.prototype.trim v1.2.10
#### 

##### Paths
* /home/runner/work/liam/liam

<a href="http://opensource.org/licenses/mit-license">MIT</a> permitted



<a name="string.prototype.trimend"></a>
### string.prototype.trimend v1.0.9
#### 

##### Paths
* /home/runner/work/liam/liam

<a href="http://opensource.org/licenses/mit-license">MIT</a> permitted



<a name="string.prototype.trimstart"></a>
### string.prototype.trimstart v1.0.8
#### 

##### Paths
* /home/runner/work/liam/liam

<a href="http://opensource.org/licenses/mit-license">MIT</a> permitted



<a name="string_decoder"></a>
### string_decoder v1.3.0
#### 

##### Paths
* /home/runner/work/liam/liam

<a href="http://opensource.org/licenses/mit-license">MIT</a> permitted



<a name="stringify-entities"></a>
### stringify-entities v4.0.4
#### 

##### Paths
* /home/runner/work/liam/liam

<a href="http://opensource.org/licenses/mit-license">MIT</a> permitted



<a name="strip-ansi"></a>
### strip-ansi v6.0.1
#### 

##### Paths
* /home/runner/work/liam/liam

<a href="http://opensource.org/licenses/mit-license">MIT</a> permitted



<a name="strip-bom"></a>
### strip-bom v3.0.0
#### 

##### Paths
* /home/runner/work/liam/liam

<a href="http://opensource.org/licenses/mit-license">MIT</a> permitted



<a name="strip-bom-string"></a>
### strip-bom-string v1.0.0
#### 

##### Paths
* /home/runner/work/liam/liam

<a href="http://opensource.org/licenses/mit-license">MIT</a> permitted



<a name="strip-final-newline"></a>
### strip-final-newline v2.0.0
#### 

##### Paths
* /home/runner/work/liam/liam

<a href="http://opensource.org/licenses/mit-license">MIT</a> permitted



<a name="strip-json-comments"></a>
### strip-json-comments v2.0.1
#### 

##### Paths
* /home/runner/work/liam/liam

<a href="http://opensource.org/licenses/mit-license">MIT</a> permitted



<a name="style-dictionary"></a>
### style-dictionary v4.1.3
#### 

##### Paths
* /home/runner/work/liam/liam

<a href="http://www.apache.org/licenses/LICENSE-2.0.txt">Apache 2.0</a> permitted



<a name="style-to-object"></a>
### style-to-object v1.0.8
#### 

##### Paths
* /home/runner/work/liam/liam

<a href="http://opensource.org/licenses/mit-license">MIT</a> permitted



<a name="styled-jsx"></a>
### styled-jsx v5.1.6
#### 

##### Paths
* /home/runner/work/liam/liam

<a href="http://opensource.org/licenses/mit-license">MIT</a> permitted



<a name="sucrase"></a>
### sucrase v3.35.0
#### 

##### Paths
* /home/runner/work/liam/liam

<a href="http://opensource.org/licenses/mit-license">MIT</a> permitted



<a name="supabase"></a>
### supabase v2.15.8
#### 

##### Paths
* /home/runner/work/liam/liam

<a href="http://opensource.org/licenses/mit-license">MIT</a> permitted



<a name="superagent"></a>
### superagent v7.1.6
#### 

##### Paths
* /home/runner/work/liam/liam

<a href="http://opensource.org/licenses/mit-license">MIT</a> permitted



<a name="supports-color"></a>
### supports-color v5.5.0
#### 

##### Paths
* /home/runner/work/liam/liam

<a href="http://opensource.org/licenses/mit-license">MIT</a> permitted



<a name="supports-preserve-symlinks-flag"></a>
### supports-preserve-symlinks-flag v1.0.0
#### 

##### Paths
* /home/runner/work/liam/liam

<a href="http://opensource.org/licenses/mit-license">MIT</a> permitted



<a name="swap-case"></a>
### swap-case v1.1.2
#### 

##### Paths
* /home/runner/work/liam/liam

<a href="http://opensource.org/licenses/mit-license">MIT</a> permitted



<a name="syncpack"></a>
### syncpack v13.0.0
#### 

##### Paths
* /home/runner/work/liam/liam

<a href="http://opensource.org/licenses/mit-license">MIT</a> permitted



<a name="tailwind-merge"></a>
### tailwind-merge v2.6.0
#### 

##### Paths
* /home/runner/work/liam/liam

<a href="http://opensource.org/licenses/mit-license">MIT</a> permitted



<a name="tailwind-variants"></a>
### tailwind-variants v0.3.0
#### 

##### Paths
* /home/runner/work/liam/liam

<a href="http://opensource.org/licenses/mit-license">MIT</a> permitted



<a name="tailwindcss"></a>
### tailwindcss v3.4.15
#### 

##### Paths
* /home/runner/work/liam/liam

<a href="http://opensource.org/licenses/mit-license">MIT</a> permitted



<a name="tapable"></a>
### tapable v2.2.1
#### 

##### Paths
* /home/runner/work/liam/liam

<a href="http://opensource.org/licenses/mit-license">MIT</a> permitted



<a name="tar"></a>
### tar v7.4.3
#### 

##### Paths
* /home/runner/work/liam/liam

<a href="http://en.wikipedia.org/wiki/ISC_license">ISC</a> permitted



<a name="term-size"></a>
### term-size v2.2.1
#### 

##### Paths
* /home/runner/work/liam/liam

<a href="http://opensource.org/licenses/mit-license">MIT</a> permitted



<a name="terser"></a>
### terser v5.39.0
#### 

##### Paths
* /home/runner/work/liam/liam

<a href="http://opensource.org/licenses/bsd-license">Simplified BSD</a> permitted



<a name="terser-webpack-plugin"></a>
### terser-webpack-plugin v5.3.11
#### 

##### Paths
* /home/runner/work/liam/liam

<a href="http://opensource.org/licenses/mit-license">MIT</a> permitted



<a name="text-table"></a>
### text-table v0.2.0
#### 

##### Paths
* /home/runner/work/liam/liam

<a href="http://opensource.org/licenses/mit-license">MIT</a> permitted



<a name="thenify"></a>
### thenify v3.3.1
#### 

##### Paths
* /home/runner/work/liam/liam

<a href="http://opensource.org/licenses/mit-license">MIT</a> permitted



<a name="thenify-all"></a>
### thenify-all v1.6.0
#### 

##### Paths
* /home/runner/work/liam/liam

<a href="http://opensource.org/licenses/mit-license">MIT</a> permitted



<a name="thingies"></a>
### thingies v1.21.0
#### 

##### Paths
* /home/runner/work/liam/liam

<a href="https://unlicense.org/">The Unlicense</a> permitted



<a name="third-party-capital"></a>
### third-party-capital v1.0.20
#### 

##### Paths
* /home/runner/work/liam/liam

<a href="http://en.wikipedia.org/wiki/ISC_license">ISC</a> permitted



<a name="through"></a>
### through v2.3.8
#### 

##### Paths
* /home/runner/work/liam/liam

<a href="http://opensource.org/licenses/mit-license">MIT</a> permitted



<a name="tightrope"></a>
### tightrope v0.2.0
#### 

##### Paths
* /home/runner/work/liam/liam

<a href="http://opensource.org/licenses/mit-license">MIT</a> permitted



<a name="tiny-invariant"></a>
### tiny-invariant v1.3.3
#### 

##### Paths
* /home/runner/work/liam/liam

<a href="http://opensource.org/licenses/mit-license">MIT</a> permitted



<a name="tinybench"></a>
### tinybench v2.9.0
#### 

##### Paths
* /home/runner/work/liam/liam

<a href="http://opensource.org/licenses/mit-license">MIT</a> permitted



<a name="tinycolor2"></a>
### tinycolor2 v1.6.0
#### 

##### Paths
* /home/runner/work/liam/liam

<a href="http://opensource.org/licenses/mit-license">MIT</a> permitted



<a name="tinyexec"></a>
### tinyexec v0.3.2
#### 

##### Paths
* /home/runner/work/liam/liam

<a href="http://opensource.org/licenses/mit-license">MIT</a> permitted



<a name="tinyglobby"></a>
### tinyglobby v0.2.12
#### 

##### Paths
* /home/runner/work/liam/liam

<a href="http://opensource.org/licenses/mit-license">MIT</a> permitted



<a name="tinygradient"></a>
### tinygradient v1.1.5
#### 

##### Paths
* /home/runner/work/liam/liam

<a href="http://opensource.org/licenses/mit-license">MIT</a> permitted



<a name="tinypool"></a>
### tinypool v1.0.2
#### 

##### Paths
* /home/runner/work/liam/liam

<a href="http://opensource.org/licenses/mit-license">MIT</a> permitted



<a name="tinyrainbow"></a>
### tinyrainbow v1.2.0
#### 

##### Paths
* /home/runner/work/liam/liam

<a href="http://opensource.org/licenses/mit-license">MIT</a> permitted



<a name="tinyspy"></a>
### tinyspy v3.0.2
#### 

##### Paths
* /home/runner/work/liam/liam

<a href="http://opensource.org/licenses/mit-license">MIT</a> permitted



<a name="title-case"></a>
### title-case v2.1.1
#### 

##### Paths
* /home/runner/work/liam/liam

<a href="http://opensource.org/licenses/mit-license">MIT</a> permitted



<a name="tmp"></a>
### tmp v0.0.33
#### 

##### Paths
* /home/runner/work/liam/liam

<a href="http://opensource.org/licenses/mit-license">MIT</a> permitted



<a name="to-regex-range"></a>
### to-regex-range v5.0.1
#### 

##### Paths
* /home/runner/work/liam/liam

<a href="http://opensource.org/licenses/mit-license">MIT</a> permitted



<a name="tr46"></a>
### tr46 v0.0.3
#### 

##### Paths
* /home/runner/work/liam/liam

<a href="http://opensource.org/licenses/mit-license">MIT</a> permitted



<a name="tree-dump"></a>
### tree-dump v1.0.2
#### 

##### Paths
* /home/runner/work/liam/liam

<a href="http://www.apache.org/licenses/LICENSE-2.0.txt">Apache 2.0</a> permitted



<a name="trim-lines"></a>
### trim-lines v3.0.1
#### 

##### Paths
* /home/runner/work/liam/liam

<a href="http://opensource.org/licenses/mit-license">MIT</a> permitted



<a name="trough"></a>
### trough v2.2.0
#### 

##### Paths
* /home/runner/work/liam/liam

<a href="http://opensource.org/licenses/mit-license">MIT</a> permitted



<a name="ts-api-utils"></a>
### ts-api-utils v2.0.1
#### 

##### Paths
* /home/runner/work/liam/liam

<a href="http://opensource.org/licenses/mit-license">MIT</a> permitted



<a name="ts-dedent"></a>
### ts-dedent v2.2.0
#### 

##### Paths
* /home/runner/work/liam/liam

<a href="http://opensource.org/licenses/mit-license">MIT</a> permitted



<a name="ts-interface-checker"></a>
### ts-interface-checker v0.1.13
#### 

##### Paths
* /home/runner/work/liam/liam

<a href="http://www.apache.org/licenses/LICENSE-2.0.txt">Apache 2.0</a> permitted



<a name="ts-morph"></a>
### ts-morph v24.0.0
#### 

##### Paths
* /home/runner/work/liam/liam

<a href="http://opensource.org/licenses/mit-license">MIT</a> permitted



<a name="ts-node"></a>
### ts-node v10.9.2
#### 

##### Paths
* /home/runner/work/liam/liam

<a href="http://opensource.org/licenses/mit-license">MIT</a> permitted



<a name="ts-pattern"></a>
### ts-pattern v5.4.0
#### 

##### Paths
* /home/runner/work/liam/liam

<a href="http://opensource.org/licenses/mit-license">MIT</a> permitted



<a name="ts-toolbelt"></a>
### ts-toolbelt v9.6.0
#### 

##### Paths
* /home/runner/work/liam/liam

<a href="http://www.apache.org/licenses/LICENSE-2.0.txt">Apache 2.0</a> permitted



<a name="tsconfck"></a>
### tsconfck v3.1.5
#### 

##### Paths
* /home/runner/work/liam/liam

<a href="http://opensource.org/licenses/mit-license">MIT</a> permitted



<a name="tsconfig-paths"></a>
### tsconfig-paths v3.15.0
#### 

##### Paths
* /home/runner/work/liam/liam

<a href="http://opensource.org/licenses/mit-license">MIT</a> permitted



<a name="tslib"></a>
### tslib v1.14.1
#### 

##### Paths
* /home/runner/work/liam/liam

<a href="https://opensource.org/licenses/0BSD">BSD Zero Clause License</a> permitted



<a name="turbo"></a>
### turbo v2.1.2
#### 

##### Paths
* /home/runner/work/liam/liam

<a href="http://opensource.org/licenses/mit-license">MIT</a> permitted



<a name="turbo-linux-64"></a>
### turbo-linux-64 v2.1.2
#### 

##### Paths
* /home/runner/work/liam/liam

<a href="http://opensource.org/licenses/mit-license">MIT</a> permitted



<a name="type-check"></a>
### type-check v0.4.0
#### 

##### Paths
* /home/runner/work/liam/liam

<a href="http://opensource.org/licenses/mit-license">MIT</a> permitted



<a name="type-fest"></a>
### type-fest v0.7.1
#### 

##### Paths
* /home/runner/work/liam/liam

(MIT OR CC0-1.0) permitted



<a name="typed-array-buffer"></a>
### typed-array-buffer v1.0.3
#### 

##### Paths
* /home/runner/work/liam/liam

<a href="http://opensource.org/licenses/mit-license">MIT</a> permitted



<a name="typed-array-byte-length"></a>
### typed-array-byte-length v1.0.3
#### 

##### Paths
* /home/runner/work/liam/liam

<a href="http://opensource.org/licenses/mit-license">MIT</a> permitted



<a name="typed-array-byte-offset"></a>
### typed-array-byte-offset v1.0.4
#### 

##### Paths
* /home/runner/work/liam/liam

<a href="http://opensource.org/licenses/mit-license">MIT</a> permitted



<a name="typed-array-length"></a>
### typed-array-length v1.0.7
#### 

##### Paths
* /home/runner/work/liam/liam

<a href="http://opensource.org/licenses/mit-license">MIT</a> permitted



<a name="typed-css-modules"></a>
### typed-css-modules v0.9.1
#### 

##### Paths
* /home/runner/work/liam/liam

<a href="http://opensource.org/licenses/mit-license">MIT</a> permitted



<a name="typescript"></a>
### typescript v5.7.3
#### 

##### Paths
* /home/runner/work/liam/liam

<a href="http://www.apache.org/licenses/LICENSE-2.0.txt">Apache 2.0</a> permitted



<a name="uglify-js"></a>
### uglify-js v3.19.3
#### 

##### Paths
* /home/runner/work/liam/liam

<a href="http://opensource.org/licenses/bsd-license">Simplified BSD</a> permitted



<a name="unbox-primitive"></a>
### unbox-primitive v1.1.0
#### 

##### Paths
* /home/runner/work/liam/liam

<a href="http://opensource.org/licenses/mit-license">MIT</a> permitted



<a name="undici"></a>
### undici v6.21.1
#### 

##### Paths
* /home/runner/work/liam/liam

<a href="http://opensource.org/licenses/mit-license">MIT</a> permitted



<a name="undici-types"></a>
### undici-types v6.19.8
#### 

##### Paths
* /home/runner/work/liam/liam

<a href="http://opensource.org/licenses/mit-license">MIT</a> permitted



<a name="unicorn-magic"></a>
### unicorn-magic v0.1.0
#### 

##### Paths
* /home/runner/work/liam/liam

<a href="http://opensource.org/licenses/mit-license">MIT</a> permitted



<a name="unified"></a>
### unified v11.0.5
#### 

##### Paths
* /home/runner/work/liam/liam

<a href="http://opensource.org/licenses/mit-license">MIT</a> permitted



<a name="unist-util-is"></a>
### unist-util-is v6.0.0
#### 

##### Paths
* /home/runner/work/liam/liam

<a href="http://opensource.org/licenses/mit-license">MIT</a> permitted



<a name="unist-util-position"></a>
### unist-util-position v5.0.0
#### 

##### Paths
* /home/runner/work/liam/liam

<a href="http://opensource.org/licenses/mit-license">MIT</a> permitted



<a name="unist-util-position-from-estree"></a>
### unist-util-position-from-estree v2.0.0
#### 

##### Paths
* /home/runner/work/liam/liam

<a href="http://opensource.org/licenses/mit-license">MIT</a> permitted



<a name="unist-util-stringify-position"></a>
### unist-util-stringify-position v4.0.0
#### 

##### Paths
* /home/runner/work/liam/liam

<a href="http://opensource.org/licenses/mit-license">MIT</a> permitted



<a name="unist-util-visit"></a>
### unist-util-visit v5.0.0
#### 

##### Paths
* /home/runner/work/liam/liam

<a href="http://opensource.org/licenses/mit-license">MIT</a> permitted



<a name="unist-util-visit-parents"></a>
### unist-util-visit-parents v6.0.1
#### 

##### Paths
* /home/runner/work/liam/liam

<a href="http://opensource.org/licenses/mit-license">MIT</a> permitted



<a name="universal-github-app-jwt"></a>
### universal-github-app-jwt v1.2.0
#### 

##### Paths
* /home/runner/work/liam/liam

<a href="http://opensource.org/licenses/mit-license">MIT</a> permitted



<a name="universal-user-agent"></a>
### universal-user-agent v6.0.1
#### 

##### Paths
* /home/runner/work/liam/liam

<a href="http://en.wikipedia.org/wiki/ISC_license">ISC</a> permitted



<a name="universalify"></a>
### universalify v0.1.2
#### 

##### Paths
* /home/runner/work/liam/liam

<a href="http://opensource.org/licenses/mit-license">MIT</a> permitted



<a name="unplugin"></a>
### unplugin v1.0.1
#### 

##### Paths
* /home/runner/work/liam/liam

<a href="http://opensource.org/licenses/mit-license">MIT</a> permitted



<a name="update-browserslist-db"></a>
### update-browserslist-db v1.1.2
#### 

##### Paths
* /home/runner/work/liam/liam

<a href="http://opensource.org/licenses/mit-license">MIT</a> permitted



<a name="update-check"></a>
### update-check v1.5.4
#### 

##### Paths
* /home/runner/work/liam/liam

<a href="http://opensource.org/licenses/mit-license">MIT</a> permitted



<a name="upper-case"></a>
### upper-case v1.1.3
#### 

##### Paths
* /home/runner/work/liam/liam

<a href="http://opensource.org/licenses/mit-license">MIT</a> permitted



<a name="upper-case-first"></a>
### upper-case-first v1.1.2
#### 

##### Paths
* /home/runner/work/liam/liam

<a href="http://opensource.org/licenses/mit-license">MIT</a> permitted



<a name="uri-js"></a>
### uri-js v4.4.1
#### 

##### Paths
* /home/runner/work/liam/liam

<a href="http://opensource.org/licenses/bsd-license">Simplified BSD</a> permitted



<a name="url"></a>
### url v0.11.4
#### 

##### Paths
* /home/runner/work/liam/liam

<a href="http://opensource.org/licenses/mit-license">MIT</a> permitted



<a name="use-callback-ref"></a>
### use-callback-ref v1.3.3
#### 

##### Paths
* /home/runner/work/liam/liam

<a href="http://opensource.org/licenses/mit-license">MIT</a> permitted



<a name="use-sidecar"></a>
### use-sidecar v1.1.3
#### 

##### Paths
* /home/runner/work/liam/liam

<a href="http://opensource.org/licenses/mit-license">MIT</a> permitted



<a name="use-sync-external-store"></a>
### use-sync-external-store v1.4.0
#### 

##### Paths
* /home/runner/work/liam/liam

<a href="http://opensource.org/licenses/mit-license">MIT</a> permitted



<a name="util"></a>
### util v0.10.4
#### 

##### Paths
* /home/runner/work/liam/liam

<a href="http://opensource.org/licenses/mit-license">MIT</a> permitted



<a name="util-deprecate"></a>
### util-deprecate v1.0.2
#### 

##### Paths
* /home/runner/work/liam/liam

<a href="http://opensource.org/licenses/mit-license">MIT</a> permitted



<a name="uuid"></a>
### uuid v9.0.1
#### 

##### Paths
* /home/runner/work/liam/liam

<a href="http://opensource.org/licenses/mit-license">MIT</a> permitted



<a name="v8-compile-cache-lib"></a>
### v8-compile-cache-lib v3.0.1
#### 

##### Paths
* /home/runner/work/liam/liam

<a href="http://opensource.org/licenses/mit-license">MIT</a> permitted



<a name="valibot"></a>
### valibot v1.0.0-rc.1
#### 

##### Paths
* /home/runner/work/liam/liam

<a href="http://opensource.org/licenses/mit-license">MIT</a> permitted



<a name="validate-npm-package-name"></a>
### validate-npm-package-name v5.0.1
#### 

##### Paths
* /home/runner/work/liam/liam

<a href="http://en.wikipedia.org/wiki/ISC_license">ISC</a> permitted



<a name="valtio"></a>
### valtio v2.1.2
#### 

##### Paths
* /home/runner/work/liam/liam

<a href="http://opensource.org/licenses/mit-license">MIT</a> permitted



<a name="vaul"></a>
### vaul v1.1.1
#### 

##### Paths
* /home/runner/work/liam/liam

<a href="http://opensource.org/licenses/mit-license">MIT</a> permitted



<a name="vfile"></a>
### vfile v6.0.3
#### 

##### Paths
* /home/runner/work/liam/liam

<a href="http://opensource.org/licenses/mit-license">MIT</a> permitted



<a name="vfile-message"></a>
### vfile-message v4.0.2
#### 

##### Paths
* /home/runner/work/liam/liam

<a href="http://opensource.org/licenses/mit-license">MIT</a> permitted



<a name="vite"></a>
### vite v5.4.12
#### 

##### Paths
* /home/runner/work/liam/liam

<a href="http://opensource.org/licenses/mit-license">MIT</a> permitted



<a name="vite-node"></a>
### vite-node v2.1.9
#### 

##### Paths
* /home/runner/work/liam/liam

<a href="http://opensource.org/licenses/mit-license">MIT</a> permitted



<a name="vite-tsconfig-paths"></a>
### vite-tsconfig-paths v5.1.3
#### 

##### Paths
* /home/runner/work/liam/liam

<a href="http://opensource.org/licenses/mit-license">MIT</a> permitted



<a name="vitest"></a>
### vitest v2.1.9
#### 

##### Paths
* /home/runner/work/liam/liam

<a href="http://opensource.org/licenses/mit-license">MIT</a> permitted



<a name="watchpack"></a>
### watchpack v2.4.2
#### 

##### Paths
* /home/runner/work/liam/liam

<a href="http://opensource.org/licenses/mit-license">MIT</a> permitted



<a name="wcwidth"></a>
### wcwidth v1.0.1
#### 

##### Paths
* /home/runner/work/liam/liam

<a href="http://opensource.org/licenses/mit-license">MIT</a> permitted



<a name="web-streams-polyfill"></a>
### web-streams-polyfill v3.3.3
#### 

##### Paths
* /home/runner/work/liam/liam

<a href="http://opensource.org/licenses/mit-license">MIT</a> permitted



<a name="webidl-conversions"></a>
### webidl-conversions v3.0.1
#### 

##### Paths
* /home/runner/work/liam/liam

<a href="http://opensource.org/licenses/bsd-license">Simplified BSD</a> permitted



<a name="webpack"></a>
### webpack v5.98.0
#### 

##### Paths
* /home/runner/work/liam/liam

<a href="http://opensource.org/licenses/mit-license">MIT</a> permitted



<a name="webpack-sources"></a>
### webpack-sources v3.2.3
#### 

##### Paths
* /home/runner/work/liam/liam

<a href="http://opensource.org/licenses/mit-license">MIT</a> permitted



<a name="webpack-virtual-modules"></a>
### webpack-virtual-modules v0.5.0
#### 

##### Paths
* /home/runner/work/liam/liam

<a href="http://opensource.org/licenses/mit-license">MIT</a> permitted



<a name="whatwg-encoding"></a>
### whatwg-encoding v3.1.1
#### 

##### Paths
* /home/runner/work/liam/liam

<a href="http://opensource.org/licenses/mit-license">MIT</a> permitted



<a name="whatwg-mimetype"></a>
### whatwg-mimetype v4.0.0
#### 

##### Paths
* /home/runner/work/liam/liam

<a href="http://opensource.org/licenses/mit-license">MIT</a> permitted



<a name="whatwg-url"></a>
### whatwg-url v5.0.0
#### 

##### Paths
* /home/runner/work/liam/liam

<a href="http://opensource.org/licenses/mit-license">MIT</a> permitted



<a name="which"></a>
### which v2.0.2
#### 

##### Paths
* /home/runner/work/liam/liam

<a href="http://en.wikipedia.org/wiki/ISC_license">ISC</a> permitted



<a name="which-boxed-primitive"></a>
### which-boxed-primitive v1.1.1
#### 

##### Paths
* /home/runner/work/liam/liam

<a href="http://opensource.org/licenses/mit-license">MIT</a> permitted



<a name="which-builtin-type"></a>
### which-builtin-type v1.2.1
#### 

##### Paths
* /home/runner/work/liam/liam

<a href="http://opensource.org/licenses/mit-license">MIT</a> permitted



<a name="which-collection"></a>
### which-collection v1.0.2
#### 

##### Paths
* /home/runner/work/liam/liam

<a href="http://opensource.org/licenses/mit-license">MIT</a> permitted



<a name="which-typed-array"></a>
### which-typed-array v1.1.18
#### 

##### Paths
* /home/runner/work/liam/liam

<a href="http://opensource.org/licenses/mit-license">MIT</a> permitted



<a name="why-is-node-running"></a>
### why-is-node-running v2.3.0
#### 

##### Paths
* /home/runner/work/liam/liam

<a href="http://opensource.org/licenses/mit-license">MIT</a> permitted



<a name="word-wrap"></a>
### word-wrap v1.2.5
#### 

##### Paths
* /home/runner/work/liam/liam

<a href="http://opensource.org/licenses/mit-license">MIT</a> permitted



<a name="wordwrap"></a>
### wordwrap v1.0.0
#### 

##### Paths
* /home/runner/work/liam/liam

<a href="http://opensource.org/licenses/mit-license">MIT</a> permitted



<a name="wrap-ansi"></a>
### wrap-ansi v6.2.0
#### 

##### Paths
* /home/runner/work/liam/liam

<a href="http://opensource.org/licenses/mit-license">MIT</a> permitted



<a name="wrappy"></a>
### wrappy v1.0.2
#### 

##### Paths
* /home/runner/work/liam/liam

<a href="http://en.wikipedia.org/wiki/ISC_license">ISC</a> permitted



<a name="write-file-atomic"></a>
### write-file-atomic v6.0.0
#### 

##### Paths
* /home/runner/work/liam/liam

<a href="http://en.wikipedia.org/wiki/ISC_license">ISC</a> permitted



<a name="ws"></a>
### ws v8.18.0
#### 

##### Paths
* /home/runner/work/liam/liam

<a href="http://opensource.org/licenses/mit-license">MIT</a> permitted



<a name="xtend"></a>
### xtend v4.0.2
#### 

##### Paths
* /home/runner/work/liam/liam

<a href="http://opensource.org/licenses/mit-license">MIT</a> permitted



<a name="y18n"></a>
### y18n v5.0.8
#### 

##### Paths
* /home/runner/work/liam/liam

<a href="http://en.wikipedia.org/wiki/ISC_license">ISC</a> permitted



<a name="yallist"></a>
### yallist v3.1.1
#### 

##### Paths
* /home/runner/work/liam/liam

<a href="http://en.wikipedia.org/wiki/ISC_license">ISC</a> permitted



<a name="yallist"></a>
### yallist v5.0.0
#### 

##### Paths
* /home/runner/work/liam/liam

BlueOak-1.0.0 permitted



<a name="yaml"></a>
### yaml v2.7.0
#### 

##### Paths
* /home/runner/work/liam/liam

<a href="http://en.wikipedia.org/wiki/ISC_license">ISC</a> permitted



<a name="yargs"></a>
### yargs v17.7.2
#### 

##### Paths
* /home/runner/work/liam/liam

<a href="http://opensource.org/licenses/mit-license">MIT</a> permitted



<a name="yargs-parser"></a>
### yargs-parser v21.1.1
#### 

##### Paths
* /home/runner/work/liam/liam

<a href="http://en.wikipedia.org/wiki/ISC_license">ISC</a> permitted



<a name="yn"></a>
### yn v3.1.1
#### 

##### Paths
* /home/runner/work/liam/liam

<a href="http://opensource.org/licenses/mit-license">MIT</a> permitted



<a name="yocto-queue"></a>
### yocto-queue v0.1.0
#### 

##### Paths
* /home/runner/work/liam/liam

<a href="http://opensource.org/licenses/mit-license">MIT</a> permitted



<a name="yoctocolors"></a>
### yoctocolors v2.1.1
#### 

##### Paths
* /home/runner/work/liam/liam

<a href="http://opensource.org/licenses/mit-license">MIT</a> permitted



<a name="yoctocolors-cjs"></a>
### yoctocolors-cjs v2.1.2
#### 

##### Paths
* /home/runner/work/liam/liam

<a href="http://opensource.org/licenses/mit-license">MIT</a> permitted



<a name="zod"></a>
### zod v3.24.1
#### 

##### Paths
* /home/runner/work/liam/liam

<a href="http://opensource.org/licenses/mit-license">MIT</a> permitted



<a name="zustand"></a>
### zustand v4.5.6
#### 

##### Paths
* /home/runner/work/liam/liam

<a href="http://opensource.org/licenses/mit-license">MIT</a> permitted



<a name="zwitch"></a>
### zwitch v2.0.4
#### 

##### Paths
* /home/runner/work/liam/liam

<a href="http://opensource.org/licenses/mit-license">MIT</a> permitted

<|MERGE_RESOLUTION|>--- conflicted
+++ resolved
@@ -2,15 +2,9 @@
 
 
 ## Summary
-<<<<<<< HEAD
-* 987 MIT
-* 82 Apache 2.0
-* 70 ISC
-=======
 * 1016 MIT
 * 84 Apache 2.0
 * 73 ISC
->>>>>>> 223c4d12
 * 25 Simplified BSD
 * 19 New BSD
 * 5 BlueOak-1.0.0
