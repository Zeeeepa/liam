# liam


## Summary
<<<<<<< HEAD
* 1019 MIT
* 84 Apache 2.0
=======
* 1006 MIT
* 82 Apache 2.0
>>>>>>> f7911731
* 73 ISC
* 25 Simplified BSD
* 19 New BSD
* 5 BlueOak-1.0.0
* 4 Mozilla Public License 2.0
* 3 MIT OR Apache-2.0
* 2 LGPL-3.0-or-later
* 1 (MIT OR CC0-1.0)
* 1 BSD Zero Clause License
* 1 The Unlicense
* 1 Unknown
* 1 (BSD-2-Clause OR MIT OR Apache-2.0)
* 1 CC0 1.0 Universal
* 1 Public Domain
* 1 Eclipse 2.0
* 1 CC-BY-4.0
* 1 Python-2.0



## Items


<a name="@alloc/quick-lru"></a>
### @alloc/quick-lru v5.2.0
#### 

##### Paths
* /home/runner/work/liam/liam

<a href="http://opensource.org/licenses/mit-license">MIT</a> permitted



<a name="@ampproject/remapping"></a>
### @ampproject/remapping v2.3.0
#### 

##### Paths
* /home/runner/work/liam/liam

<a href="http://www.apache.org/licenses/LICENSE-2.0.txt">Apache 2.0</a> permitted



<a name="@babel/code-frame"></a>
### @babel/code-frame v7.26.2
#### 

##### Paths
* /home/runner/work/liam/liam

<a href="http://opensource.org/licenses/mit-license">MIT</a> permitted



<a name="@babel/compat-data"></a>
### @babel/compat-data v7.26.8
#### 

##### Paths
* /home/runner/work/liam/liam

<a href="http://opensource.org/licenses/mit-license">MIT</a> permitted



<a name="@babel/core"></a>
### @babel/core v7.26.9
#### 

##### Paths
* /home/runner/work/liam/liam

<a href="http://opensource.org/licenses/mit-license">MIT</a> permitted



<a name="@babel/generator"></a>
### @babel/generator v7.26.9
#### 

##### Paths
* /home/runner/work/liam/liam

<a href="http://opensource.org/licenses/mit-license">MIT</a> permitted



<a name="@babel/helper-compilation-targets"></a>
### @babel/helper-compilation-targets v7.26.5
#### 

##### Paths
* /home/runner/work/liam/liam

<a href="http://opensource.org/licenses/mit-license">MIT</a> permitted



<a name="@babel/helper-module-imports"></a>
### @babel/helper-module-imports v7.25.9
#### 

##### Paths
* /home/runner/work/liam/liam

<a href="http://opensource.org/licenses/mit-license">MIT</a> permitted



<a name="@babel/helper-module-transforms"></a>
### @babel/helper-module-transforms v7.26.0
#### 

##### Paths
* /home/runner/work/liam/liam

<a href="http://opensource.org/licenses/mit-license">MIT</a> permitted



<a name="@babel/helper-plugin-utils"></a>
### @babel/helper-plugin-utils v7.26.5
#### 

##### Paths
* /home/runner/work/liam/liam

<a href="http://opensource.org/licenses/mit-license">MIT</a> permitted



<a name="@babel/helper-string-parser"></a>
### @babel/helper-string-parser v7.25.9
#### 

##### Paths
* /home/runner/work/liam/liam

<a href="http://opensource.org/licenses/mit-license">MIT</a> permitted



<a name="@babel/helper-validator-identifier"></a>
### @babel/helper-validator-identifier v7.25.9
#### 

##### Paths
* /home/runner/work/liam/liam

<a href="http://opensource.org/licenses/mit-license">MIT</a> permitted



<a name="@babel/helper-validator-option"></a>
### @babel/helper-validator-option v7.25.9
#### 

##### Paths
* /home/runner/work/liam/liam

<a href="http://opensource.org/licenses/mit-license">MIT</a> permitted



<a name="@babel/helpers"></a>
### @babel/helpers v7.26.9
#### 

##### Paths
* /home/runner/work/liam/liam

<a href="http://opensource.org/licenses/mit-license">MIT</a> permitted



<a name="@babel/parser"></a>
### @babel/parser v7.26.9
#### 

##### Paths
* /home/runner/work/liam/liam

<a href="http://opensource.org/licenses/mit-license">MIT</a> permitted



<a name="@babel/plugin-transform-react-jsx-self"></a>
### @babel/plugin-transform-react-jsx-self v7.25.9
#### 

##### Paths
* /home/runner/work/liam/liam

<a href="http://opensource.org/licenses/mit-license">MIT</a> permitted



<a name="@babel/plugin-transform-react-jsx-source"></a>
### @babel/plugin-transform-react-jsx-source v7.25.9
#### 

##### Paths
* /home/runner/work/liam/liam

<a href="http://opensource.org/licenses/mit-license">MIT</a> permitted



<a name="@babel/runtime"></a>
### @babel/runtime v7.26.9
#### 

##### Paths
* /home/runner/work/liam/liam

<a href="http://opensource.org/licenses/mit-license">MIT</a> permitted



<a name="@babel/runtime-corejs3"></a>
### @babel/runtime-corejs3 v7.26.9
#### 

##### Paths
* /home/runner/work/liam/liam

<a href="http://opensource.org/licenses/mit-license">MIT</a> permitted



<a name="@babel/template"></a>
### @babel/template v7.26.9
#### 

##### Paths
* /home/runner/work/liam/liam

<a href="http://opensource.org/licenses/mit-license">MIT</a> permitted



<a name="@babel/traverse"></a>
### @babel/traverse v7.26.9
#### 

##### Paths
* /home/runner/work/liam/liam

<a href="http://opensource.org/licenses/mit-license">MIT</a> permitted



<a name="@babel/types"></a>
### @babel/types v7.26.9
#### 

##### Paths
* /home/runner/work/liam/liam

<a href="http://opensource.org/licenses/mit-license">MIT</a> permitted



<a name="@base2/pretty-print-object"></a>
### @base2/pretty-print-object v1.0.1
#### 

##### Paths
* /home/runner/work/liam/liam

<a href="http://opensource.org/licenses/bsd-license">Simplified BSD</a> permitted



<a name="@biomejs/biome"></a>
### @biomejs/biome v1.9.3
#### 

##### Paths
* /home/runner/work/liam/liam

MIT OR Apache-2.0 permitted



<a name="@biomejs/cli-linux-x64"></a>
### @biomejs/cli-linux-x64 v1.9.3
#### 

##### Paths
* /home/runner/work/liam/liam

MIT OR Apache-2.0 permitted



<a name="@biomejs/cli-linux-x64-musl"></a>
### @biomejs/cli-linux-x64-musl v1.9.3
#### 

##### Paths
* /home/runner/work/liam/liam

MIT OR Apache-2.0 permitted



<a name="@bundled-es-modules/deepmerge"></a>
### @bundled-es-modules/deepmerge v4.3.1
#### 

##### Paths
* /home/runner/work/liam/liam

<a href="http://en.wikipedia.org/wiki/ISC_license">ISC</a> permitted



<a name="@bundled-es-modules/glob"></a>
### @bundled-es-modules/glob v10.4.2
#### 

##### Paths
* /home/runner/work/liam/liam

<a href="http://en.wikipedia.org/wiki/ISC_license">ISC</a> permitted



<a name="@bundled-es-modules/memfs"></a>
### @bundled-es-modules/memfs v4.9.4
#### 

##### Paths
* /home/runner/work/liam/liam

<a href="http://www.apache.org/licenses/LICENSE-2.0.txt">Apache 2.0</a> permitted



<a name="@changesets/apply-release-plan"></a>
### @changesets/apply-release-plan v7.0.10
#### 

##### Paths
* /home/runner/work/liam/liam

<a href="http://opensource.org/licenses/mit-license">MIT</a> permitted



<a name="@changesets/assemble-release-plan"></a>
### @changesets/assemble-release-plan v6.0.6
#### 

##### Paths
* /home/runner/work/liam/liam

<a href="http://opensource.org/licenses/mit-license">MIT</a> permitted



<a name="@changesets/changelog-git"></a>
### @changesets/changelog-git v0.2.1
#### 

##### Paths
* /home/runner/work/liam/liam

<a href="http://opensource.org/licenses/mit-license">MIT</a> permitted



<a name="@changesets/cli"></a>
### @changesets/cli v2.27.10
#### 

##### Paths
* /home/runner/work/liam/liam

<a href="http://opensource.org/licenses/mit-license">MIT</a> permitted



<a name="@changesets/config"></a>
### @changesets/config v3.1.1
#### 

##### Paths
* /home/runner/work/liam/liam

<a href="http://opensource.org/licenses/mit-license">MIT</a> permitted



<a name="@changesets/errors"></a>
### @changesets/errors v0.2.0
#### 

##### Paths
* /home/runner/work/liam/liam

<a href="http://opensource.org/licenses/mit-license">MIT</a> permitted



<a name="@changesets/get-dependents-graph"></a>
### @changesets/get-dependents-graph v2.1.3
#### 

##### Paths
* /home/runner/work/liam/liam

<a href="http://opensource.org/licenses/mit-license">MIT</a> permitted



<a name="@changesets/get-github-info"></a>
### @changesets/get-github-info v0.6.0
#### 

##### Paths
* /home/runner/work/liam/liam

<a href="http://opensource.org/licenses/mit-license">MIT</a> permitted



<a name="@changesets/get-release-plan"></a>
### @changesets/get-release-plan v4.0.8
#### 

##### Paths
* /home/runner/work/liam/liam

<a href="http://opensource.org/licenses/mit-license">MIT</a> permitted



<a name="@changesets/get-version-range-type"></a>
### @changesets/get-version-range-type v0.4.0
#### 

##### Paths
* /home/runner/work/liam/liam

<a href="http://opensource.org/licenses/mit-license">MIT</a> permitted



<a name="@changesets/git"></a>
### @changesets/git v3.0.2
#### 

##### Paths
* /home/runner/work/liam/liam

<a href="http://opensource.org/licenses/mit-license">MIT</a> permitted



<a name="@changesets/logger"></a>
### @changesets/logger v0.1.1
#### 

##### Paths
* /home/runner/work/liam/liam

<a href="http://opensource.org/licenses/mit-license">MIT</a> permitted



<a name="@changesets/parse"></a>
### @changesets/parse v0.4.1
#### 

##### Paths
* /home/runner/work/liam/liam

<a href="http://opensource.org/licenses/mit-license">MIT</a> permitted



<a name="@changesets/pre"></a>
### @changesets/pre v2.0.2
#### 

##### Paths
* /home/runner/work/liam/liam

<a href="http://opensource.org/licenses/mit-license">MIT</a> permitted



<a name="@changesets/read"></a>
### @changesets/read v0.6.3
#### 

##### Paths
* /home/runner/work/liam/liam

<a href="http://opensource.org/licenses/mit-license">MIT</a> permitted



<a name="@changesets/should-skip-package"></a>
### @changesets/should-skip-package v0.1.2
#### 

##### Paths
* /home/runner/work/liam/liam

<a href="http://opensource.org/licenses/mit-license">MIT</a> permitted



<a name="@changesets/types"></a>
### @changesets/types v4.1.0
#### 

##### Paths
* /home/runner/work/liam/liam

<a href="http://opensource.org/licenses/mit-license">MIT</a> permitted



<a name="@changesets/write"></a>
### @changesets/write v0.3.2
#### 

##### Paths
* /home/runner/work/liam/liam

<a href="http://opensource.org/licenses/mit-license">MIT</a> permitted



<a name="@cspotcode/source-map-support"></a>
### @cspotcode/source-map-support v0.8.1
#### 

##### Paths
* /home/runner/work/liam/liam

<a href="http://opensource.org/licenses/mit-license">MIT</a> permitted



<a name="@edge-runtime/cookies"></a>
### @edge-runtime/cookies v5.0.2
#### 

##### Paths
* /home/runner/work/liam/liam

<a href="http://opensource.org/licenses/mit-license">MIT</a> permitted



<a name="@effect/schema"></a>
### @effect/schema v0.71.1
#### 

##### Paths
* /home/runner/work/liam/liam

<a href="http://opensource.org/licenses/mit-license">MIT</a> permitted



<a name="@esbuild/linux-x64"></a>
### @esbuild/linux-x64 v0.25.0
#### 

##### Paths
* /home/runner/work/liam/liam

<a href="http://opensource.org/licenses/mit-license">MIT</a> permitted



<a name="@eslint-community/eslint-utils"></a>
### @eslint-community/eslint-utils v4.4.1
#### 

##### Paths
* /home/runner/work/liam/liam

<a href="http://opensource.org/licenses/mit-license">MIT</a> permitted



<a name="@eslint-community/regexpp"></a>
### @eslint-community/regexpp v4.12.1
#### 

##### Paths
* /home/runner/work/liam/liam

<a href="http://opensource.org/licenses/mit-license">MIT</a> permitted



<a name="@eslint/eslintrc"></a>
### @eslint/eslintrc v2.1.4
#### 

##### Paths
* /home/runner/work/liam/liam

<a href="http://opensource.org/licenses/mit-license">MIT</a> permitted



<a name="@eslint/js"></a>
### @eslint/js v8.57.1
#### 

##### Paths
* /home/runner/work/liam/liam

<a href="http://opensource.org/licenses/mit-license">MIT</a> permitted



<a name="@floating-ui/core"></a>
### @floating-ui/core v1.6.9
#### 

##### Paths
* /home/runner/work/liam/liam

<a href="http://opensource.org/licenses/mit-license">MIT</a> permitted



<a name="@floating-ui/dom"></a>
### @floating-ui/dom v1.6.13
#### 

##### Paths
* /home/runner/work/liam/liam

<a href="http://opensource.org/licenses/mit-license">MIT</a> permitted



<a name="@floating-ui/react-dom"></a>
### @floating-ui/react-dom v2.1.2
#### 

##### Paths
* /home/runner/work/liam/liam

<a href="http://opensource.org/licenses/mit-license">MIT</a> permitted



<a name="@floating-ui/utils"></a>
### @floating-ui/utils v0.2.9
#### 

##### Paths
* /home/runner/work/liam/liam

<a href="http://opensource.org/licenses/mit-license">MIT</a> permitted



<a name="@formatjs/intl-localematcher"></a>
### @formatjs/intl-localematcher v0.6.0
#### 

##### Paths
* /home/runner/work/liam/liam

<a href="http://opensource.org/licenses/mit-license">MIT</a> permitted



<a name="@humanwhocodes/config-array"></a>
### @humanwhocodes/config-array v0.13.0
#### 

##### Paths
* /home/runner/work/liam/liam

<a href="http://www.apache.org/licenses/LICENSE-2.0.txt">Apache 2.0</a> permitted



<a name="@humanwhocodes/module-importer"></a>
### @humanwhocodes/module-importer v1.0.1
#### 

##### Paths
* /home/runner/work/liam/liam

<a href="http://www.apache.org/licenses/LICENSE-2.0.txt">Apache 2.0</a> permitted



<a name="@humanwhocodes/object-schema"></a>
### @humanwhocodes/object-schema v2.0.3
#### 

##### Paths
* /home/runner/work/liam/liam

<a href="http://opensource.org/licenses/BSD-3-Clause">New BSD</a> permitted



<a name="@img/sharp-libvips-linux-x64"></a>
### @img/sharp-libvips-linux-x64 v1.0.4
#### 

##### Paths
* /home/runner/work/liam/liam

LGPL-3.0-or-later permitted



<a name="@img/sharp-libvips-linuxmusl-x64"></a>
### @img/sharp-libvips-linuxmusl-x64 v1.0.4
#### 

##### Paths
* /home/runner/work/liam/liam

LGPL-3.0-or-later permitted



<a name="@img/sharp-linux-x64"></a>
### @img/sharp-linux-x64 v0.33.5
#### 

##### Paths
* /home/runner/work/liam/liam

<a href="http://www.apache.org/licenses/LICENSE-2.0.txt">Apache 2.0</a> permitted



<a name="@img/sharp-linuxmusl-x64"></a>
### @img/sharp-linuxmusl-x64 v0.33.5
#### 

##### Paths
* /home/runner/work/liam/liam

<a href="http://www.apache.org/licenses/LICENSE-2.0.txt">Apache 2.0</a> permitted



<a name="@inquirer/checkbox"></a>
### @inquirer/checkbox v4.1.2
#### 

##### Paths
* /home/runner/work/liam/liam

<a href="http://opensource.org/licenses/mit-license">MIT</a> permitted



<a name="@inquirer/confirm"></a>
### @inquirer/confirm v5.1.6
#### 

##### Paths
* /home/runner/work/liam/liam

<a href="http://opensource.org/licenses/mit-license">MIT</a> permitted



<a name="@inquirer/core"></a>
### @inquirer/core v10.1.7
#### 

##### Paths
* /home/runner/work/liam/liam

<a href="http://opensource.org/licenses/mit-license">MIT</a> permitted



<a name="@inquirer/editor"></a>
### @inquirer/editor v4.2.7
#### 

##### Paths
* /home/runner/work/liam/liam

<a href="http://opensource.org/licenses/mit-license">MIT</a> permitted



<a name="@inquirer/expand"></a>
### @inquirer/expand v4.0.9
#### 

##### Paths
* /home/runner/work/liam/liam

<a href="http://opensource.org/licenses/mit-license">MIT</a> permitted



<a name="@inquirer/figures"></a>
### @inquirer/figures v1.0.10
#### 

##### Paths
* /home/runner/work/liam/liam

<a href="http://opensource.org/licenses/mit-license">MIT</a> permitted



<a name="@inquirer/input"></a>
### @inquirer/input v4.1.6
#### 

##### Paths
* /home/runner/work/liam/liam

<a href="http://opensource.org/licenses/mit-license">MIT</a> permitted



<a name="@inquirer/number"></a>
### @inquirer/number v3.0.9
#### 

##### Paths
* /home/runner/work/liam/liam

<a href="http://opensource.org/licenses/mit-license">MIT</a> permitted



<a name="@inquirer/password"></a>
### @inquirer/password v4.0.9
#### 

##### Paths
* /home/runner/work/liam/liam

<a href="http://opensource.org/licenses/mit-license">MIT</a> permitted



<a name="@inquirer/prompts"></a>
### @inquirer/prompts v7.3.2
#### 

##### Paths
* /home/runner/work/liam/liam

<a href="http://opensource.org/licenses/mit-license">MIT</a> permitted



<a name="@inquirer/rawlist"></a>
### @inquirer/rawlist v4.0.9
#### 

##### Paths
* /home/runner/work/liam/liam

<a href="http://opensource.org/licenses/mit-license">MIT</a> permitted



<a name="@inquirer/search"></a>
### @inquirer/search v3.0.9
#### 

##### Paths
* /home/runner/work/liam/liam

<a href="http://opensource.org/licenses/mit-license">MIT</a> permitted



<a name="@inquirer/select"></a>
### @inquirer/select v4.0.9
#### 

##### Paths
* /home/runner/work/liam/liam

<a href="http://opensource.org/licenses/mit-license">MIT</a> permitted



<a name="@inquirer/type"></a>
### @inquirer/type v3.0.4
#### 

##### Paths
* /home/runner/work/liam/liam

<a href="http://opensource.org/licenses/mit-license">MIT</a> permitted



<a name="@isaacs/cliui"></a>
### @isaacs/cliui v8.0.2
#### 

##### Paths
* /home/runner/work/liam/liam

<a href="http://en.wikipedia.org/wiki/ISC_license">ISC</a> permitted



<a name="@isaacs/fs-minipass"></a>
### @isaacs/fs-minipass v4.0.1
#### 

##### Paths
* /home/runner/work/liam/liam

<a href="http://en.wikipedia.org/wiki/ISC_license">ISC</a> permitted



<a name="@jridgewell/gen-mapping"></a>
### @jridgewell/gen-mapping v0.3.8
#### 

##### Paths
* /home/runner/work/liam/liam

<a href="http://opensource.org/licenses/mit-license">MIT</a> permitted



<a name="@jridgewell/resolve-uri"></a>
### @jridgewell/resolve-uri v3.1.2
#### 

##### Paths
* /home/runner/work/liam/liam

<a href="http://opensource.org/licenses/mit-license">MIT</a> permitted



<a name="@jridgewell/set-array"></a>
### @jridgewell/set-array v1.2.1
#### 

##### Paths
* /home/runner/work/liam/liam

<a href="http://opensource.org/licenses/mit-license">MIT</a> permitted



<a name="@jridgewell/source-map"></a>
### @jridgewell/source-map v0.3.6
#### 

##### Paths
* /home/runner/work/liam/liam

<a href="http://opensource.org/licenses/mit-license">MIT</a> permitted



<a name="@jridgewell/sourcemap-codec"></a>
### @jridgewell/sourcemap-codec v1.5.0
#### 

##### Paths
* /home/runner/work/liam/liam

<a href="http://opensource.org/licenses/mit-license">MIT</a> permitted



<a name="@jridgewell/trace-mapping"></a>
### @jridgewell/trace-mapping v0.3.9
#### 

##### Paths
* /home/runner/work/liam/liam

<a href="http://opensource.org/licenses/mit-license">MIT</a> permitted



<a name="@jsonjoy.com/base64"></a>
### @jsonjoy.com/base64 v1.1.2
#### 

##### Paths
* /home/runner/work/liam/liam

<a href="http://www.apache.org/licenses/LICENSE-2.0.txt">Apache 2.0</a> permitted



<a name="@jsonjoy.com/json-pack"></a>
### @jsonjoy.com/json-pack v1.1.1
#### 

##### Paths
* /home/runner/work/liam/liam

<a href="http://www.apache.org/licenses/LICENSE-2.0.txt">Apache 2.0</a> permitted



<a name="@jsonjoy.com/util"></a>
### @jsonjoy.com/util v1.5.0
#### 

##### Paths
* /home/runner/work/liam/liam

<a href="http://www.apache.org/licenses/LICENSE-2.0.txt">Apache 2.0</a> permitted



<a name="@manypkg/find-root"></a>
### @manypkg/find-root v1.1.0
#### 

##### Paths
* /home/runner/work/liam/liam

<a href="http://opensource.org/licenses/mit-license">MIT</a> permitted



<a name="@manypkg/get-packages"></a>
### @manypkg/get-packages v1.1.3
#### 

##### Paths
* /home/runner/work/liam/liam

<a href="http://opensource.org/licenses/mit-license">MIT</a> permitted



<a name="@mdx-js/mdx"></a>
### @mdx-js/mdx v3.1.0
#### 

##### Paths
* /home/runner/work/liam/liam

<a href="http://opensource.org/licenses/mit-license">MIT</a> permitted



<a name="@next/env"></a>
### @next/env v15.1.2
#### 

##### Paths
* /home/runner/work/liam/liam

<a href="http://opensource.org/licenses/mit-license">MIT</a> permitted



<a name="@next/eslint-plugin-next"></a>
### @next/eslint-plugin-next v15.0.3
#### 

##### Paths
* /home/runner/work/liam/liam

<a href="http://opensource.org/licenses/mit-license">MIT</a> permitted



<a name="@next/swc-linux-x64-gnu"></a>
### @next/swc-linux-x64-gnu v15.1.2
#### 

##### Paths
* /home/runner/work/liam/liam

<a href="http://opensource.org/licenses/mit-license">MIT</a> permitted



<a name="@next/swc-linux-x64-musl"></a>
### @next/swc-linux-x64-musl v15.1.2
#### 

##### Paths
* /home/runner/work/liam/liam

<a href="http://opensource.org/licenses/mit-license">MIT</a> permitted



<a name="@next/third-parties"></a>
### @next/third-parties v15.1.5
#### 

##### Paths
* /home/runner/work/liam/liam

<a href="http://opensource.org/licenses/mit-license">MIT</a> permitted



<a name="@nodelib/fs.scandir"></a>
### @nodelib/fs.scandir v2.1.5
#### 

##### Paths
* /home/runner/work/liam/liam

<a href="http://opensource.org/licenses/mit-license">MIT</a> permitted



<a name="@nodelib/fs.stat"></a>
### @nodelib/fs.stat v2.0.5
#### 

##### Paths
* /home/runner/work/liam/liam

<a href="http://opensource.org/licenses/mit-license">MIT</a> permitted



<a name="@nodelib/fs.walk"></a>
### @nodelib/fs.walk v1.2.8
#### 

##### Paths
* /home/runner/work/liam/liam

<a href="http://opensource.org/licenses/mit-license">MIT</a> permitted



<a name="@nolyfill/is-core-module"></a>
### @nolyfill/is-core-module v1.0.39
#### 

##### Paths
* /home/runner/work/liam/liam

<a href="http://opensource.org/licenses/mit-license">MIT</a> permitted



<a name="@octokit/auth-app"></a>
### @octokit/auth-app v6.1.3
#### 

##### Paths
* /home/runner/work/liam/liam

<a href="http://opensource.org/licenses/mit-license">MIT</a> permitted



<a name="@octokit/auth-oauth-app"></a>
### @octokit/auth-oauth-app v7.1.0
#### 

##### Paths
* /home/runner/work/liam/liam

<a href="http://opensource.org/licenses/mit-license">MIT</a> permitted



<a name="@octokit/auth-oauth-device"></a>
### @octokit/auth-oauth-device v6.1.0
#### 

##### Paths
* /home/runner/work/liam/liam

<a href="http://opensource.org/licenses/mit-license">MIT</a> permitted



<a name="@octokit/auth-oauth-user"></a>
### @octokit/auth-oauth-user v4.1.0
#### 

##### Paths
* /home/runner/work/liam/liam

<a href="http://opensource.org/licenses/mit-license">MIT</a> permitted



<a name="@octokit/auth-token"></a>
### @octokit/auth-token v4.0.0
#### 

##### Paths
* /home/runner/work/liam/liam

<a href="http://opensource.org/licenses/mit-license">MIT</a> permitted



<a name="@octokit/core"></a>
### @octokit/core v5.2.0
#### 

##### Paths
* /home/runner/work/liam/liam

<a href="http://opensource.org/licenses/mit-license">MIT</a> permitted



<a name="@octokit/endpoint"></a>
### @octokit/endpoint v9.0.6
#### 

##### Paths
* /home/runner/work/liam/liam

<a href="http://opensource.org/licenses/mit-license">MIT</a> permitted



<a name="@octokit/graphql"></a>
### @octokit/graphql v7.1.1
#### 

##### Paths
* /home/runner/work/liam/liam

<a href="http://opensource.org/licenses/mit-license">MIT</a> permitted



<a name="@octokit/oauth-authorization-url"></a>
### @octokit/oauth-authorization-url v6.0.2
#### 

##### Paths
* /home/runner/work/liam/liam

<a href="http://opensource.org/licenses/mit-license">MIT</a> permitted



<a name="@octokit/oauth-methods"></a>
### @octokit/oauth-methods v4.1.0
#### 

##### Paths
* /home/runner/work/liam/liam

<a href="http://opensource.org/licenses/mit-license">MIT</a> permitted



<a name="@octokit/openapi-types"></a>
### @octokit/openapi-types v20.0.0
#### 

##### Paths
* /home/runner/work/liam/liam

<a href="http://opensource.org/licenses/mit-license">MIT</a> permitted



<a name="@octokit/plugin-paginate-rest"></a>
### @octokit/plugin-paginate-rest v9.2.2
#### 

##### Paths
* /home/runner/work/liam/liam

<a href="http://opensource.org/licenses/mit-license">MIT</a> permitted



<a name="@octokit/plugin-request-log"></a>
### @octokit/plugin-request-log v4.0.1
#### 

##### Paths
* /home/runner/work/liam/liam

<a href="http://opensource.org/licenses/mit-license">MIT</a> permitted



<a name="@octokit/plugin-rest-endpoint-methods"></a>
### @octokit/plugin-rest-endpoint-methods v10.4.1
#### 

##### Paths
* /home/runner/work/liam/liam

<a href="http://opensource.org/licenses/mit-license">MIT</a> permitted



<a name="@octokit/request"></a>
### @octokit/request v8.4.1
#### 

##### Paths
* /home/runner/work/liam/liam

<a href="http://opensource.org/licenses/mit-license">MIT</a> permitted



<a name="@octokit/request-error"></a>
### @octokit/request-error v5.1.1
#### 

##### Paths
* /home/runner/work/liam/liam

<a href="http://opensource.org/licenses/mit-license">MIT</a> permitted



<a name="@octokit/rest"></a>
### @octokit/rest v20.0.2
#### 

##### Paths
* /home/runner/work/liam/liam

<a href="http://opensource.org/licenses/mit-license">MIT</a> permitted



<a name="@octokit/types"></a>
### @octokit/types v12.6.0
#### 

##### Paths
* /home/runner/work/liam/liam

<a href="http://opensource.org/licenses/mit-license">MIT</a> permitted



<a name="@opentelemetry/api"></a>
### @opentelemetry/api v1.9.0
#### 

##### Paths
* /home/runner/work/liam/liam

<a href="http://www.apache.org/licenses/LICENSE-2.0.txt">Apache 2.0</a> permitted



<a name="@opentelemetry/api-logs"></a>
### @opentelemetry/api-logs v0.53.0
#### 

##### Paths
* /home/runner/work/liam/liam

<a href="http://www.apache.org/licenses/LICENSE-2.0.txt">Apache 2.0</a> permitted



<a name="@opentelemetry/context-async-hooks"></a>
### @opentelemetry/context-async-hooks v1.30.1
#### 

##### Paths
* /home/runner/work/liam/liam

<a href="http://www.apache.org/licenses/LICENSE-2.0.txt">Apache 2.0</a> permitted



<a name="@opentelemetry/core"></a>
### @opentelemetry/core v1.30.1
#### 

##### Paths
* /home/runner/work/liam/liam

<a href="http://www.apache.org/licenses/LICENSE-2.0.txt">Apache 2.0</a> permitted



<a name="@opentelemetry/instrumentation"></a>
### @opentelemetry/instrumentation v0.53.0
#### 

##### Paths
* /home/runner/work/liam/liam

<a href="http://www.apache.org/licenses/LICENSE-2.0.txt">Apache 2.0</a> permitted



<a name="@opentelemetry/instrumentation-amqplib"></a>
### @opentelemetry/instrumentation-amqplib v0.46.1
#### 

##### Paths
* /home/runner/work/liam/liam

<a href="http://www.apache.org/licenses/LICENSE-2.0.txt">Apache 2.0</a> permitted



<a name="@opentelemetry/instrumentation-connect"></a>
### @opentelemetry/instrumentation-connect v0.43.0
#### 

##### Paths
* /home/runner/work/liam/liam

<a href="http://www.apache.org/licenses/LICENSE-2.0.txt">Apache 2.0</a> permitted



<a name="@opentelemetry/instrumentation-dataloader"></a>
### @opentelemetry/instrumentation-dataloader v0.16.0
#### 

##### Paths
* /home/runner/work/liam/liam

<a href="http://www.apache.org/licenses/LICENSE-2.0.txt">Apache 2.0</a> permitted



<a name="@opentelemetry/instrumentation-express"></a>
### @opentelemetry/instrumentation-express v0.47.0
#### 

##### Paths
* /home/runner/work/liam/liam

<a href="http://www.apache.org/licenses/LICENSE-2.0.txt">Apache 2.0</a> permitted



<a name="@opentelemetry/instrumentation-fastify"></a>
### @opentelemetry/instrumentation-fastify v0.44.1
#### 

##### Paths
* /home/runner/work/liam/liam

<a href="http://www.apache.org/licenses/LICENSE-2.0.txt">Apache 2.0</a> permitted



<a name="@opentelemetry/instrumentation-fs"></a>
### @opentelemetry/instrumentation-fs v0.19.0
#### 

##### Paths
* /home/runner/work/liam/liam

<a href="http://www.apache.org/licenses/LICENSE-2.0.txt">Apache 2.0</a> permitted



<a name="@opentelemetry/instrumentation-generic-pool"></a>
### @opentelemetry/instrumentation-generic-pool v0.43.0
#### 

##### Paths
* /home/runner/work/liam/liam

<a href="http://www.apache.org/licenses/LICENSE-2.0.txt">Apache 2.0</a> permitted



<a name="@opentelemetry/instrumentation-graphql"></a>
### @opentelemetry/instrumentation-graphql v0.47.0
#### 

##### Paths
* /home/runner/work/liam/liam

<a href="http://www.apache.org/licenses/LICENSE-2.0.txt">Apache 2.0</a> permitted



<a name="@opentelemetry/instrumentation-hapi"></a>
### @opentelemetry/instrumentation-hapi v0.45.1
#### 

##### Paths
* /home/runner/work/liam/liam

<a href="http://www.apache.org/licenses/LICENSE-2.0.txt">Apache 2.0</a> permitted



<a name="@opentelemetry/instrumentation-http"></a>
### @opentelemetry/instrumentation-http v0.57.1
#### 

##### Paths
* /home/runner/work/liam/liam

<a href="http://www.apache.org/licenses/LICENSE-2.0.txt">Apache 2.0</a> permitted



<a name="@opentelemetry/instrumentation-ioredis"></a>
### @opentelemetry/instrumentation-ioredis v0.47.0
#### 

##### Paths
* /home/runner/work/liam/liam

<a href="http://www.apache.org/licenses/LICENSE-2.0.txt">Apache 2.0</a> permitted



<a name="@opentelemetry/instrumentation-kafkajs"></a>
### @opentelemetry/instrumentation-kafkajs v0.7.0
#### 

##### Paths
* /home/runner/work/liam/liam

<a href="http://www.apache.org/licenses/LICENSE-2.0.txt">Apache 2.0</a> permitted



<a name="@opentelemetry/instrumentation-knex"></a>
### @opentelemetry/instrumentation-knex v0.44.0
#### 

##### Paths
* /home/runner/work/liam/liam

<a href="http://www.apache.org/licenses/LICENSE-2.0.txt">Apache 2.0</a> permitted



<a name="@opentelemetry/instrumentation-koa"></a>
### @opentelemetry/instrumentation-koa v0.47.0
#### 

##### Paths
* /home/runner/work/liam/liam

<a href="http://www.apache.org/licenses/LICENSE-2.0.txt">Apache 2.0</a> permitted



<a name="@opentelemetry/instrumentation-lru-memoizer"></a>
### @opentelemetry/instrumentation-lru-memoizer v0.44.0
#### 

##### Paths
* /home/runner/work/liam/liam

<a href="http://www.apache.org/licenses/LICENSE-2.0.txt">Apache 2.0</a> permitted



<a name="@opentelemetry/instrumentation-mongodb"></a>
### @opentelemetry/instrumentation-mongodb v0.51.0
#### 

##### Paths
* /home/runner/work/liam/liam

<a href="http://www.apache.org/licenses/LICENSE-2.0.txt">Apache 2.0</a> permitted



<a name="@opentelemetry/instrumentation-mongoose"></a>
### @opentelemetry/instrumentation-mongoose v0.46.0
#### 

##### Paths
* /home/runner/work/liam/liam

<a href="http://www.apache.org/licenses/LICENSE-2.0.txt">Apache 2.0</a> permitted



<a name="@opentelemetry/instrumentation-mysql"></a>
### @opentelemetry/instrumentation-mysql v0.45.0
#### 

##### Paths
* /home/runner/work/liam/liam

<a href="http://www.apache.org/licenses/LICENSE-2.0.txt">Apache 2.0</a> permitted



<a name="@opentelemetry/instrumentation-mysql2"></a>
### @opentelemetry/instrumentation-mysql2 v0.45.0
#### 

##### Paths
* /home/runner/work/liam/liam

<a href="http://www.apache.org/licenses/LICENSE-2.0.txt">Apache 2.0</a> permitted



<a name="@opentelemetry/instrumentation-nestjs-core"></a>
### @opentelemetry/instrumentation-nestjs-core v0.44.0
#### 

##### Paths
* /home/runner/work/liam/liam

<a href="http://www.apache.org/licenses/LICENSE-2.0.txt">Apache 2.0</a> permitted



<a name="@opentelemetry/instrumentation-pg"></a>
### @opentelemetry/instrumentation-pg v0.50.0
#### 

##### Paths
* /home/runner/work/liam/liam

<a href="http://www.apache.org/licenses/LICENSE-2.0.txt">Apache 2.0</a> permitted



<a name="@opentelemetry/instrumentation-redis-4"></a>
### @opentelemetry/instrumentation-redis-4 v0.46.0
#### 

##### Paths
* /home/runner/work/liam/liam

<a href="http://www.apache.org/licenses/LICENSE-2.0.txt">Apache 2.0</a> permitted



<a name="@opentelemetry/instrumentation-tedious"></a>
### @opentelemetry/instrumentation-tedious v0.18.0
#### 

##### Paths
* /home/runner/work/liam/liam

<a href="http://www.apache.org/licenses/LICENSE-2.0.txt">Apache 2.0</a> permitted



<a name="@opentelemetry/instrumentation-undici"></a>
### @opentelemetry/instrumentation-undici v0.10.0
#### 

##### Paths
* /home/runner/work/liam/liam

<a href="http://www.apache.org/licenses/LICENSE-2.0.txt">Apache 2.0</a> permitted



<a name="@opentelemetry/redis-common"></a>
### @opentelemetry/redis-common v0.36.2
#### 

##### Paths
* /home/runner/work/liam/liam

<a href="http://www.apache.org/licenses/LICENSE-2.0.txt">Apache 2.0</a> permitted



<a name="@opentelemetry/resources"></a>
### @opentelemetry/resources v1.30.1
#### 

##### Paths
* /home/runner/work/liam/liam

<a href="http://www.apache.org/licenses/LICENSE-2.0.txt">Apache 2.0</a> permitted



<a name="@opentelemetry/sdk-trace-base"></a>
### @opentelemetry/sdk-trace-base v1.30.1
#### 

##### Paths
* /home/runner/work/liam/liam

<a href="http://www.apache.org/licenses/LICENSE-2.0.txt">Apache 2.0</a> permitted



<a name="@opentelemetry/semantic-conventions"></a>
### @opentelemetry/semantic-conventions v1.27.0
#### 

##### Paths
* /home/runner/work/liam/liam

<a href="http://www.apache.org/licenses/LICENSE-2.0.txt">Apache 2.0</a> permitted



<a name="@opentelemetry/sql-common"></a>
### @opentelemetry/sql-common v0.40.1
#### 

##### Paths
* /home/runner/work/liam/liam

<a href="http://www.apache.org/licenses/LICENSE-2.0.txt">Apache 2.0</a> permitted



<a name="@orama/orama"></a>
### @orama/orama v3.1.1
#### 

##### Paths
* /home/runner/work/liam/liam

<a href="http://www.apache.org/licenses/LICENSE-2.0.txt">Apache 2.0</a> permitted



<a name="@oxc-transform/binding-linux-x64-gnu"></a>
### @oxc-transform/binding-linux-x64-gnu v0.53.0
#### 

##### Paths
* /home/runner/work/liam/liam

<a href="http://opensource.org/licenses/mit-license">MIT</a> permitted



<a name="@oxc-transform/binding-linux-x64-musl"></a>
### @oxc-transform/binding-linux-x64-musl v0.53.0
#### 

##### Paths
* /home/runner/work/liam/liam

<a href="http://opensource.org/licenses/mit-license">MIT</a> permitted



<a name="@pgsql/types"></a>
### @pgsql/types v15.0.2
#### 

##### Paths
* /home/runner/work/liam/liam

<a href="http://opensource.org/licenses/mit-license">MIT</a> permitted



<a name="@pkgjs/parseargs"></a>
### @pkgjs/parseargs v0.11.0
#### 

##### Paths
* /home/runner/work/liam/liam

<a href="http://opensource.org/licenses/mit-license">MIT</a> permitted



<a name="@playwright/test"></a>
### @playwright/test v1.50.1
#### 

##### Paths
* /home/runner/work/liam/liam

<a href="http://www.apache.org/licenses/LICENSE-2.0.txt">Apache 2.0</a> permitted



<a name="@prisma/client"></a>
### @prisma/client v6.4.1
#### 

##### Paths
* /home/runner/work/liam/liam

<a href="http://www.apache.org/licenses/LICENSE-2.0.txt">Apache 2.0</a> permitted



<a name="@prisma/debug"></a>
### @prisma/debug v6.2.1
#### 

##### Paths
* /home/runner/work/liam/liam

<a href="http://www.apache.org/licenses/LICENSE-2.0.txt">Apache 2.0</a> permitted



<a name="@prisma/engines"></a>
### @prisma/engines v6.2.1
#### 

##### Paths
* /home/runner/work/liam/liam

<a href="http://www.apache.org/licenses/LICENSE-2.0.txt">Apache 2.0</a> permitted



<a name="@prisma/engines-version"></a>
### @prisma/engines-version v6.2.0-14.4123509d24aa4dede1e864b46351bf2790323b69
#### 

##### Paths
* /home/runner/work/liam/liam

<a href="http://www.apache.org/licenses/LICENSE-2.0.txt">Apache 2.0</a> permitted



<a name="@prisma/fetch-engine"></a>
### @prisma/fetch-engine v6.2.1
#### 

##### Paths
* /home/runner/work/liam/liam

<a href="http://www.apache.org/licenses/LICENSE-2.0.txt">Apache 2.0</a> permitted



<a name="@prisma/generator-helper"></a>
### @prisma/generator-helper v6.2.1
#### 

##### Paths
* /home/runner/work/liam/liam

<a href="http://www.apache.org/licenses/LICENSE-2.0.txt">Apache 2.0</a> permitted



<a name="@prisma/get-platform"></a>
### @prisma/get-platform v6.2.1
#### 

##### Paths
* /home/runner/work/liam/liam

<a href="http://www.apache.org/licenses/LICENSE-2.0.txt">Apache 2.0</a> permitted



<a name="@prisma/instrumentation"></a>
### @prisma/instrumentation v5.22.0
#### 

##### Paths
* /home/runner/work/liam/liam

<a href="http://www.apache.org/licenses/LICENSE-2.0.txt">Apache 2.0</a> permitted



<a name="@prisma/internals"></a>
### @prisma/internals v6.2.1
#### 

##### Paths
* /home/runner/work/liam/liam

<a href="http://www.apache.org/licenses/LICENSE-2.0.txt">Apache 2.0</a> permitted



<a name="@prisma/prisma-schema-wasm"></a>
### @prisma/prisma-schema-wasm v6.2.0-14.4123509d24aa4dede1e864b46351bf2790323b69
#### 

##### Paths
* /home/runner/work/liam/liam

<a href="http://www.apache.org/licenses/LICENSE-2.0.txt">Apache 2.0</a> permitted



<a name="@prisma/schema-files-loader"></a>
### @prisma/schema-files-loader v6.2.1
#### 

##### Paths
* /home/runner/work/liam/liam

<a href="http://www.apache.org/licenses/LICENSE-2.0.txt">Apache 2.0</a> permitted



<a name="@radix-ui/number"></a>
### @radix-ui/number v1.1.0
#### 

##### Paths
* /home/runner/work/liam/liam

<a href="http://opensource.org/licenses/mit-license">MIT</a> permitted



<a name="@radix-ui/primitive"></a>
### @radix-ui/primitive v1.1.0
#### 

##### Paths
* /home/runner/work/liam/liam

<a href="http://opensource.org/licenses/mit-license">MIT</a> permitted



<a name="@radix-ui/react-accordion"></a>
### @radix-ui/react-accordion v1.2.3
#### 

##### Paths
* /home/runner/work/liam/liam

<a href="http://opensource.org/licenses/mit-license">MIT</a> permitted



<a name="@radix-ui/react-arrow"></a>
### @radix-ui/react-arrow v1.1.0
#### 

##### Paths
* /home/runner/work/liam/liam

<a href="http://opensource.org/licenses/mit-license">MIT</a> permitted



<a name="@radix-ui/react-collapsible"></a>
### @radix-ui/react-collapsible v1.1.3
#### 

##### Paths
* /home/runner/work/liam/liam

<a href="http://opensource.org/licenses/mit-license">MIT</a> permitted



<a name="@radix-ui/react-collection"></a>
### @radix-ui/react-collection v1.1.0
#### 

##### Paths
* /home/runner/work/liam/liam

<a href="http://opensource.org/licenses/mit-license">MIT</a> permitted



<a name="@radix-ui/react-compose-refs"></a>
### @radix-ui/react-compose-refs v1.1.0
#### 

##### Paths
* /home/runner/work/liam/liam

<a href="http://opensource.org/licenses/mit-license">MIT</a> permitted



<a name="@radix-ui/react-context"></a>
### @radix-ui/react-context v1.1.0
#### 

##### Paths
* /home/runner/work/liam/liam

<a href="http://opensource.org/licenses/mit-license">MIT</a> permitted



<a name="@radix-ui/react-dialog"></a>
### @radix-ui/react-dialog v1.1.6
#### 

##### Paths
* /home/runner/work/liam/liam

<a href="http://opensource.org/licenses/mit-license">MIT</a> permitted



<a name="@radix-ui/react-direction"></a>
### @radix-ui/react-direction v1.1.0
#### 

##### Paths
* /home/runner/work/liam/liam

<a href="http://opensource.org/licenses/mit-license">MIT</a> permitted



<a name="@radix-ui/react-dismissable-layer"></a>
### @radix-ui/react-dismissable-layer v1.1.1
#### 

##### Paths
* /home/runner/work/liam/liam

<a href="http://opensource.org/licenses/mit-license">MIT</a> permitted



<a name="@radix-ui/react-dropdown-menu"></a>
### @radix-ui/react-dropdown-menu v2.1.2
#### 

##### Paths
* /home/runner/work/liam/liam

<a href="http://opensource.org/licenses/mit-license">MIT</a> permitted



<a name="@radix-ui/react-focus-guards"></a>
### @radix-ui/react-focus-guards v1.1.1
#### 

##### Paths
* /home/runner/work/liam/liam

<a href="http://opensource.org/licenses/mit-license">MIT</a> permitted



<a name="@radix-ui/react-focus-scope"></a>
### @radix-ui/react-focus-scope v1.1.0
#### 

##### Paths
* /home/runner/work/liam/liam

<a href="http://opensource.org/licenses/mit-license">MIT</a> permitted



<a name="@radix-ui/react-id"></a>
### @radix-ui/react-id v1.1.0
#### 

##### Paths
* /home/runner/work/liam/liam

<a href="http://opensource.org/licenses/mit-license">MIT</a> permitted



<a name="@radix-ui/react-menu"></a>
### @radix-ui/react-menu v2.1.2
#### 

##### Paths
* /home/runner/work/liam/liam

<a href="http://opensource.org/licenses/mit-license">MIT</a> permitted



<a name="@radix-ui/react-navigation-menu"></a>
### @radix-ui/react-navigation-menu v1.2.5
#### 

##### Paths
* /home/runner/work/liam/liam

<a href="http://opensource.org/licenses/mit-license">MIT</a> permitted



<a name="@radix-ui/react-popover"></a>
### @radix-ui/react-popover v1.1.6
#### 

##### Paths
* /home/runner/work/liam/liam

<a href="http://opensource.org/licenses/mit-license">MIT</a> permitted



<a name="@radix-ui/react-popper"></a>
### @radix-ui/react-popper v1.2.0
#### 

##### Paths
* /home/runner/work/liam/liam

<a href="http://opensource.org/licenses/mit-license">MIT</a> permitted



<a name="@radix-ui/react-portal"></a>
### @radix-ui/react-portal v1.1.2
#### 

##### Paths
* /home/runner/work/liam/liam

<a href="http://opensource.org/licenses/mit-license">MIT</a> permitted



<a name="@radix-ui/react-presence"></a>
### @radix-ui/react-presence v1.1.1
#### 

##### Paths
* /home/runner/work/liam/liam

<a href="http://opensource.org/licenses/mit-license">MIT</a> permitted



<a name="@radix-ui/react-primitive"></a>
### @radix-ui/react-primitive v2.0.0
#### 

##### Paths
* /home/runner/work/liam/liam

<a href="http://opensource.org/licenses/mit-license">MIT</a> permitted



<a name="@radix-ui/react-radio-group"></a>
### @radix-ui/react-radio-group v1.2.2
#### 

##### Paths
* /home/runner/work/liam/liam

<a href="http://opensource.org/licenses/mit-license">MIT</a> permitted



<a name="@radix-ui/react-roving-focus"></a>
### @radix-ui/react-roving-focus v1.1.0
#### 

##### Paths
* /home/runner/work/liam/liam

<a href="http://opensource.org/licenses/mit-license">MIT</a> permitted



<a name="@radix-ui/react-scroll-area"></a>
### @radix-ui/react-scroll-area v1.2.3
#### 

##### Paths
* /home/runner/work/liam/liam

<a href="http://opensource.org/licenses/mit-license">MIT</a> permitted



<a name="@radix-ui/react-separator"></a>
### @radix-ui/react-separator v1.1.0
#### 

##### Paths
* /home/runner/work/liam/liam

<a href="http://opensource.org/licenses/mit-license">MIT</a> permitted



<a name="@radix-ui/react-slot"></a>
### @radix-ui/react-slot v1.1.0
#### 

##### Paths
* /home/runner/work/liam/liam

<a href="http://opensource.org/licenses/mit-license">MIT</a> permitted



<a name="@radix-ui/react-tabs"></a>
### @radix-ui/react-tabs v1.1.3
#### 

##### Paths
* /home/runner/work/liam/liam

<a href="http://opensource.org/licenses/mit-license">MIT</a> permitted



<a name="@radix-ui/react-toast"></a>
### @radix-ui/react-toast v1.2.3
#### 

##### Paths
* /home/runner/work/liam/liam

<a href="http://opensource.org/licenses/mit-license">MIT</a> permitted



<a name="@radix-ui/react-toggle"></a>
### @radix-ui/react-toggle v1.1.0
#### 

##### Paths
* /home/runner/work/liam/liam

<a href="http://opensource.org/licenses/mit-license">MIT</a> permitted



<a name="@radix-ui/react-toggle-group"></a>
### @radix-ui/react-toggle-group v1.1.0
#### 

##### Paths
* /home/runner/work/liam/liam

<a href="http://opensource.org/licenses/mit-license">MIT</a> permitted



<a name="@radix-ui/react-toolbar"></a>
### @radix-ui/react-toolbar v1.1.0
#### 

##### Paths
* /home/runner/work/liam/liam

<a href="http://opensource.org/licenses/mit-license">MIT</a> permitted



<a name="@radix-ui/react-tooltip"></a>
### @radix-ui/react-tooltip v1.1.3
#### 

##### Paths
* /home/runner/work/liam/liam

<a href="http://opensource.org/licenses/mit-license">MIT</a> permitted



<a name="@radix-ui/react-use-callback-ref"></a>
### @radix-ui/react-use-callback-ref v1.1.0
#### 

##### Paths
* /home/runner/work/liam/liam

<a href="http://opensource.org/licenses/mit-license">MIT</a> permitted



<a name="@radix-ui/react-use-controllable-state"></a>
### @radix-ui/react-use-controllable-state v1.1.0
#### 

##### Paths
* /home/runner/work/liam/liam

<a href="http://opensource.org/licenses/mit-license">MIT</a> permitted



<a name="@radix-ui/react-use-escape-keydown"></a>
### @radix-ui/react-use-escape-keydown v1.1.0
#### 

##### Paths
* /home/runner/work/liam/liam

<a href="http://opensource.org/licenses/mit-license">MIT</a> permitted



<a name="@radix-ui/react-use-layout-effect"></a>
### @radix-ui/react-use-layout-effect v1.1.0
#### 

##### Paths
* /home/runner/work/liam/liam

<a href="http://opensource.org/licenses/mit-license">MIT</a> permitted



<a name="@radix-ui/react-use-previous"></a>
### @radix-ui/react-use-previous v1.1.0
#### 

##### Paths
* /home/runner/work/liam/liam

<a href="http://opensource.org/licenses/mit-license">MIT</a> permitted



<a name="@radix-ui/react-use-rect"></a>
### @radix-ui/react-use-rect v1.1.0
#### 

##### Paths
* /home/runner/work/liam/liam

<a href="http://opensource.org/licenses/mit-license">MIT</a> permitted



<a name="@radix-ui/react-use-size"></a>
### @radix-ui/react-use-size v1.1.0
#### 

##### Paths
* /home/runner/work/liam/liam

<a href="http://opensource.org/licenses/mit-license">MIT</a> permitted



<a name="@radix-ui/react-visually-hidden"></a>
### @radix-ui/react-visually-hidden v1.1.0
#### 

##### Paths
* /home/runner/work/liam/liam

<a href="http://opensource.org/licenses/mit-license">MIT</a> permitted



<a name="@radix-ui/rect"></a>
### @radix-ui/rect v1.1.0
#### 

##### Paths
* /home/runner/work/liam/liam

<a href="http://opensource.org/licenses/mit-license">MIT</a> permitted



<a name="@rive-app/canvas"></a>
### @rive-app/canvas v2.25.4
#### 

##### Paths
* /home/runner/work/liam/liam

<a href="http://opensource.org/licenses/mit-license">MIT</a> permitted



<a name="@rive-app/react-canvas"></a>
### @rive-app/react-canvas v4.17.6
#### 

##### Paths
* /home/runner/work/liam/liam

<a href="http://opensource.org/licenses/mit-license">MIT</a> permitted



<a name="@rollup/plugin-commonjs"></a>
### @rollup/plugin-commonjs v28.0.1
#### 

##### Paths
* /home/runner/work/liam/liam

<a href="http://opensource.org/licenses/mit-license">MIT</a> permitted



<a name="@rollup/plugin-node-resolve"></a>
### @rollup/plugin-node-resolve v15.3.0
#### 

##### Paths
* /home/runner/work/liam/liam

<a href="http://opensource.org/licenses/mit-license">MIT</a> permitted



<a name="@rollup/plugin-typescript"></a>
### @rollup/plugin-typescript v12.1.1
#### 

##### Paths
* /home/runner/work/liam/liam

<a href="http://opensource.org/licenses/mit-license">MIT</a> permitted



<a name="@rollup/pluginutils"></a>
### @rollup/pluginutils v5.1.4
#### 

##### Paths
* /home/runner/work/liam/liam

<a href="http://opensource.org/licenses/mit-license">MIT</a> permitted



<a name="@rollup/rollup-linux-x64-gnu"></a>
### @rollup/rollup-linux-x64-gnu v4.27.3
#### 

##### Paths
* /home/runner/work/liam/liam

<a href="http://opensource.org/licenses/mit-license">MIT</a> permitted



<a name="@rollup/rollup-linux-x64-musl"></a>
### @rollup/rollup-linux-x64-musl v4.27.3
#### 

##### Paths
* /home/runner/work/liam/liam

<a href="http://opensource.org/licenses/mit-license">MIT</a> permitted



<a name="@rtsao/scc"></a>
### @rtsao/scc v1.1.0
#### 

##### Paths
* /home/runner/work/liam/liam

<a href="http://opensource.org/licenses/mit-license">MIT</a> permitted



<a name="@ruby/prism"></a>
### @ruby/prism v1.2.0
#### 

##### Paths
* /home/runner/work/liam/liam

<a href="http://opensource.org/licenses/mit-license">MIT</a> permitted



<a name="@rushstack/eslint-patch"></a>
### @rushstack/eslint-patch v1.10.5
#### 

##### Paths
* /home/runner/work/liam/liam

<a href="http://opensource.org/licenses/mit-license">MIT</a> permitted



<a name="@sentry-internal/browser-utils"></a>
### @sentry-internal/browser-utils v8.55.0
#### 

##### Paths
* /home/runner/work/liam/liam

<a href="http://opensource.org/licenses/mit-license">MIT</a> permitted



<a name="@sentry-internal/feedback"></a>
### @sentry-internal/feedback v8.55.0
#### 

##### Paths
* /home/runner/work/liam/liam

<a href="http://opensource.org/licenses/mit-license">MIT</a> permitted



<a name="@sentry-internal/replay"></a>
### @sentry-internal/replay v8.55.0
#### 

##### Paths
* /home/runner/work/liam/liam

<a href="http://opensource.org/licenses/mit-license">MIT</a> permitted



<a name="@sentry-internal/replay-canvas"></a>
### @sentry-internal/replay-canvas v8.55.0
#### 

##### Paths
* /home/runner/work/liam/liam

<a href="http://opensource.org/licenses/mit-license">MIT</a> permitted



<a name="@sentry/babel-plugin-component-annotate"></a>
### @sentry/babel-plugin-component-annotate v2.22.7
#### 

##### Paths
* /home/runner/work/liam/liam

<a href="http://opensource.org/licenses/mit-license">MIT</a> permitted



<a name="@sentry/browser"></a>
### @sentry/browser v8.55.0
#### 

##### Paths
* /home/runner/work/liam/liam

<a href="http://opensource.org/licenses/mit-license">MIT</a> permitted



<a name="@sentry/bundler-plugin-core"></a>
### @sentry/bundler-plugin-core v2.22.7
#### 

##### Paths
* /home/runner/work/liam/liam

<a href="http://opensource.org/licenses/mit-license">MIT</a> permitted



<a name="@sentry/cli"></a>
### @sentry/cli v2.39.1
#### 

##### Paths
* /home/runner/work/liam/liam

<a href="http://opensource.org/licenses/BSD-3-Clause">New BSD</a> permitted



<a name="@sentry/cli-linux-x64"></a>
### @sentry/cli-linux-x64 v2.39.1
#### 

##### Paths
* /home/runner/work/liam/liam

<a href="http://opensource.org/licenses/BSD-3-Clause">New BSD</a> permitted



<a name="@sentry/core"></a>
### @sentry/core v8.55.0
#### 

##### Paths
* /home/runner/work/liam/liam

<a href="http://opensource.org/licenses/mit-license">MIT</a> permitted



<a name="@sentry/nextjs"></a>
### @sentry/nextjs v8.55.0
#### 

##### Paths
* /home/runner/work/liam/liam

<a href="http://opensource.org/licenses/mit-license">MIT</a> permitted



<a name="@sentry/node"></a>
### @sentry/node v8.55.0
#### 

##### Paths
* /home/runner/work/liam/liam

<a href="http://opensource.org/licenses/mit-license">MIT</a> permitted



<a name="@sentry/opentelemetry"></a>
### @sentry/opentelemetry v8.55.0
#### 

##### Paths
* /home/runner/work/liam/liam

<a href="http://opensource.org/licenses/mit-license">MIT</a> permitted



<a name="@sentry/react"></a>
### @sentry/react v8.55.0
#### 

##### Paths
* /home/runner/work/liam/liam

<a href="http://opensource.org/licenses/mit-license">MIT</a> permitted



<a name="@sentry/vercel-edge"></a>
### @sentry/vercel-edge v8.55.0
#### 

##### Paths
* /home/runner/work/liam/liam

<a href="http://opensource.org/licenses/mit-license">MIT</a> permitted



<a name="@sentry/webpack-plugin"></a>
### @sentry/webpack-plugin v2.22.7
#### 

##### Paths
* /home/runner/work/liam/liam

<a href="http://opensource.org/licenses/mit-license">MIT</a> permitted



<a name="@shikijs/core"></a>
### @shikijs/core v3.1.0
#### 

##### Paths
* /home/runner/work/liam/liam

<a href="http://opensource.org/licenses/mit-license">MIT</a> permitted



<a name="@shikijs/engine-javascript"></a>
### @shikijs/engine-javascript v3.1.0
#### 

##### Paths
* /home/runner/work/liam/liam

<a href="http://opensource.org/licenses/mit-license">MIT</a> permitted



<a name="@shikijs/engine-oniguruma"></a>
### @shikijs/engine-oniguruma v3.1.0
#### 

##### Paths
* /home/runner/work/liam/liam

<a href="http://opensource.org/licenses/mit-license">MIT</a> permitted



<a name="@shikijs/langs"></a>
### @shikijs/langs v3.1.0
#### 

##### Paths
* /home/runner/work/liam/liam

<a href="http://opensource.org/licenses/mit-license">MIT</a> permitted



<a name="@shikijs/rehype"></a>
### @shikijs/rehype v3.1.0
#### 

##### Paths
* /home/runner/work/liam/liam

<a href="http://opensource.org/licenses/mit-license">MIT</a> permitted



<a name="@shikijs/themes"></a>
### @shikijs/themes v3.1.0
#### 

##### Paths
* /home/runner/work/liam/liam

<a href="http://opensource.org/licenses/mit-license">MIT</a> permitted



<a name="@shikijs/transformers"></a>
### @shikijs/transformers v3.1.0
#### 

##### Paths
* /home/runner/work/liam/liam

<a href="http://opensource.org/licenses/mit-license">MIT</a> permitted



<a name="@shikijs/types"></a>
### @shikijs/types v3.1.0
#### 

##### Paths
* /home/runner/work/liam/liam

<a href="http://opensource.org/licenses/mit-license">MIT</a> permitted



<a name="@shikijs/vscode-textmate"></a>
### @shikijs/vscode-textmate v10.0.2
#### 

##### Paths
* /home/runner/work/liam/liam

<a href="http://opensource.org/licenses/mit-license">MIT</a> permitted



<a name="@sindresorhus/merge-streams"></a>
### @sindresorhus/merge-streams v2.3.0
#### 

##### Paths
* /home/runner/work/liam/liam

<a href="http://opensource.org/licenses/mit-license">MIT</a> permitted



<a name="@standard-schema/spec"></a>
### @standard-schema/spec v1.0.0
#### 

##### Paths
* /home/runner/work/liam/liam

<a href="http://opensource.org/licenses/mit-license">MIT</a> permitted



<a name="@storybook/components"></a>
### @storybook/components v8.5.8
#### 

##### Paths
* /home/runner/work/liam/liam

<a href="http://opensource.org/licenses/mit-license">MIT</a> permitted



<a name="@storybook/core"></a>
### @storybook/core v8.6.4
#### 

##### Paths
* /home/runner/work/liam/liam

<a href="http://opensource.org/licenses/mit-license">MIT</a> permitted



<a name="@storybook/global"></a>
### @storybook/global v5.0.0
#### 

##### Paths
* /home/runner/work/liam/liam

<a href="http://opensource.org/licenses/mit-license">MIT</a> permitted



<a name="@storybook/manager-api"></a>
### @storybook/manager-api v8.5.8
#### 

##### Paths
* /home/runner/work/liam/liam

<a href="http://opensource.org/licenses/mit-license">MIT</a> permitted



<a name="@storybook/preview-api"></a>
### @storybook/preview-api v8.5.8
#### 

##### Paths
* /home/runner/work/liam/liam

<a href="http://opensource.org/licenses/mit-license">MIT</a> permitted



<a name="@storybook/react"></a>
### @storybook/react v8.3.4
#### 

##### Paths
* /home/runner/work/liam/liam

<a href="http://opensource.org/licenses/mit-license">MIT</a> permitted



<a name="@storybook/react-dom-shim"></a>
### @storybook/react-dom-shim v8.3.4
#### 

##### Paths
* /home/runner/work/liam/liam

<a href="http://opensource.org/licenses/mit-license">MIT</a> permitted



<a name="@storybook/theming"></a>
### @storybook/theming v8.5.8
#### 

##### Paths
* /home/runner/work/liam/liam

<a href="http://opensource.org/licenses/mit-license">MIT</a> permitted



<a name="@supabase/auth-js"></a>
### @supabase/auth-js v2.68.0
#### 

##### Paths
* /home/runner/work/liam/liam

<a href="http://opensource.org/licenses/mit-license">MIT</a> permitted



<a name="@supabase/functions-js"></a>
### @supabase/functions-js v2.4.4
#### 

##### Paths
* /home/runner/work/liam/liam

<a href="http://opensource.org/licenses/mit-license">MIT</a> permitted



<a name="@supabase/node-fetch"></a>
### @supabase/node-fetch v2.6.15
#### 

##### Paths
* /home/runner/work/liam/liam

<a href="http://opensource.org/licenses/mit-license">MIT</a> permitted



<a name="@supabase/postgrest-js"></a>
### @supabase/postgrest-js v1.19.2
#### 

##### Paths
* /home/runner/work/liam/liam

<a href="http://opensource.org/licenses/mit-license">MIT</a> permitted



<a name="@supabase/realtime-js"></a>
### @supabase/realtime-js v2.11.2
#### 

##### Paths
* /home/runner/work/liam/liam

<a href="http://opensource.org/licenses/mit-license">MIT</a> permitted



<a name="@supabase/ssr"></a>
### @supabase/ssr v0.5.2
#### 

##### Paths
* /home/runner/work/liam/liam

<a href="http://opensource.org/licenses/mit-license">MIT</a> permitted



<a name="@supabase/storage-js"></a>
### @supabase/storage-js v2.7.1
#### 

##### Paths
* /home/runner/work/liam/liam

<a href="http://opensource.org/licenses/mit-license">MIT</a> permitted



<a name="@supabase/supabase-js"></a>
### @supabase/supabase-js v2.49.1
#### 

##### Paths
* /home/runner/work/liam/liam

<a href="http://opensource.org/licenses/mit-license">MIT</a> permitted



<a name="@swc/counter"></a>
### @swc/counter v0.1.3
#### 

##### Paths
* /home/runner/work/liam/liam

<a href="http://www.apache.org/licenses/LICENSE-2.0.txt">Apache 2.0</a> permitted



<a name="@swc/helpers"></a>
### @swc/helpers v0.5.15
#### 

##### Paths
* /home/runner/work/liam/liam

<a href="http://www.apache.org/licenses/LICENSE-2.0.txt">Apache 2.0</a> permitted



<a name="@tailwindcss/node"></a>
### @tailwindcss/node v4.0.11
#### 

##### Paths
* /home/runner/work/liam/liam

<a href="http://opensource.org/licenses/mit-license">MIT</a> permitted



<a name="@tailwindcss/oxide"></a>
### @tailwindcss/oxide v4.0.11
#### 

##### Paths
* /home/runner/work/liam/liam

<a href="http://opensource.org/licenses/mit-license">MIT</a> permitted



<a name="@tailwindcss/oxide-linux-x64-gnu"></a>
### @tailwindcss/oxide-linux-x64-gnu v4.0.11
#### 

##### Paths
* /home/runner/work/liam/liam

<a href="http://opensource.org/licenses/mit-license">MIT</a> permitted



<a name="@tailwindcss/oxide-linux-x64-musl"></a>
### @tailwindcss/oxide-linux-x64-musl v4.0.11
#### 

##### Paths
* /home/runner/work/liam/liam

<a href="http://opensource.org/licenses/mit-license">MIT</a> permitted



<a name="@tailwindcss/postcss"></a>
### @tailwindcss/postcss v4.0.11
#### 

##### Paths
* /home/runner/work/liam/liam

<a href="http://opensource.org/licenses/mit-license">MIT</a> permitted



<a name="@tootallnate/quickjs-emscripten"></a>
### @tootallnate/quickjs-emscripten v0.23.0
#### 

##### Paths
* /home/runner/work/liam/liam

<a href="http://opensource.org/licenses/mit-license">MIT</a> permitted



<a name="@tsconfig/node10"></a>
### @tsconfig/node10 v1.0.11
#### 

##### Paths
* /home/runner/work/liam/liam

<a href="http://opensource.org/licenses/mit-license">MIT</a> permitted



<a name="@tsconfig/node12"></a>
### @tsconfig/node12 v1.0.11
#### 

##### Paths
* /home/runner/work/liam/liam

<a href="http://opensource.org/licenses/mit-license">MIT</a> permitted



<a name="@tsconfig/node14"></a>
### @tsconfig/node14 v1.0.3
#### 

##### Paths
* /home/runner/work/liam/liam

<a href="http://opensource.org/licenses/mit-license">MIT</a> permitted



<a name="@tsconfig/node16"></a>
### @tsconfig/node16 v1.0.4
#### 

##### Paths
* /home/runner/work/liam/liam

<a href="http://opensource.org/licenses/mit-license">MIT</a> permitted



<a name="@tsconfig/strictest"></a>
### @tsconfig/strictest v2.0.5
#### 

##### Paths
* /home/runner/work/liam/liam

<a href="http://opensource.org/licenses/mit-license">MIT</a> permitted



<a name="@turbo/gen"></a>
### @turbo/gen v2.1.2
#### 

##### Paths
* /home/runner/work/liam/liam

<a href="http://opensource.org/licenses/mit-license">MIT</a> permitted



<a name="@turbo/workspaces"></a>
### @turbo/workspaces v2.1.2
#### 

##### Paths
* /home/runner/work/liam/liam

<a href="http://opensource.org/licenses/mit-license">MIT</a> permitted



<a name="@types/acorn"></a>
### @types/acorn v4.0.6
#### 

##### Paths
* /home/runner/work/liam/liam

<a href="http://opensource.org/licenses/mit-license">MIT</a> permitted



<a name="@types/babel__core"></a>
### @types/babel__core v7.20.5
#### 

##### Paths
* /home/runner/work/liam/liam

<a href="http://opensource.org/licenses/mit-license">MIT</a> permitted



<a name="@types/babel__generator"></a>
### @types/babel__generator v7.6.8
#### 

##### Paths
* /home/runner/work/liam/liam

<a href="http://opensource.org/licenses/mit-license">MIT</a> permitted



<a name="@types/babel__template"></a>
### @types/babel__template v7.4.4
#### 

##### Paths
* /home/runner/work/liam/liam

<a href="http://opensource.org/licenses/mit-license">MIT</a> permitted



<a name="@types/babel__traverse"></a>
### @types/babel__traverse v7.20.6
#### 

##### Paths
* /home/runner/work/liam/liam

<a href="http://opensource.org/licenses/mit-license">MIT</a> permitted



<a name="@types/btoa-lite"></a>
### @types/btoa-lite v1.0.2
#### 

##### Paths
* /home/runner/work/liam/liam

<a href="http://opensource.org/licenses/mit-license">MIT</a> permitted



<a name="@types/connect"></a>
### @types/connect v3.4.36
#### 

##### Paths
* /home/runner/work/liam/liam

<a href="http://opensource.org/licenses/mit-license">MIT</a> permitted



<a name="@types/cookie"></a>
### @types/cookie v0.6.0
#### 

##### Paths
* /home/runner/work/liam/liam

<a href="http://opensource.org/licenses/mit-license">MIT</a> permitted



<a name="@types/d3-color"></a>
### @types/d3-color v3.1.3
#### 

##### Paths
* /home/runner/work/liam/liam

<a href="http://opensource.org/licenses/mit-license">MIT</a> permitted



<a name="@types/d3-drag"></a>
### @types/d3-drag v3.0.7
#### 

##### Paths
* /home/runner/work/liam/liam

<a href="http://opensource.org/licenses/mit-license">MIT</a> permitted



<a name="@types/d3-interpolate"></a>
### @types/d3-interpolate v3.0.4
#### 

##### Paths
* /home/runner/work/liam/liam

<a href="http://opensource.org/licenses/mit-license">MIT</a> permitted



<a name="@types/d3-selection"></a>
### @types/d3-selection v3.0.11
#### 

##### Paths
* /home/runner/work/liam/liam

<a href="http://opensource.org/licenses/mit-license">MIT</a> permitted



<a name="@types/d3-transition"></a>
### @types/d3-transition v3.0.9
#### 

##### Paths
* /home/runner/work/liam/liam

<a href="http://opensource.org/licenses/mit-license">MIT</a> permitted



<a name="@types/d3-zoom"></a>
### @types/d3-zoom v3.0.8
#### 

##### Paths
* /home/runner/work/liam/liam

<a href="http://opensource.org/licenses/mit-license">MIT</a> permitted



<a name="@types/debug"></a>
### @types/debug v4.1.12
#### 

##### Paths
* /home/runner/work/liam/liam

<a href="http://opensource.org/licenses/mit-license">MIT</a> permitted



<a name="@types/escodegen"></a>
### @types/escodegen v0.0.6
#### 

##### Paths
* /home/runner/work/liam/liam

<a href="http://opensource.org/licenses/mit-license">MIT</a> permitted



<a name="@types/eslint"></a>
### @types/eslint v9.6.1
#### 

##### Paths
* /home/runner/work/liam/liam

<a href="http://opensource.org/licenses/mit-license">MIT</a> permitted



<a name="@types/eslint-scope"></a>
### @types/eslint-scope v3.7.7
#### 

##### Paths
* /home/runner/work/liam/liam

<a href="http://opensource.org/licenses/mit-license">MIT</a> permitted



<a name="@types/estree"></a>
### @types/estree v0.0.51
#### 

##### Paths
* /home/runner/work/liam/liam

<a href="http://opensource.org/licenses/mit-license">MIT</a> permitted



<a name="@types/estree-jsx"></a>
### @types/estree-jsx v1.0.5
#### 

##### Paths
* /home/runner/work/liam/liam

<a href="http://opensource.org/licenses/mit-license">MIT</a> permitted



<a name="@types/glob"></a>
### @types/glob v7.2.0
#### 

##### Paths
* /home/runner/work/liam/liam

<a href="http://opensource.org/licenses/mit-license">MIT</a> permitted



<a name="@types/gtag.js"></a>
### @types/gtag.js v0.0.20
#### 

##### Paths
* /home/runner/work/liam/liam

<a href="http://opensource.org/licenses/mit-license">MIT</a> permitted



<a name="@types/hast"></a>
### @types/hast v3.0.4
#### 

##### Paths
* /home/runner/work/liam/liam

<a href="http://opensource.org/licenses/mit-license">MIT</a> permitted



<a name="@types/inquirer"></a>
### @types/inquirer v6.5.0
#### 

##### Paths
* /home/runner/work/liam/liam

<a href="http://opensource.org/licenses/mit-license">MIT</a> permitted



<a name="@types/json-schema"></a>
### @types/json-schema v7.0.15
#### 

##### Paths
* /home/runner/work/liam/liam

<a href="http://opensource.org/licenses/mit-license">MIT</a> permitted



<a name="@types/json5"></a>
### @types/json5 v0.0.29
#### 

##### Paths
* /home/runner/work/liam/liam

<a href="http://opensource.org/licenses/mit-license">MIT</a> permitted



<a name="@types/jsonwebtoken"></a>
### @types/jsonwebtoken v9.0.9
#### 

##### Paths
* /home/runner/work/liam/liam

<a href="http://opensource.org/licenses/mit-license">MIT</a> permitted



<a name="@types/mdast"></a>
### @types/mdast v4.0.4
#### 

##### Paths
* /home/runner/work/liam/liam

<a href="http://opensource.org/licenses/mit-license">MIT</a> permitted



<a name="@types/mdx"></a>
### @types/mdx v2.0.13
#### 

##### Paths
* /home/runner/work/liam/liam

<a href="http://opensource.org/licenses/mit-license">MIT</a> permitted



<a name="@types/minimatch"></a>
### @types/minimatch v5.1.2
#### 

##### Paths
* /home/runner/work/liam/liam

<a href="http://opensource.org/licenses/mit-license">MIT</a> permitted



<a name="@types/ms"></a>
### @types/ms v2.1.0
#### 

##### Paths
* /home/runner/work/liam/liam

<a href="http://opensource.org/licenses/mit-license">MIT</a> permitted



<a name="@types/mysql"></a>
### @types/mysql v2.15.26
#### 

##### Paths
* /home/runner/work/liam/liam

<a href="http://opensource.org/licenses/mit-license">MIT</a> permitted



<a name="@types/node"></a>
### @types/node v12.20.55
#### 

##### Paths
* /home/runner/work/liam/liam

<a href="http://opensource.org/licenses/mit-license">MIT</a> permitted



<a name="@types/pg"></a>
### @types/pg v8.6.1
#### 

##### Paths
* /home/runner/work/liam/liam

<a href="http://opensource.org/licenses/mit-license">MIT</a> permitted



<a name="@types/pg-pool"></a>
### @types/pg-pool v2.0.6
#### 

##### Paths
* /home/runner/work/liam/liam

<a href="http://opensource.org/licenses/mit-license">MIT</a> permitted



<a name="@types/phoenix"></a>
### @types/phoenix v1.6.6
#### 

##### Paths
* /home/runner/work/liam/liam

<a href="http://opensource.org/licenses/mit-license">MIT</a> permitted



<a name="@types/prop-types"></a>
### @types/prop-types v15.7.14
#### 

##### Paths
* /home/runner/work/liam/liam

<a href="http://opensource.org/licenses/mit-license">MIT</a> permitted



<a name="@types/react"></a>
### @types/react v18.3.18
#### 

##### Paths
* /home/runner/work/liam/liam

<a href="http://opensource.org/licenses/mit-license">MIT</a> permitted



<a name="@types/react-dom"></a>
### @types/react-dom v18.3.5
#### 

##### Paths
* /home/runner/work/liam/liam

<a href="http://opensource.org/licenses/mit-license">MIT</a> permitted



<a name="@types/resolve"></a>
### @types/resolve v1.20.2
#### 

##### Paths
* /home/runner/work/liam/liam

<a href="http://opensource.org/licenses/mit-license">MIT</a> permitted



<a name="@types/shimmer"></a>
### @types/shimmer v1.2.0
#### 

##### Paths
* /home/runner/work/liam/liam

<a href="http://opensource.org/licenses/mit-license">MIT</a> permitted



<a name="@types/tedious"></a>
### @types/tedious v4.0.14
#### 

##### Paths
* /home/runner/work/liam/liam

<a href="http://opensource.org/licenses/mit-license">MIT</a> permitted



<a name="@types/through"></a>
### @types/through v0.0.33
#### 

##### Paths
* /home/runner/work/liam/liam

<a href="http://opensource.org/licenses/mit-license">MIT</a> permitted



<a name="@types/tinycolor2"></a>
### @types/tinycolor2 v1.4.6
#### 

##### Paths
* /home/runner/work/liam/liam

<a href="http://opensource.org/licenses/mit-license">MIT</a> permitted



<a name="@types/unist"></a>
### @types/unist v2.0.11
#### 

##### Paths
* /home/runner/work/liam/liam

<a href="http://opensource.org/licenses/mit-license">MIT</a> permitted



<a name="@types/ws"></a>
### @types/ws v8.18.0
#### 

##### Paths
* /home/runner/work/liam/liam

<a href="http://opensource.org/licenses/mit-license">MIT</a> permitted



<a name="@typescript-eslint/eslint-plugin"></a>
### @typescript-eslint/eslint-plugin v8.26.0
#### 

##### Paths
* /home/runner/work/liam/liam

<a href="http://opensource.org/licenses/mit-license">MIT</a> permitted



<a name="@typescript-eslint/parser"></a>
### @typescript-eslint/parser v8.26.0
#### 

##### Paths
* /home/runner/work/liam/liam

<a href="http://opensource.org/licenses/mit-license">MIT</a> permitted



<a name="@typescript-eslint/scope-manager"></a>
### @typescript-eslint/scope-manager v8.26.0
#### 

##### Paths
* /home/runner/work/liam/liam

<a href="http://opensource.org/licenses/mit-license">MIT</a> permitted



<a name="@typescript-eslint/type-utils"></a>
### @typescript-eslint/type-utils v8.26.0
#### 

##### Paths
* /home/runner/work/liam/liam

<a href="http://opensource.org/licenses/mit-license">MIT</a> permitted



<a name="@typescript-eslint/types"></a>
### @typescript-eslint/types v8.26.0
#### 

##### Paths
* /home/runner/work/liam/liam

<a href="http://opensource.org/licenses/mit-license">MIT</a> permitted



<a name="@typescript-eslint/typescript-estree"></a>
### @typescript-eslint/typescript-estree v8.26.0
#### 

##### Paths
* /home/runner/work/liam/liam

<a href="http://opensource.org/licenses/mit-license">MIT</a> permitted



<a name="@typescript-eslint/utils"></a>
### @typescript-eslint/utils v8.26.0
#### 

##### Paths
* /home/runner/work/liam/liam

<a href="http://opensource.org/licenses/mit-license">MIT</a> permitted



<a name="@typescript-eslint/visitor-keys"></a>
### @typescript-eslint/visitor-keys v8.26.0
#### 

##### Paths
* /home/runner/work/liam/liam

<a href="http://opensource.org/licenses/mit-license">MIT</a> permitted



<a name="@ungap/structured-clone"></a>
### @ungap/structured-clone v1.3.0
#### 

##### Paths
* /home/runner/work/liam/liam

<a href="http://en.wikipedia.org/wiki/ISC_license">ISC</a> permitted



<a name="@vitejs/plugin-react"></a>
### @vitejs/plugin-react v4.3.3
#### 

##### Paths
* /home/runner/work/liam/liam

<a href="http://opensource.org/licenses/mit-license">MIT</a> permitted



<a name="@vitest/expect"></a>
### @vitest/expect v3.0.8
#### 

##### Paths
* /home/runner/work/liam/liam

<a href="http://opensource.org/licenses/mit-license">MIT</a> permitted



<a name="@vitest/mocker"></a>
### @vitest/mocker v3.0.8
#### 

##### Paths
* /home/runner/work/liam/liam

<a href="http://opensource.org/licenses/mit-license">MIT</a> permitted



<a name="@vitest/pretty-format"></a>
### @vitest/pretty-format v3.0.8
#### 

##### Paths
* /home/runner/work/liam/liam

<a href="http://opensource.org/licenses/mit-license">MIT</a> permitted



<a name="@vitest/runner"></a>
### @vitest/runner v3.0.8
#### 

##### Paths
* /home/runner/work/liam/liam

<a href="http://opensource.org/licenses/mit-license">MIT</a> permitted



<a name="@vitest/snapshot"></a>
### @vitest/snapshot v3.0.8
#### 

##### Paths
* /home/runner/work/liam/liam

<a href="http://opensource.org/licenses/mit-license">MIT</a> permitted



<a name="@vitest/spy"></a>
### @vitest/spy v3.0.8
#### 

##### Paths
* /home/runner/work/liam/liam

<a href="http://opensource.org/licenses/mit-license">MIT</a> permitted



<a name="@vitest/utils"></a>
### @vitest/utils v3.0.8
#### 

##### Paths
* /home/runner/work/liam/liam

<a href="http://opensource.org/licenses/mit-license">MIT</a> permitted



<a name="@webassemblyjs/ast"></a>
### @webassemblyjs/ast v1.14.1
#### 

##### Paths
* /home/runner/work/liam/liam

<a href="http://opensource.org/licenses/mit-license">MIT</a> permitted



<a name="@webassemblyjs/floating-point-hex-parser"></a>
### @webassemblyjs/floating-point-hex-parser v1.13.2
#### 

##### Paths
* /home/runner/work/liam/liam

<a href="http://opensource.org/licenses/mit-license">MIT</a> permitted



<a name="@webassemblyjs/helper-api-error"></a>
### @webassemblyjs/helper-api-error v1.13.2
#### 

##### Paths
* /home/runner/work/liam/liam

<a href="http://opensource.org/licenses/mit-license">MIT</a> permitted



<a name="@webassemblyjs/helper-buffer"></a>
### @webassemblyjs/helper-buffer v1.14.1
#### 

##### Paths
* /home/runner/work/liam/liam

<a href="http://opensource.org/licenses/mit-license">MIT</a> permitted



<a name="@webassemblyjs/helper-numbers"></a>
### @webassemblyjs/helper-numbers v1.13.2
#### 

##### Paths
* /home/runner/work/liam/liam

<a href="http://opensource.org/licenses/mit-license">MIT</a> permitted



<a name="@webassemblyjs/helper-wasm-bytecode"></a>
### @webassemblyjs/helper-wasm-bytecode v1.13.2
#### 

##### Paths
* /home/runner/work/liam/liam

<a href="http://opensource.org/licenses/mit-license">MIT</a> permitted



<a name="@webassemblyjs/helper-wasm-section"></a>
### @webassemblyjs/helper-wasm-section v1.14.1
#### 

##### Paths
* /home/runner/work/liam/liam

<a href="http://opensource.org/licenses/mit-license">MIT</a> permitted



<a name="@webassemblyjs/ieee754"></a>
### @webassemblyjs/ieee754 v1.13.2
#### 

##### Paths
* /home/runner/work/liam/liam

<a href="http://opensource.org/licenses/mit-license">MIT</a> permitted



<a name="@webassemblyjs/leb128"></a>
### @webassemblyjs/leb128 v1.13.2
#### 

##### Paths
* /home/runner/work/liam/liam

<a href="http://www.apache.org/licenses/LICENSE-2.0.txt">Apache 2.0</a> permitted



<a name="@webassemblyjs/utf8"></a>
### @webassemblyjs/utf8 v1.13.2
#### 

##### Paths
* /home/runner/work/liam/liam

<a href="http://opensource.org/licenses/mit-license">MIT</a> permitted



<a name="@webassemblyjs/wasm-edit"></a>
### @webassemblyjs/wasm-edit v1.14.1
#### 

##### Paths
* /home/runner/work/liam/liam

<a href="http://opensource.org/licenses/mit-license">MIT</a> permitted



<a name="@webassemblyjs/wasm-gen"></a>
### @webassemblyjs/wasm-gen v1.14.1
#### 

##### Paths
* /home/runner/work/liam/liam

<a href="http://opensource.org/licenses/mit-license">MIT</a> permitted



<a name="@webassemblyjs/wasm-opt"></a>
### @webassemblyjs/wasm-opt v1.14.1
#### 

##### Paths
* /home/runner/work/liam/liam

<a href="http://opensource.org/licenses/mit-license">MIT</a> permitted



<a name="@webassemblyjs/wasm-parser"></a>
### @webassemblyjs/wasm-parser v1.14.1
#### 

##### Paths
* /home/runner/work/liam/liam

<a href="http://opensource.org/licenses/mit-license">MIT</a> permitted



<a name="@webassemblyjs/wast-printer"></a>
### @webassemblyjs/wast-printer v1.14.1
#### 

##### Paths
* /home/runner/work/liam/liam

<a href="http://opensource.org/licenses/mit-license">MIT</a> permitted



<a name="@wolfy1339/lru-cache"></a>
### @wolfy1339/lru-cache v11.0.2-patch.1
#### 

##### Paths
* /home/runner/work/liam/liam

<a href="http://en.wikipedia.org/wiki/ISC_license">ISC</a> permitted



<a name="@xtuc/ieee754"></a>
### @xtuc/ieee754 v1.2.0
#### 

##### Paths
* /home/runner/work/liam/liam

<a href="http://opensource.org/licenses/BSD-3-Clause">New BSD</a> permitted



<a name="@xtuc/long"></a>
### @xtuc/long v4.2.2
#### 

##### Paths
* /home/runner/work/liam/liam

<a href="http://www.apache.org/licenses/LICENSE-2.0.txt">Apache 2.0</a> permitted



<a name="@xyflow/react"></a>
### @xyflow/react v12.3.5
#### 

##### Paths
* /home/runner/work/liam/liam

<a href="http://opensource.org/licenses/mit-license">MIT</a> permitted



<a name="@xyflow/system"></a>
### @xyflow/system v0.0.46
#### 

##### Paths
* /home/runner/work/liam/liam

<a href="http://opensource.org/licenses/mit-license">MIT</a> permitted



<a name="@yarnpkg/lockfile"></a>
### @yarnpkg/lockfile v1.1.0
#### 

##### Paths
* /home/runner/work/liam/liam

<a href="http://opensource.org/licenses/bsd-license">Simplified BSD</a> permitted



<a name="@zip.js/zip.js"></a>
### @zip.js/zip.js v2.7.57
#### 

##### Paths
* /home/runner/work/liam/liam

<a href="http://opensource.org/licenses/BSD-3-Clause">New BSD</a> permitted



<a name="acorn"></a>
### acorn v7.4.1
#### 

##### Paths
* /home/runner/work/liam/liam

<a href="http://opensource.org/licenses/mit-license">MIT</a> permitted



<a name="acorn-import-attributes"></a>
### acorn-import-attributes v1.9.5
#### 

##### Paths
* /home/runner/work/liam/liam

<a href="http://opensource.org/licenses/mit-license">MIT</a> permitted



<a name="acorn-jsx"></a>
### acorn-jsx v5.3.2
#### 

##### Paths
* /home/runner/work/liam/liam

<a href="http://opensource.org/licenses/mit-license">MIT</a> permitted



<a name="acorn-walk"></a>
### acorn-walk v7.2.0
#### 

##### Paths
* /home/runner/work/liam/liam

<a href="http://opensource.org/licenses/mit-license">MIT</a> permitted



<a name="agent-base"></a>
### agent-base v6.0.2
#### 

##### Paths
* /home/runner/work/liam/liam

<a href="http://opensource.org/licenses/mit-license">MIT</a> permitted



<a name="aggregate-error"></a>
### aggregate-error v3.1.0
#### 

##### Paths
* /home/runner/work/liam/liam

<a href="http://opensource.org/licenses/mit-license">MIT</a> permitted



<a name="ajv"></a>
### ajv v6.12.6
#### 

##### Paths
* /home/runner/work/liam/liam

<a href="http://opensource.org/licenses/mit-license">MIT</a> permitted



<a name="ajv-formats"></a>
### ajv-formats v2.1.1
#### 

##### Paths
* /home/runner/work/liam/liam

<a href="http://opensource.org/licenses/mit-license">MIT</a> permitted



<a name="ajv-keywords"></a>
### ajv-keywords v5.1.0
#### 

##### Paths
* /home/runner/work/liam/liam

<a href="http://opensource.org/licenses/mit-license">MIT</a> permitted



<a name="ansi-colors"></a>
### ansi-colors v4.1.3
#### 

##### Paths
* /home/runner/work/liam/liam

<a href="http://opensource.org/licenses/mit-license">MIT</a> permitted



<a name="ansi-escapes"></a>
### ansi-escapes v4.3.2
#### 

##### Paths
* /home/runner/work/liam/liam

<a href="http://opensource.org/licenses/mit-license">MIT</a> permitted



<a name="ansi-regex"></a>
### ansi-regex v5.0.1
#### 

##### Paths
* /home/runner/work/liam/liam

<a href="http://opensource.org/licenses/mit-license">MIT</a> permitted



<a name="ansi-styles"></a>
### ansi-styles v3.2.1
#### 

##### Paths
* /home/runner/work/liam/liam

<a href="http://opensource.org/licenses/mit-license">MIT</a> permitted



<a name="anymatch"></a>
### anymatch v3.1.3
#### 

##### Paths
* /home/runner/work/liam/liam

<a href="http://en.wikipedia.org/wiki/ISC_license">ISC</a> permitted



<a name="arg"></a>
### arg v4.1.3
#### 

##### Paths
* /home/runner/work/liam/liam

<a href="http://opensource.org/licenses/mit-license">MIT</a> permitted



<a name="argparse"></a>
### argparse v1.0.10
#### 

##### Paths
* /home/runner/work/liam/liam

<a href="http://opensource.org/licenses/mit-license">MIT</a> permitted



<a name="argparse"></a>
### argparse v2.0.1
#### 

##### Paths
* /home/runner/work/liam/liam

Python-2.0 manually approved

>Python 2.0 license is compatible with Apache-2.0. But License Finder does not support the name "Python-2.0". See https://github.com/pivotal/LicenseFinder/pull/1053

><cite> OSPO @masutaka 2024-11-28</cite>



<a name="aria-hidden"></a>
### aria-hidden v1.2.4
#### 

##### Paths
* /home/runner/work/liam/liam

<a href="http://opensource.org/licenses/mit-license">MIT</a> permitted



<a name="aria-query"></a>
### aria-query v5.3.2
#### 

##### Paths
* /home/runner/work/liam/liam

<a href="http://www.apache.org/licenses/LICENSE-2.0.txt">Apache 2.0</a> permitted



<a name="array-buffer-byte-length"></a>
### array-buffer-byte-length v1.0.2
#### 

##### Paths
* /home/runner/work/liam/liam

<a href="http://opensource.org/licenses/mit-license">MIT</a> permitted



<a name="array-includes"></a>
### array-includes v3.1.8
#### 

##### Paths
* /home/runner/work/liam/liam

<a href="http://opensource.org/licenses/mit-license">MIT</a> permitted



<a name="array-union"></a>
### array-union v2.1.0
#### 

##### Paths
* /home/runner/work/liam/liam

<a href="http://opensource.org/licenses/mit-license">MIT</a> permitted



<a name="array.prototype.findlast"></a>
### array.prototype.findlast v1.2.5
#### 

##### Paths
* /home/runner/work/liam/liam

<a href="http://opensource.org/licenses/mit-license">MIT</a> permitted



<a name="array.prototype.findlastindex"></a>
### array.prototype.findlastindex v1.2.5
#### 

##### Paths
* /home/runner/work/liam/liam

<a href="http://opensource.org/licenses/mit-license">MIT</a> permitted



<a name="array.prototype.flat"></a>
### array.prototype.flat v1.3.3
#### 

##### Paths
* /home/runner/work/liam/liam

<a href="http://opensource.org/licenses/mit-license">MIT</a> permitted



<a name="array.prototype.flatmap"></a>
### array.prototype.flatmap v1.3.3
#### 

##### Paths
* /home/runner/work/liam/liam

<a href="http://opensource.org/licenses/mit-license">MIT</a> permitted



<a name="array.prototype.tosorted"></a>
### array.prototype.tosorted v1.1.4
#### 

##### Paths
* /home/runner/work/liam/liam

<a href="http://opensource.org/licenses/mit-license">MIT</a> permitted



<a name="arraybuffer.prototype.slice"></a>
### arraybuffer.prototype.slice v1.0.4
#### 

##### Paths
* /home/runner/work/liam/liam

<a href="http://opensource.org/licenses/mit-license">MIT</a> permitted



<a name="asap"></a>
### asap v2.0.6
#### 

##### Paths
* /home/runner/work/liam/liam

<a href="http://opensource.org/licenses/mit-license">MIT</a> permitted



<a name="assert"></a>
### assert v2.1.0
#### 

##### Paths
* /home/runner/work/liam/liam

<a href="http://opensource.org/licenses/mit-license">MIT</a> permitted



<a name="assertion-error"></a>
### assertion-error v2.0.1
#### 

##### Paths
* /home/runner/work/liam/liam

<a href="http://opensource.org/licenses/mit-license">MIT</a> permitted



<a name="ast-types"></a>
### ast-types v0.13.4
#### 

##### Paths
* /home/runner/work/liam/liam

<a href="http://opensource.org/licenses/mit-license">MIT</a> permitted



<a name="ast-types-flow"></a>
### ast-types-flow v0.0.8
#### 

##### Paths
* /home/runner/work/liam/liam

<a href="http://opensource.org/licenses/mit-license">MIT</a> permitted



<a name="astring"></a>
### astring v1.9.0
#### 

##### Paths
* /home/runner/work/liam/liam

<a href="http://opensource.org/licenses/mit-license">MIT</a> permitted



<a name="async-function"></a>
### async-function v1.0.0
#### 

##### Paths
* /home/runner/work/liam/liam

<a href="http://opensource.org/licenses/mit-license">MIT</a> permitted



<a name="asynckit"></a>
### asynckit v0.4.0
#### 

##### Paths
* /home/runner/work/liam/liam

<a href="http://opensource.org/licenses/mit-license">MIT</a> permitted



<a name="at-least-node"></a>
### at-least-node v1.0.0
#### 

##### Paths
* /home/runner/work/liam/liam

<a href="http://en.wikipedia.org/wiki/ISC_license">ISC</a> permitted



<a name="available-typed-arrays"></a>
### available-typed-arrays v1.0.7
#### 

##### Paths
* /home/runner/work/liam/liam

<a href="http://opensource.org/licenses/mit-license">MIT</a> permitted



<a name="axe-core"></a>
### axe-core v4.10.3
#### 

##### Paths
* /home/runner/work/liam/liam

<a href="https://www.mozilla.org/media/MPL/2.0/index.815ca599c9df.txt">Mozilla Public License 2.0</a> permitted



<a name="axobject-query"></a>
### axobject-query v4.1.0
#### 

##### Paths
* /home/runner/work/liam/liam

<a href="http://www.apache.org/licenses/LICENSE-2.0.txt">Apache 2.0</a> permitted



<a name="bail"></a>
### bail v2.0.2
#### 

##### Paths
* /home/runner/work/liam/liam

<a href="http://opensource.org/licenses/mit-license">MIT</a> permitted



<a name="balanced-match"></a>
### balanced-match v1.0.2
#### 

##### Paths
* /home/runner/work/liam/liam

<a href="http://opensource.org/licenses/mit-license">MIT</a> permitted



<a name="base64-js"></a>
### base64-js v1.5.1
#### 

##### Paths
* /home/runner/work/liam/liam

<a href="http://opensource.org/licenses/mit-license">MIT</a> permitted



<a name="basic-ftp"></a>
### basic-ftp v5.0.5
#### 

##### Paths
* /home/runner/work/liam/liam

<a href="http://opensource.org/licenses/mit-license">MIT</a> permitted



<a name="before-after-hook"></a>
### before-after-hook v2.2.3
#### 

##### Paths
* /home/runner/work/liam/liam

<a href="http://www.apache.org/licenses/LICENSE-2.0.txt">Apache 2.0</a> permitted



<a name="better-opn"></a>
### better-opn v3.0.2
#### 

##### Paths
* /home/runner/work/liam/liam

<a href="http://opensource.org/licenses/mit-license">MIT</a> permitted



<a name="better-path-resolve"></a>
### better-path-resolve v1.0.0
#### 

##### Paths
* /home/runner/work/liam/liam

<a href="http://opensource.org/licenses/mit-license">MIT</a> permitted



<a name="bin-links"></a>
### bin-links v5.0.0
#### 

##### Paths
* /home/runner/work/liam/liam

<a href="http://en.wikipedia.org/wiki/ISC_license">ISC</a> permitted



<a name="binary-extensions"></a>
### binary-extensions v2.3.0
#### 

##### Paths
* /home/runner/work/liam/liam

<a href="http://opensource.org/licenses/mit-license">MIT</a> permitted



<a name="bl"></a>
### bl v4.1.0
#### 

##### Paths
* /home/runner/work/liam/liam

<a href="http://opensource.org/licenses/mit-license">MIT</a> permitted



<a name="boolbase"></a>
### boolbase v1.0.0
#### 

##### Paths
* /home/runner/work/liam/liam

<a href="http://en.wikipedia.org/wiki/ISC_license">ISC</a> permitted



<a name="brace-expansion"></a>
### brace-expansion v1.1.11
#### 

##### Paths
* /home/runner/work/liam/liam

<a href="http://opensource.org/licenses/mit-license">MIT</a> permitted



<a name="braces"></a>
### braces v3.0.3
#### 

##### Paths
* /home/runner/work/liam/liam

<a href="http://opensource.org/licenses/mit-license">MIT</a> permitted



<a name="browser-assert"></a>
### browser-assert v1.2.1
#### 

##### Paths
* /home/runner/work/liam/liam

<a href="http://opensource.org/licenses/mit-license">MIT</a> permitted



<a name="browserslist"></a>
### browserslist v4.24.4
#### 

##### Paths
* /home/runner/work/liam/liam

<a href="http://opensource.org/licenses/mit-license">MIT</a> permitted



<a name="btoa-lite"></a>
### btoa-lite v1.0.0
#### 

##### Paths
* /home/runner/work/liam/liam

<a href="http://opensource.org/licenses/mit-license">MIT</a> permitted



<a name="buffer"></a>
### buffer v5.7.1
#### 

##### Paths
* /home/runner/work/liam/liam

<a href="http://opensource.org/licenses/mit-license">MIT</a> permitted



<a name="buffer-equal-constant-time"></a>
### buffer-equal-constant-time v1.0.1
#### 

##### Paths
* /home/runner/work/liam/liam

<a href="http://opensource.org/licenses/BSD-3-Clause">New BSD</a> permitted



<a name="buffer-from"></a>
### buffer-from v1.1.2
#### 

##### Paths
* /home/runner/work/liam/liam

<a href="http://opensource.org/licenses/mit-license">MIT</a> permitted



<a name="busboy"></a>
### busboy v1.6.0
#### 

##### Paths
* /home/runner/work/liam/liam

<a href="http://opensource.org/licenses/mit-license">MIT</a> permitted



<a name="cac"></a>
### cac v6.7.14
#### 

##### Paths
* /home/runner/work/liam/liam

<a href="http://opensource.org/licenses/mit-license">MIT</a> permitted



<a name="call-bind"></a>
### call-bind v1.0.8
#### 

##### Paths
* /home/runner/work/liam/liam

<a href="http://opensource.org/licenses/mit-license">MIT</a> permitted



<a name="call-bind-apply-helpers"></a>
### call-bind-apply-helpers v1.0.2
#### 

##### Paths
* /home/runner/work/liam/liam

<a href="http://opensource.org/licenses/mit-license">MIT</a> permitted



<a name="call-bound"></a>
### call-bound v1.0.4
#### 

##### Paths
* /home/runner/work/liam/liam

<a href="http://opensource.org/licenses/mit-license">MIT</a> permitted



<a name="callsites"></a>
### callsites v3.1.0
#### 

##### Paths
* /home/runner/work/liam/liam

<a href="http://opensource.org/licenses/mit-license">MIT</a> permitted



<a name="camel-case"></a>
### camel-case v3.0.0
#### 

##### Paths
* /home/runner/work/liam/liam

<a href="http://opensource.org/licenses/mit-license">MIT</a> permitted



<a name="camelcase"></a>
### camelcase v6.3.0
#### 

##### Paths
* /home/runner/work/liam/liam

<a href="http://opensource.org/licenses/mit-license">MIT</a> permitted



<a name="caniuse-lite"></a>
### caniuse-lite v1.0.30001700
#### 

##### Paths
* /home/runner/work/liam/liam

CC-BY-4.0 permitted



<a name="ccount"></a>
### ccount v2.0.1
#### 

##### Paths
* /home/runner/work/liam/liam

<a href="http://opensource.org/licenses/mit-license">MIT</a> permitted



<a name="chai"></a>
### chai v5.2.0
#### 

##### Paths
* /home/runner/work/liam/liam

<a href="http://opensource.org/licenses/mit-license">MIT</a> permitted



<a name="chalk"></a>
### chalk v2.4.2
#### 

##### Paths
* /home/runner/work/liam/liam

<a href="http://opensource.org/licenses/mit-license">MIT</a> permitted



<a name="chalk-template"></a>
### chalk-template v1.1.0
#### 

##### Paths
* /home/runner/work/liam/liam

<a href="http://opensource.org/licenses/mit-license">MIT</a> permitted



<a name="change-case"></a>
### change-case v3.1.0
#### 

##### Paths
* /home/runner/work/liam/liam

<a href="http://opensource.org/licenses/mit-license">MIT</a> permitted



<a name="character-entities"></a>
### character-entities v2.0.2
#### 

##### Paths
* /home/runner/work/liam/liam

<a href="http://opensource.org/licenses/mit-license">MIT</a> permitted



<a name="character-entities-html4"></a>
### character-entities-html4 v2.1.0
#### 

##### Paths
* /home/runner/work/liam/liam

<a href="http://opensource.org/licenses/mit-license">MIT</a> permitted



<a name="character-entities-legacy"></a>
### character-entities-legacy v3.0.0
#### 

##### Paths
* /home/runner/work/liam/liam

<a href="http://opensource.org/licenses/mit-license">MIT</a> permitted



<a name="character-reference-invalid"></a>
### character-reference-invalid v2.0.1
#### 

##### Paths
* /home/runner/work/liam/liam

<a href="http://opensource.org/licenses/mit-license">MIT</a> permitted



<a name="chardet"></a>
### chardet v0.7.0
#### 

##### Paths
* /home/runner/work/liam/liam

<a href="http://opensource.org/licenses/mit-license">MIT</a> permitted



<a name="check-error"></a>
### check-error v2.1.1
#### 

##### Paths
* /home/runner/work/liam/liam

<a href="http://opensource.org/licenses/mit-license">MIT</a> permitted



<a name="cheerio"></a>
### cheerio v1.0.0
#### 

##### Paths
* /home/runner/work/liam/liam

<a href="http://opensource.org/licenses/mit-license">MIT</a> permitted



<a name="cheerio-select"></a>
### cheerio-select v2.1.0
#### 

##### Paths
* /home/runner/work/liam/liam

<a href="http://opensource.org/licenses/bsd-license">Simplified BSD</a> permitted



<a name="chokidar"></a>
### chokidar v3.6.0
#### 

##### Paths
* /home/runner/work/liam/liam

<a href="http://opensource.org/licenses/mit-license">MIT</a> permitted



<a name="chownr"></a>
### chownr v3.0.0
#### 

##### Paths
* /home/runner/work/liam/liam

BlueOak-1.0.0 permitted



<a name="chrome-trace-event"></a>
### chrome-trace-event v1.0.4
#### 

##### Paths
* /home/runner/work/liam/liam

<a href="http://opensource.org/licenses/mit-license">MIT</a> permitted



<a name="ci-info"></a>
### ci-info v3.9.0
#### 

##### Paths
* /home/runner/work/liam/liam

<a href="http://opensource.org/licenses/mit-license">MIT</a> permitted



<a name="cjs-module-lexer"></a>
### cjs-module-lexer v1.4.3
#### 

##### Paths
* /home/runner/work/liam/liam

<a href="http://opensource.org/licenses/mit-license">MIT</a> permitted



<a name="class-variance-authority"></a>
### class-variance-authority v0.7.1
#### 

##### Paths
* /home/runner/work/liam/liam

<a href="http://www.apache.org/licenses/LICENSE-2.0.txt">Apache 2.0</a> permitted



<a name="classcat"></a>
### classcat v5.0.5
#### 

##### Paths
* /home/runner/work/liam/liam

<a href="http://opensource.org/licenses/mit-license">MIT</a> permitted



<a name="clean-stack"></a>
### clean-stack v2.2.0
#### 

##### Paths
* /home/runner/work/liam/liam

<a href="http://opensource.org/licenses/mit-license">MIT</a> permitted



<a name="cli-cursor"></a>
### cli-cursor v3.1.0
#### 

##### Paths
* /home/runner/work/liam/liam

<a href="http://opensource.org/licenses/mit-license">MIT</a> permitted



<a name="cli-spinners"></a>
### cli-spinners v2.9.2
#### 

##### Paths
* /home/runner/work/liam/liam

<a href="http://opensource.org/licenses/mit-license">MIT</a> permitted



<a name="cli-width"></a>
### cli-width v3.0.0
#### 

##### Paths
* /home/runner/work/liam/liam

<a href="http://en.wikipedia.org/wiki/ISC_license">ISC</a> permitted



<a name="client-only"></a>
### client-only v0.0.1
#### 

##### Paths
* /home/runner/work/liam/liam

<a href="http://opensource.org/licenses/mit-license">MIT</a> permitted



<a name="cliui"></a>
### cliui v8.0.1
#### 

##### Paths
* /home/runner/work/liam/liam

<a href="http://en.wikipedia.org/wiki/ISC_license">ISC</a> permitted



<a name="clone"></a>
### clone v1.0.4
#### 

##### Paths
* /home/runner/work/liam/liam

<a href="http://opensource.org/licenses/mit-license">MIT</a> permitted



<a name="clsx"></a>
### clsx v2.1.1
#### 

##### Paths
* /home/runner/work/liam/liam

<a href="http://opensource.org/licenses/mit-license">MIT</a> permitted



<a name="cmd-shim"></a>
### cmd-shim v7.0.0
#### 

##### Paths
* /home/runner/work/liam/liam

<a href="http://en.wikipedia.org/wiki/ISC_license">ISC</a> permitted



<a name="collapse-white-space"></a>
### collapse-white-space v2.1.0
#### 

##### Paths
* /home/runner/work/liam/liam

<a href="http://opensource.org/licenses/mit-license">MIT</a> permitted



<a name="color"></a>
### color v4.2.3
#### 

##### Paths
* /home/runner/work/liam/liam

<a href="http://opensource.org/licenses/mit-license">MIT</a> permitted



<a name="color-convert"></a>
### color-convert v1.9.3
#### 

##### Paths
* /home/runner/work/liam/liam

<a href="http://opensource.org/licenses/mit-license">MIT</a> permitted



<a name="color-name"></a>
### color-name v1.1.3
#### 

##### Paths
* /home/runner/work/liam/liam

<a href="http://opensource.org/licenses/mit-license">MIT</a> permitted



<a name="color-string"></a>
### color-string v1.9.1
#### 

##### Paths
* /home/runner/work/liam/liam

<a href="http://opensource.org/licenses/mit-license">MIT</a> permitted



<a name="combined-stream"></a>
### combined-stream v1.0.8
#### 

##### Paths
* /home/runner/work/liam/liam

<a href="http://opensource.org/licenses/mit-license">MIT</a> permitted



<a name="comma-separated-tokens"></a>
### comma-separated-tokens v2.0.3
#### 

##### Paths
* /home/runner/work/liam/liam

<a href="http://opensource.org/licenses/mit-license">MIT</a> permitted



<a name="commander"></a>
### commander v2.20.3
#### 

##### Paths
* /home/runner/work/liam/liam

<a href="http://opensource.org/licenses/mit-license">MIT</a> permitted



<a name="commondir"></a>
### commondir v1.0.1
#### 

##### Paths
* /home/runner/work/liam/liam

<a href="http://opensource.org/licenses/mit-license">MIT</a> permitted



<a name="component-emitter"></a>
### component-emitter v1.3.1
#### 

##### Paths
* /home/runner/work/liam/liam

<a href="http://opensource.org/licenses/mit-license">MIT</a> permitted



<a name="compute-scroll-into-view"></a>
### compute-scroll-into-view v3.1.1
#### 

##### Paths
* /home/runner/work/liam/liam

<a href="http://opensource.org/licenses/mit-license">MIT</a> permitted



<a name="concat-map"></a>
### concat-map v0.0.1
#### 

##### Paths
* /home/runner/work/liam/liam

<a href="http://opensource.org/licenses/mit-license">MIT</a> permitted



<a name="constant-case"></a>
### constant-case v2.0.0
#### 

##### Paths
* /home/runner/work/liam/liam

<a href="http://opensource.org/licenses/mit-license">MIT</a> permitted



<a name="convert-source-map"></a>
### convert-source-map v2.0.0
#### 

##### Paths
* /home/runner/work/liam/liam

<a href="http://opensource.org/licenses/mit-license">MIT</a> permitted



<a name="cookie"></a>
### cookie v0.7.2
#### 

##### Paths
* /home/runner/work/liam/liam

<a href="http://opensource.org/licenses/mit-license">MIT</a> permitted



<a name="cookiejar"></a>
### cookiejar v2.1.4
#### 

##### Paths
* /home/runner/work/liam/liam

<a href="http://opensource.org/licenses/mit-license">MIT</a> permitted



<a name="core-js-pure"></a>
### core-js-pure v3.41.0
#### 

##### Paths
* /home/runner/work/liam/liam

<a href="http://opensource.org/licenses/mit-license">MIT</a> permitted



<a name="cosmiconfig"></a>
### cosmiconfig v9.0.0
#### 

##### Paths
* /home/runner/work/liam/liam

<a href="http://opensource.org/licenses/mit-license">MIT</a> permitted



<a name="create-require"></a>
### create-require v1.1.1
#### 

##### Paths
* /home/runner/work/liam/liam

<a href="http://opensource.org/licenses/mit-license">MIT</a> permitted



<a name="cross-spawn"></a>
### cross-spawn v7.0.6
#### 

##### Paths
* /home/runner/work/liam/liam

<a href="http://opensource.org/licenses/mit-license">MIT</a> permitted



<a name="css-select"></a>
### css-select v5.1.0
#### 

##### Paths
* /home/runner/work/liam/liam

<a href="http://opensource.org/licenses/bsd-license">Simplified BSD</a> permitted



<a name="css-what"></a>
### css-what v6.1.0
#### 

##### Paths
* /home/runner/work/liam/liam

<a href="http://opensource.org/licenses/bsd-license">Simplified BSD</a> permitted



<a name="cssesc"></a>
### cssesc v3.0.0
#### 

##### Paths
* /home/runner/work/liam/liam

<a href="http://opensource.org/licenses/mit-license">MIT</a> permitted



<a name="csstype"></a>
### csstype v3.1.3
#### 

##### Paths
* /home/runner/work/liam/liam

<a href="http://opensource.org/licenses/mit-license">MIT</a> permitted



<a name="d3-color"></a>
### d3-color v3.1.0
#### 

##### Paths
* /home/runner/work/liam/liam

<a href="http://en.wikipedia.org/wiki/ISC_license">ISC</a> permitted



<a name="d3-dispatch"></a>
### d3-dispatch v3.0.1
#### 

##### Paths
* /home/runner/work/liam/liam

<a href="http://en.wikipedia.org/wiki/ISC_license">ISC</a> permitted



<a name="d3-drag"></a>
### d3-drag v3.0.0
#### 

##### Paths
* /home/runner/work/liam/liam

<a href="http://en.wikipedia.org/wiki/ISC_license">ISC</a> permitted



<a name="d3-ease"></a>
### d3-ease v3.0.1
#### 

##### Paths
* /home/runner/work/liam/liam

<a href="http://opensource.org/licenses/BSD-3-Clause">New BSD</a> permitted



<a name="d3-interpolate"></a>
### d3-interpolate v3.0.1
#### 

##### Paths
* /home/runner/work/liam/liam

<a href="http://en.wikipedia.org/wiki/ISC_license">ISC</a> permitted



<a name="d3-selection"></a>
### d3-selection v3.0.0
#### 

##### Paths
* /home/runner/work/liam/liam

<a href="http://en.wikipedia.org/wiki/ISC_license">ISC</a> permitted



<a name="d3-timer"></a>
### d3-timer v3.0.1
#### 

##### Paths
* /home/runner/work/liam/liam

<a href="http://en.wikipedia.org/wiki/ISC_license">ISC</a> permitted



<a name="d3-transition"></a>
### d3-transition v3.0.1
#### 

##### Paths
* /home/runner/work/liam/liam

<a href="http://en.wikipedia.org/wiki/ISC_license">ISC</a> permitted



<a name="d3-zoom"></a>
### d3-zoom v3.0.0
#### 

##### Paths
* /home/runner/work/liam/liam

<a href="http://en.wikipedia.org/wiki/ISC_license">ISC</a> permitted



<a name="damerau-levenshtein"></a>
### damerau-levenshtein v1.0.8
#### 

##### Paths
* /home/runner/work/liam/liam

<a href="http://opensource.org/licenses/bsd-license">Simplified BSD</a> permitted



<a name="data-uri-to-buffer"></a>
### data-uri-to-buffer v4.0.1
#### 

##### Paths
* /home/runner/work/liam/liam

<a href="http://opensource.org/licenses/mit-license">MIT</a> permitted



<a name="data-view-buffer"></a>
### data-view-buffer v1.0.2
#### 

##### Paths
* /home/runner/work/liam/liam

<a href="http://opensource.org/licenses/mit-license">MIT</a> permitted



<a name="data-view-byte-length"></a>
### data-view-byte-length v1.0.2
#### 

##### Paths
* /home/runner/work/liam/liam

<a href="http://opensource.org/licenses/mit-license">MIT</a> permitted



<a name="data-view-byte-offset"></a>
### data-view-byte-offset v1.0.1
#### 

##### Paths
* /home/runner/work/liam/liam

<a href="http://opensource.org/licenses/mit-license">MIT</a> permitted



<a name="dataloader"></a>
### dataloader v1.4.0
#### 

##### Paths
* /home/runner/work/liam/liam

<a href="http://opensource.org/licenses/BSD-3-Clause">New BSD</a> permitted



<a name="date-fns"></a>
### date-fns v4.1.0
#### 

##### Paths
* /home/runner/work/liam/liam

<a href="http://opensource.org/licenses/mit-license">MIT</a> permitted



<a name="debug"></a>
### debug v3.2.7
#### 

##### Paths
* /home/runner/work/liam/liam

<a href="http://opensource.org/licenses/mit-license">MIT</a> permitted



<a name="decode-named-character-reference"></a>
### decode-named-character-reference v1.0.2
#### 

##### Paths
* /home/runner/work/liam/liam

<a href="http://opensource.org/licenses/mit-license">MIT</a> permitted



<a name="deep-eql"></a>
### deep-eql v5.0.2
#### 

##### Paths
* /home/runner/work/liam/liam

<a href="http://opensource.org/licenses/mit-license">MIT</a> permitted



<a name="deep-extend"></a>
### deep-extend v0.6.0
#### 

##### Paths
* /home/runner/work/liam/liam

<a href="http://opensource.org/licenses/mit-license">MIT</a> permitted



<a name="deep-is"></a>
### deep-is v0.1.4
#### 

##### Paths
* /home/runner/work/liam/liam

<a href="http://opensource.org/licenses/mit-license">MIT</a> permitted



<a name="deepmerge"></a>
### deepmerge v4.3.1
#### 

##### Paths
* /home/runner/work/liam/liam

<a href="http://opensource.org/licenses/mit-license">MIT</a> permitted



<a name="defaults"></a>
### defaults v1.0.4
#### 

##### Paths
* /home/runner/work/liam/liam

<a href="http://opensource.org/licenses/mit-license">MIT</a> permitted



<a name="define-data-property"></a>
### define-data-property v1.1.4
#### 

##### Paths
* /home/runner/work/liam/liam

<a href="http://opensource.org/licenses/mit-license">MIT</a> permitted



<a name="define-lazy-prop"></a>
### define-lazy-prop v2.0.0
#### 

##### Paths
* /home/runner/work/liam/liam

<a href="http://opensource.org/licenses/mit-license">MIT</a> permitted



<a name="define-properties"></a>
### define-properties v1.2.1
#### 

##### Paths
* /home/runner/work/liam/liam

<a href="http://opensource.org/licenses/mit-license">MIT</a> permitted



<a name="degenerator"></a>
### degenerator v5.0.1
#### 

##### Paths
* /home/runner/work/liam/liam

<a href="http://opensource.org/licenses/mit-license">MIT</a> permitted



<a name="del"></a>
### del v5.1.0
#### 

##### Paths
* /home/runner/work/liam/liam

<a href="http://opensource.org/licenses/mit-license">MIT</a> permitted



<a name="delayed-stream"></a>
### delayed-stream v1.0.0
#### 

##### Paths
* /home/runner/work/liam/liam

<a href="http://opensource.org/licenses/mit-license">MIT</a> permitted



<a name="deprecation"></a>
### deprecation v2.3.1
#### 

##### Paths
* /home/runner/work/liam/liam

<a href="http://en.wikipedia.org/wiki/ISC_license">ISC</a> permitted



<a name="dequal"></a>
### dequal v2.0.3
#### 

##### Paths
* /home/runner/work/liam/liam

<a href="http://opensource.org/licenses/mit-license">MIT</a> permitted



<a name="destyle.css"></a>
### destyle.css v4.0.1
#### 

##### Paths
* /home/runner/work/liam/liam

<a href="http://opensource.org/licenses/mit-license">MIT</a> permitted



<a name="detect-indent"></a>
### detect-indent v6.1.0
#### 

##### Paths
* /home/runner/work/liam/liam

<a href="http://opensource.org/licenses/mit-license">MIT</a> permitted



<a name="detect-libc"></a>
### detect-libc v2.0.3
#### 

##### Paths
* /home/runner/work/liam/liam

<a href="http://www.apache.org/licenses/LICENSE-2.0.txt">Apache 2.0</a> permitted



<a name="detect-node-es"></a>
### detect-node-es v1.1.0
#### 

##### Paths
* /home/runner/work/liam/liam

<a href="http://opensource.org/licenses/mit-license">MIT</a> permitted



<a name="devlop"></a>
### devlop v1.1.0
#### 

##### Paths
* /home/runner/work/liam/liam

<a href="http://opensource.org/licenses/mit-license">MIT</a> permitted



<a name="dezalgo"></a>
### dezalgo v1.0.4
#### 

##### Paths
* /home/runner/work/liam/liam

<a href="http://en.wikipedia.org/wiki/ISC_license">ISC</a> permitted



<a name="diff"></a>
### diff v4.0.2
#### 

##### Paths
* /home/runner/work/liam/liam

<a href="http://opensource.org/licenses/BSD-3-Clause">New BSD</a> permitted



<a name="dir-glob"></a>
### dir-glob v3.0.1
#### 

##### Paths
* /home/runner/work/liam/liam

<a href="http://opensource.org/licenses/mit-license">MIT</a> permitted



<a name="doctrine"></a>
### doctrine v2.1.0
#### 

##### Paths
* /home/runner/work/liam/liam

<a href="http://www.apache.org/licenses/LICENSE-2.0.txt">Apache 2.0</a> permitted



<a name="dom-serializer"></a>
### dom-serializer v2.0.0
#### 

##### Paths
* /home/runner/work/liam/liam

<a href="http://opensource.org/licenses/mit-license">MIT</a> permitted



<a name="domelementtype"></a>
### domelementtype v2.3.0
#### 

##### Paths
* /home/runner/work/liam/liam

<a href="http://opensource.org/licenses/bsd-license">Simplified BSD</a> permitted



<a name="domhandler"></a>
### domhandler v5.0.3
#### 

##### Paths
* /home/runner/work/liam/liam

<a href="http://opensource.org/licenses/bsd-license">Simplified BSD</a> permitted



<a name="domutils"></a>
### domutils v3.2.2
#### 

##### Paths
* /home/runner/work/liam/liam

<a href="http://opensource.org/licenses/bsd-license">Simplified BSD</a> permitted



<a name="dot-case"></a>
### dot-case v2.1.1
#### 

##### Paths
* /home/runner/work/liam/liam

<a href="http://opensource.org/licenses/mit-license">MIT</a> permitted



<a name="dotenv"></a>
### dotenv v16.4.7
#### 

##### Paths
* /home/runner/work/liam/liam

<a href="http://opensource.org/licenses/bsd-license">Simplified BSD</a> permitted



<a name="dunder-proto"></a>
### dunder-proto v1.0.1
#### 

##### Paths
* /home/runner/work/liam/liam

<a href="http://opensource.org/licenses/mit-license">MIT</a> permitted



<a name="eastasianwidth"></a>
### eastasianwidth v0.2.0
#### 

##### Paths
* /home/runner/work/liam/liam

<a href="http://opensource.org/licenses/mit-license">MIT</a> permitted



<a name="ecdsa-sig-formatter"></a>
### ecdsa-sig-formatter v1.0.11
#### 

##### Paths
* /home/runner/work/liam/liam

<a href="http://www.apache.org/licenses/LICENSE-2.0.txt">Apache 2.0</a> permitted



<a name="effect"></a>
### effect v3.6.5
#### 

##### Paths
* /home/runner/work/liam/liam

<a href="http://opensource.org/licenses/mit-license">MIT</a> permitted



<a name="electron-to-chromium"></a>
### electron-to-chromium v1.5.102
#### 

##### Paths
* /home/runner/work/liam/liam

<a href="http://en.wikipedia.org/wiki/ISC_license">ISC</a> permitted



<a name="elkjs"></a>
### elkjs v0.9.3
#### 

##### Paths
* /home/runner/work/liam/liam

<a href="https://www.eclipse.org/legal/epl-v20.html">Eclipse 2.0</a> permitted



<a name="emoji-regex"></a>
### emoji-regex v8.0.0
#### 

##### Paths
* /home/runner/work/liam/liam

<a href="http://opensource.org/licenses/mit-license">MIT</a> permitted



<a name="emoji-regex-xs"></a>
### emoji-regex-xs v1.0.0
#### 

##### Paths
* /home/runner/work/liam/liam

<a href="http://opensource.org/licenses/mit-license">MIT</a> permitted



<a name="encoding-sniffer"></a>
### encoding-sniffer v0.2.0
#### 

##### Paths
* /home/runner/work/liam/liam

<a href="http://opensource.org/licenses/mit-license">MIT</a> permitted



<a name="enhanced-resolve"></a>
### enhanced-resolve v5.18.1
#### 

##### Paths
* /home/runner/work/liam/liam

<a href="http://opensource.org/licenses/mit-license">MIT</a> permitted



<a name="enquirer"></a>
### enquirer v2.4.1
#### 

##### Paths
* /home/runner/work/liam/liam

<a href="http://opensource.org/licenses/mit-license">MIT</a> permitted



<a name="entities"></a>
### entities v4.5.0
#### 

##### Paths
* /home/runner/work/liam/liam

<a href="http://opensource.org/licenses/bsd-license">Simplified BSD</a> permitted



<a name="env-paths"></a>
### env-paths v2.2.1
#### 

##### Paths
* /home/runner/work/liam/liam

<a href="http://opensource.org/licenses/mit-license">MIT</a> permitted



<a name="error-ex"></a>
### error-ex v1.3.2
#### 

##### Paths
* /home/runner/work/liam/liam

<a href="http://opensource.org/licenses/mit-license">MIT</a> permitted



<a name="es-abstract"></a>
### es-abstract v1.23.9
#### 

##### Paths
* /home/runner/work/liam/liam

<a href="http://opensource.org/licenses/mit-license">MIT</a> permitted



<a name="es-define-property"></a>
### es-define-property v1.0.1
#### 

##### Paths
* /home/runner/work/liam/liam

<a href="http://opensource.org/licenses/mit-license">MIT</a> permitted



<a name="es-errors"></a>
### es-errors v1.3.0
#### 

##### Paths
* /home/runner/work/liam/liam

<a href="http://opensource.org/licenses/mit-license">MIT</a> permitted



<a name="es-iterator-helpers"></a>
### es-iterator-helpers v1.2.1
#### 

##### Paths
* /home/runner/work/liam/liam

<a href="http://opensource.org/licenses/mit-license">MIT</a> permitted



<a name="es-module-lexer"></a>
### es-module-lexer v1.6.0
#### 

##### Paths
* /home/runner/work/liam/liam

<a href="http://opensource.org/licenses/mit-license">MIT</a> permitted



<a name="es-object-atoms"></a>
### es-object-atoms v1.1.1
#### 

##### Paths
* /home/runner/work/liam/liam

<a href="http://opensource.org/licenses/mit-license">MIT</a> permitted



<a name="es-set-tostringtag"></a>
### es-set-tostringtag v2.1.0
#### 

##### Paths
* /home/runner/work/liam/liam

<a href="http://opensource.org/licenses/mit-license">MIT</a> permitted



<a name="es-shim-unscopables"></a>
### es-shim-unscopables v1.1.0
#### 

##### Paths
* /home/runner/work/liam/liam

<a href="http://opensource.org/licenses/mit-license">MIT</a> permitted



<a name="es-to-primitive"></a>
### es-to-primitive v1.3.0
#### 

##### Paths
* /home/runner/work/liam/liam

<a href="http://opensource.org/licenses/mit-license">MIT</a> permitted



<a name="esast-util-from-estree"></a>
### esast-util-from-estree v2.0.0
#### 

##### Paths
* /home/runner/work/liam/liam

<a href="http://opensource.org/licenses/mit-license">MIT</a> permitted



<a name="esast-util-from-js"></a>
### esast-util-from-js v2.0.1
#### 

##### Paths
* /home/runner/work/liam/liam

<a href="http://opensource.org/licenses/mit-license">MIT</a> permitted



<a name="esbuild"></a>
### esbuild v0.25.0
#### 

##### Paths
* /home/runner/work/liam/liam

<a href="http://opensource.org/licenses/mit-license">MIT</a> permitted



<a name="esbuild-register"></a>
### esbuild-register v3.6.0
#### 

##### Paths
* /home/runner/work/liam/liam

<a href="http://opensource.org/licenses/mit-license">MIT</a> permitted



<a name="escalade"></a>
### escalade v3.2.0
#### 

##### Paths
* /home/runner/work/liam/liam

<a href="http://opensource.org/licenses/mit-license">MIT</a> permitted



<a name="escape-string-regexp"></a>
### escape-string-regexp v1.0.5
#### 

##### Paths
* /home/runner/work/liam/liam

<a href="http://opensource.org/licenses/mit-license">MIT</a> permitted



<a name="escodegen"></a>
### escodegen v2.1.0
#### 

##### Paths
* /home/runner/work/liam/liam

<a href="http://opensource.org/licenses/bsd-license">Simplified BSD</a> permitted



<a name="eslint"></a>
### eslint v8.57.1
#### 

##### Paths
* /home/runner/work/liam/liam

<a href="http://opensource.org/licenses/mit-license">MIT</a> permitted



<a name="eslint-config-next"></a>
### eslint-config-next v15.0.3
#### 

##### Paths
* /home/runner/work/liam/liam

<a href="http://opensource.org/licenses/mit-license">MIT</a> permitted



<a name="eslint-import-resolver-node"></a>
### eslint-import-resolver-node v0.3.9
#### 

##### Paths
* /home/runner/work/liam/liam

<a href="http://opensource.org/licenses/mit-license">MIT</a> permitted



<a name="eslint-import-resolver-typescript"></a>
### eslint-import-resolver-typescript v3.8.3
#### 

##### Paths
* /home/runner/work/liam/liam

<a href="http://en.wikipedia.org/wiki/ISC_license">ISC</a> permitted



<a name="eslint-module-utils"></a>
### eslint-module-utils v2.12.0
#### 

##### Paths
* /home/runner/work/liam/liam

<a href="http://opensource.org/licenses/mit-license">MIT</a> permitted



<a name="eslint-plugin-import"></a>
### eslint-plugin-import v2.31.0
#### 

##### Paths
* /home/runner/work/liam/liam

<a href="http://opensource.org/licenses/mit-license">MIT</a> permitted



<a name="eslint-plugin-jsx-a11y"></a>
### eslint-plugin-jsx-a11y v6.10.2
#### 

##### Paths
* /home/runner/work/liam/liam

<a href="http://opensource.org/licenses/mit-license">MIT</a> permitted



<a name="eslint-plugin-react"></a>
### eslint-plugin-react v7.37.4
#### 

##### Paths
* /home/runner/work/liam/liam

<a href="http://opensource.org/licenses/mit-license">MIT</a> permitted



<a name="eslint-plugin-react-hooks"></a>
### eslint-plugin-react-hooks v5.2.0
#### 

##### Paths
* /home/runner/work/liam/liam

<a href="http://opensource.org/licenses/mit-license">MIT</a> permitted



<a name="eslint-scope"></a>
### eslint-scope v5.1.1
#### 

##### Paths
* /home/runner/work/liam/liam

<a href="http://opensource.org/licenses/bsd-license">Simplified BSD</a> permitted



<a name="eslint-visitor-keys"></a>
### eslint-visitor-keys v3.4.3
#### 

##### Paths
* /home/runner/work/liam/liam

<a href="http://www.apache.org/licenses/LICENSE-2.0.txt">Apache 2.0</a> permitted



<a name="espree"></a>
### espree v9.6.1
#### 

##### Paths
* /home/runner/work/liam/liam

<a href="http://opensource.org/licenses/bsd-license">Simplified BSD</a> permitted



<a name="esprima"></a>
### esprima v4.0.1
#### 

##### Paths
* /home/runner/work/liam/liam

<a href="http://opensource.org/licenses/bsd-license">Simplified BSD</a> permitted



<a name="esquery"></a>
### esquery v1.6.0
#### 

##### Paths
* /home/runner/work/liam/liam

<a href="http://opensource.org/licenses/BSD-3-Clause">New BSD</a> permitted



<a name="esrecurse"></a>
### esrecurse v4.3.0
#### 

##### Paths
* /home/runner/work/liam/liam

<a href="http://opensource.org/licenses/bsd-license">Simplified BSD</a> permitted



<a name="estraverse"></a>
### estraverse v4.3.0
#### 

##### Paths
* /home/runner/work/liam/liam

<a href="http://opensource.org/licenses/bsd-license">Simplified BSD</a> permitted



<a name="estree-util-attach-comments"></a>
### estree-util-attach-comments v3.0.0
#### 

##### Paths
* /home/runner/work/liam/liam

<a href="http://opensource.org/licenses/mit-license">MIT</a> permitted



<a name="estree-util-build-jsx"></a>
### estree-util-build-jsx v3.0.1
#### 

##### Paths
* /home/runner/work/liam/liam

<a href="http://opensource.org/licenses/mit-license">MIT</a> permitted



<a name="estree-util-is-identifier-name"></a>
### estree-util-is-identifier-name v3.0.0
#### 

##### Paths
* /home/runner/work/liam/liam

<a href="http://opensource.org/licenses/mit-license">MIT</a> permitted



<a name="estree-util-scope"></a>
### estree-util-scope v1.0.0
#### 

##### Paths
* /home/runner/work/liam/liam

<a href="http://opensource.org/licenses/mit-license">MIT</a> permitted



<a name="estree-util-to-js"></a>
### estree-util-to-js v2.0.0
#### 

##### Paths
* /home/runner/work/liam/liam

<a href="http://opensource.org/licenses/mit-license">MIT</a> permitted



<a name="estree-util-value-to-estree"></a>
### estree-util-value-to-estree v3.3.2
#### 

##### Paths
* /home/runner/work/liam/liam

<a href="http://opensource.org/licenses/mit-license">MIT</a> permitted



<a name="estree-util-visit"></a>
### estree-util-visit v2.0.0
#### 

##### Paths
* /home/runner/work/liam/liam

<a href="http://opensource.org/licenses/mit-license">MIT</a> permitted



<a name="estree-walker"></a>
### estree-walker v2.0.2
#### 

##### Paths
* /home/runner/work/liam/liam

<a href="http://opensource.org/licenses/mit-license">MIT</a> permitted



<a name="esutils"></a>
### esutils v2.0.3
#### 

##### Paths
* /home/runner/work/liam/liam

<a href="http://opensource.org/licenses/bsd-license">Simplified BSD</a> permitted



<a name="events"></a>
### events v3.3.0
#### 

##### Paths
* /home/runner/work/liam/liam

<a href="http://opensource.org/licenses/mit-license">MIT</a> permitted



<a name="execa"></a>
### execa v5.1.1
#### 

##### Paths
* /home/runner/work/liam/liam

<a href="http://opensource.org/licenses/mit-license">MIT</a> permitted



<a name="expect-type"></a>
### expect-type v1.2.0
#### 

##### Paths
* /home/runner/work/liam/liam

<a href="http://www.apache.org/licenses/LICENSE-2.0.txt">Apache 2.0</a> permitted



<a name="extend"></a>
### extend v3.0.2
#### 

##### Paths
* /home/runner/work/liam/liam

<a href="http://opensource.org/licenses/mit-license">MIT</a> permitted



<a name="extend-shallow"></a>
### extend-shallow v2.0.1
#### 

##### Paths
* /home/runner/work/liam/liam

<a href="http://opensource.org/licenses/mit-license">MIT</a> permitted



<a name="extendable-error"></a>
### extendable-error v0.1.7
#### 

##### Paths
* /home/runner/work/liam/liam

<a href="http://opensource.org/licenses/mit-license">MIT</a> permitted



<a name="external-editor"></a>
### external-editor v3.1.0
#### 

##### Paths
* /home/runner/work/liam/liam

<a href="http://opensource.org/licenses/mit-license">MIT</a> permitted



<a name="fast-check"></a>
### fast-check v3.21.0
#### 

##### Paths
* /home/runner/work/liam/liam

<a href="http://opensource.org/licenses/mit-license">MIT</a> permitted



<a name="fast-deep-equal"></a>
### fast-deep-equal v3.1.3
#### 

##### Paths
* /home/runner/work/liam/liam

<a href="http://opensource.org/licenses/mit-license">MIT</a> permitted



<a name="fast-glob"></a>
### fast-glob v3.3.1
#### 

##### Paths
* /home/runner/work/liam/liam

<a href="http://opensource.org/licenses/mit-license">MIT</a> permitted



<a name="fast-json-stable-stringify"></a>
### fast-json-stable-stringify v2.1.0
#### 

##### Paths
* /home/runner/work/liam/liam

<a href="http://opensource.org/licenses/mit-license">MIT</a> permitted



<a name="fast-levenshtein"></a>
### fast-levenshtein v2.0.6
#### 

##### Paths
* /home/runner/work/liam/liam

<a href="http://opensource.org/licenses/mit-license">MIT</a> permitted



<a name="fast-safe-stringify"></a>
### fast-safe-stringify v2.1.1
#### 

##### Paths
* /home/runner/work/liam/liam

<a href="http://opensource.org/licenses/mit-license">MIT</a> permitted



<a name="fast-uri"></a>
### fast-uri v3.0.6
#### 

##### Paths
* /home/runner/work/liam/liam

<a href="http://opensource.org/licenses/BSD-3-Clause">New BSD</a> permitted



<a name="fastq"></a>
### fastq v1.19.1
#### 

##### Paths
* /home/runner/work/liam/liam

<a href="http://en.wikipedia.org/wiki/ISC_license">ISC</a> permitted



<a name="fdir"></a>
### fdir v6.4.3
#### 

##### Paths
* /home/runner/work/liam/liam

<a href="http://opensource.org/licenses/mit-license">MIT</a> permitted



<a name="fetch-blob"></a>
### fetch-blob v3.2.0
#### 

##### Paths
* /home/runner/work/liam/liam

<a href="http://opensource.org/licenses/mit-license">MIT</a> permitted



<a name="figures"></a>
### figures v3.2.0
#### 

##### Paths
* /home/runner/work/liam/liam

<a href="http://opensource.org/licenses/mit-license">MIT</a> permitted



<a name="file-entry-cache"></a>
### file-entry-cache v6.0.1
#### 

##### Paths
* /home/runner/work/liam/liam

<a href="http://opensource.org/licenses/mit-license">MIT</a> permitted



<a name="fill-range"></a>
### fill-range v7.1.1
#### 

##### Paths
* /home/runner/work/liam/liam

<a href="http://opensource.org/licenses/mit-license">MIT</a> permitted



<a name="find-up"></a>
### find-up v4.1.0
#### 

##### Paths
* /home/runner/work/liam/liam

<a href="http://opensource.org/licenses/mit-license">MIT</a> permitted



<a name="find-yarn-workspace-root"></a>
### find-yarn-workspace-root v2.0.0
#### 

##### Paths
* /home/runner/work/liam/liam

<a href="http://www.apache.org/licenses/LICENSE-2.0.txt">Apache 2.0</a> permitted



<a name="flags"></a>
### flags v3.1.1
#### 

##### Paths
* /home/runner/work/liam/liam

<a href="http://opensource.org/licenses/mit-license">MIT</a> permitted



<a name="flat-cache"></a>
### flat-cache v3.2.0
#### 

##### Paths
* /home/runner/work/liam/liam

<a href="http://opensource.org/licenses/mit-license">MIT</a> permitted



<a name="flatted"></a>
### flatted v3.3.3
#### 

##### Paths
* /home/runner/work/liam/liam

<a href="http://en.wikipedia.org/wiki/ISC_license">ISC</a> permitted



<a name="for-each"></a>
### for-each v0.3.5
#### 

##### Paths
* /home/runner/work/liam/liam

<a href="http://opensource.org/licenses/mit-license">MIT</a> permitted



<a name="foreground-child"></a>
### foreground-child v3.3.0
#### 

##### Paths
* /home/runner/work/liam/liam

<a href="http://en.wikipedia.org/wiki/ISC_license">ISC</a> permitted



<a name="form-data"></a>
### form-data v4.0.2
#### 

##### Paths
* /home/runner/work/liam/liam

<a href="http://opensource.org/licenses/mit-license">MIT</a> permitted



<a name="formdata-polyfill"></a>
### formdata-polyfill v4.0.10
#### 

##### Paths
* /home/runner/work/liam/liam

<a href="http://opensource.org/licenses/mit-license">MIT</a> permitted



<a name="formidable"></a>
### formidable v2.1.2
#### 

##### Paths
* /home/runner/work/liam/liam

<a href="http://opensource.org/licenses/mit-license">MIT</a> permitted



<a name="forwarded-parse"></a>
### forwarded-parse v2.1.2
#### 

##### Paths
* /home/runner/work/liam/liam

<a href="http://opensource.org/licenses/mit-license">MIT</a> permitted



<a name="fs-extra"></a>
### fs-extra v7.0.1
#### 

##### Paths
* /home/runner/work/liam/liam

<a href="http://opensource.org/licenses/mit-license">MIT</a> permitted



<a name="fs.realpath"></a>
### fs.realpath v1.0.0
#### 

##### Paths
* /home/runner/work/liam/liam

<a href="http://en.wikipedia.org/wiki/ISC_license">ISC</a> permitted



<a name="fumadocs-core"></a>
### fumadocs-core v15.0.15
#### 

##### Paths
* /home/runner/work/liam/liam

<a href="http://opensource.org/licenses/mit-license">MIT</a> permitted



<a name="fumadocs-docgen"></a>
### fumadocs-docgen v2.0.0
#### 

##### Paths
* /home/runner/work/liam/liam

<a href="http://opensource.org/licenses/mit-license">MIT</a> permitted



<a name="fumadocs-mdx"></a>
### fumadocs-mdx v11.5.6
#### 

##### Paths
* /home/runner/work/liam/liam

<a href="http://opensource.org/licenses/mit-license">MIT</a> permitted



<a name="fumadocs-ui"></a>
### fumadocs-ui v15.0.15
#### 

##### Paths
* /home/runner/work/liam/liam

<a href="http://opensource.org/licenses/mit-license">MIT</a> permitted



<a name="function-bind"></a>
### function-bind v1.1.2
#### 

##### Paths
* /home/runner/work/liam/liam

<a href="http://opensource.org/licenses/mit-license">MIT</a> permitted



<a name="function.prototype.name"></a>
### function.prototype.name v1.1.8
#### 

##### Paths
* /home/runner/work/liam/liam

<a href="http://opensource.org/licenses/mit-license">MIT</a> permitted



<a name="functions-have-names"></a>
### functions-have-names v1.2.3
#### 

##### Paths
* /home/runner/work/liam/liam

<a href="http://opensource.org/licenses/mit-license">MIT</a> permitted



<a name="gensync"></a>
### gensync v1.0.0-beta.2
#### 

##### Paths
* /home/runner/work/liam/liam

<a href="http://opensource.org/licenses/mit-license">MIT</a> permitted



<a name="get-caller-file"></a>
### get-caller-file v2.0.5
#### 

##### Paths
* /home/runner/work/liam/liam

<a href="http://en.wikipedia.org/wiki/ISC_license">ISC</a> permitted



<a name="get-east-asian-width"></a>
### get-east-asian-width v1.3.0
#### 

##### Paths
* /home/runner/work/liam/liam

<a href="http://opensource.org/licenses/mit-license">MIT</a> permitted



<a name="get-intrinsic"></a>
### get-intrinsic v1.3.0
#### 

##### Paths
* /home/runner/work/liam/liam

<a href="http://opensource.org/licenses/mit-license">MIT</a> permitted



<a name="get-nonce"></a>
### get-nonce v1.0.1
#### 

##### Paths
* /home/runner/work/liam/liam

<a href="http://opensource.org/licenses/mit-license">MIT</a> permitted



<a name="get-proto"></a>
### get-proto v1.0.1
#### 

##### Paths
* /home/runner/work/liam/liam

<a href="http://opensource.org/licenses/mit-license">MIT</a> permitted



<a name="get-stream"></a>
### get-stream v6.0.1
#### 

##### Paths
* /home/runner/work/liam/liam

<a href="http://opensource.org/licenses/mit-license">MIT</a> permitted



<a name="get-symbol-description"></a>
### get-symbol-description v1.1.0
#### 

##### Paths
* /home/runner/work/liam/liam

<a href="http://opensource.org/licenses/mit-license">MIT</a> permitted



<a name="get-tsconfig"></a>
### get-tsconfig v4.10.0
#### 

##### Paths
* /home/runner/work/liam/liam

<a href="http://opensource.org/licenses/mit-license">MIT</a> permitted



<a name="get-uri"></a>
### get-uri v6.0.4
#### 

##### Paths
* /home/runner/work/liam/liam

<a href="http://opensource.org/licenses/mit-license">MIT</a> permitted



<a name="github-slugger"></a>
### github-slugger v2.0.0
#### 

##### Paths
* /home/runner/work/liam/liam

<a href="http://en.wikipedia.org/wiki/ISC_license">ISC</a> permitted



<a name="glob"></a>
### glob v7.2.3
#### 

##### Paths
* /home/runner/work/liam/liam

<a href="http://en.wikipedia.org/wiki/ISC_license">ISC</a> permitted



<a name="glob-parent"></a>
### glob-parent v5.1.2
#### 

##### Paths
* /home/runner/work/liam/liam

<a href="http://en.wikipedia.org/wiki/ISC_license">ISC</a> permitted



<a name="glob-to-regexp"></a>
### glob-to-regexp v0.4.1
#### 

##### Paths
* /home/runner/work/liam/liam

<a href="http://opensource.org/licenses/bsd-license">Simplified BSD</a> permitted



<a name="globals"></a>
### globals v11.12.0
#### 

##### Paths
* /home/runner/work/liam/liam

<a href="http://opensource.org/licenses/mit-license">MIT</a> permitted



<a name="globalthis"></a>
### globalthis v1.0.4
#### 

##### Paths
* /home/runner/work/liam/liam

<a href="http://opensource.org/licenses/mit-license">MIT</a> permitted



<a name="globby"></a>
### globby v10.0.2
#### 

##### Paths
* /home/runner/work/liam/liam

<a href="http://opensource.org/licenses/mit-license">MIT</a> permitted



<a name="globrex"></a>
### globrex v0.1.2
#### 

##### Paths
* /home/runner/work/liam/liam

<a href="http://opensource.org/licenses/mit-license">MIT</a> permitted



<a name="gopd"></a>
### gopd v1.2.0
#### 

##### Paths
* /home/runner/work/liam/liam

<a href="http://opensource.org/licenses/mit-license">MIT</a> permitted



<a name="graceful-fs"></a>
### graceful-fs v4.2.11
#### 

##### Paths
* /home/runner/work/liam/liam

<a href="http://en.wikipedia.org/wiki/ISC_license">ISC</a> permitted



<a name="gradient-string"></a>
### gradient-string v2.0.2
#### 

##### Paths
* /home/runner/work/liam/liam

<a href="http://opensource.org/licenses/mit-license">MIT</a> permitted



<a name="graphemer"></a>
### graphemer v1.4.0
#### 

##### Paths
* /home/runner/work/liam/liam

<a href="http://opensource.org/licenses/mit-license">MIT</a> permitted



<a name="graphlib"></a>
### graphlib v2.1.8
#### 

##### Paths
* /home/runner/work/liam/liam

<a href="http://opensource.org/licenses/mit-license">MIT</a> permitted



<a name="gray-matter"></a>
### gray-matter v4.0.3
#### 

##### Paths
* /home/runner/work/liam/liam

<a href="http://opensource.org/licenses/mit-license">MIT</a> permitted



<a name="handlebars"></a>
### handlebars v4.7.8
#### 

##### Paths
* /home/runner/work/liam/liam

<a href="http://opensource.org/licenses/mit-license">MIT</a> permitted



<a name="has-bigints"></a>
### has-bigints v1.1.0
#### 

##### Paths
* /home/runner/work/liam/liam

<a href="http://opensource.org/licenses/mit-license">MIT</a> permitted



<a name="has-flag"></a>
### has-flag v3.0.0
#### 

##### Paths
* /home/runner/work/liam/liam

<a href="http://opensource.org/licenses/mit-license">MIT</a> permitted



<a name="has-property-descriptors"></a>
### has-property-descriptors v1.0.2
#### 

##### Paths
* /home/runner/work/liam/liam

<a href="http://opensource.org/licenses/mit-license">MIT</a> permitted



<a name="has-proto"></a>
### has-proto v1.2.0
#### 

##### Paths
* /home/runner/work/liam/liam

<a href="http://opensource.org/licenses/mit-license">MIT</a> permitted



<a name="has-symbols"></a>
### has-symbols v1.1.0
#### 

##### Paths
* /home/runner/work/liam/liam

<a href="http://opensource.org/licenses/mit-license">MIT</a> permitted



<a name="has-tostringtag"></a>
### has-tostringtag v1.0.2
#### 

##### Paths
* /home/runner/work/liam/liam

<a href="http://opensource.org/licenses/mit-license">MIT</a> permitted



<a name="hasown"></a>
### hasown v2.0.2
#### 

##### Paths
* /home/runner/work/liam/liam

<a href="http://opensource.org/licenses/mit-license">MIT</a> permitted



<a name="hast-util-to-estree"></a>
### hast-util-to-estree v3.1.3
#### 

##### Paths
* /home/runner/work/liam/liam

<a href="http://opensource.org/licenses/mit-license">MIT</a> permitted



<a name="hast-util-to-html"></a>
### hast-util-to-html v9.0.5
#### 

##### Paths
* /home/runner/work/liam/liam

<a href="http://opensource.org/licenses/mit-license">MIT</a> permitted



<a name="hast-util-to-jsx-runtime"></a>
### hast-util-to-jsx-runtime v2.3.6
#### 

##### Paths
* /home/runner/work/liam/liam

<a href="http://opensource.org/licenses/mit-license">MIT</a> permitted



<a name="hast-util-to-string"></a>
### hast-util-to-string v3.0.1
#### 

##### Paths
* /home/runner/work/liam/liam

<a href="http://opensource.org/licenses/mit-license">MIT</a> permitted



<a name="hast-util-whitespace"></a>
### hast-util-whitespace v3.0.0
#### 

##### Paths
* /home/runner/work/liam/liam

<a href="http://opensource.org/licenses/mit-license">MIT</a> permitted



<a name="header-case"></a>
### header-case v1.0.1
#### 

##### Paths
* /home/runner/work/liam/liam

<a href="http://opensource.org/licenses/mit-license">MIT</a> permitted



<a name="hexoid"></a>
### hexoid v1.0.0
#### 

##### Paths
* /home/runner/work/liam/liam

<a href="http://opensource.org/licenses/mit-license">MIT</a> permitted



<a name="hoist-non-react-statics"></a>
### hoist-non-react-statics v3.3.2
#### 

##### Paths
* /home/runner/work/liam/liam

<a href="http://opensource.org/licenses/BSD-3-Clause">New BSD</a> permitted



<a name="hosted-git-info"></a>
### hosted-git-info v7.0.2
#### 

##### Paths
* /home/runner/work/liam/liam

<a href="http://en.wikipedia.org/wiki/ISC_license">ISC</a> permitted



<a name="html-tags"></a>
### html-tags v3.3.1
#### 

##### Paths
* /home/runner/work/liam/liam

<a href="http://opensource.org/licenses/mit-license">MIT</a> permitted



<a name="html-void-elements"></a>
### html-void-elements v3.0.0
#### 

##### Paths
* /home/runner/work/liam/liam

<a href="http://opensource.org/licenses/mit-license">MIT</a> permitted



<a name="htmlparser2"></a>
### htmlparser2 v9.1.0
#### 

##### Paths
* /home/runner/work/liam/liam

<a href="http://opensource.org/licenses/mit-license">MIT</a> permitted



<a name="http-proxy-agent"></a>
### http-proxy-agent v7.0.2
#### 

##### Paths
* /home/runner/work/liam/liam

<a href="http://opensource.org/licenses/mit-license">MIT</a> permitted



<a name="https-proxy-agent"></a>
### https-proxy-agent v5.0.1
#### 

##### Paths
* /home/runner/work/liam/liam

<a href="http://opensource.org/licenses/mit-license">MIT</a> permitted



<a name="human-id"></a>
### human-id v1.0.2
#### 

##### Paths
* /home/runner/work/liam/liam

<a href="http://opensource.org/licenses/mit-license">MIT</a> permitted



<a name="human-signals"></a>
### human-signals v2.1.0
#### 

##### Paths
* /home/runner/work/liam/liam

<a href="http://www.apache.org/licenses/LICENSE-2.0.txt">Apache 2.0</a> permitted



<a name="hyperdyperid"></a>
### hyperdyperid v1.2.0
#### 

##### Paths
* /home/runner/work/liam/liam

<a href="http://opensource.org/licenses/mit-license">MIT</a> permitted



<a name="iconv-lite"></a>
### iconv-lite v0.4.24
#### 

##### Paths
* /home/runner/work/liam/liam

<a href="http://opensource.org/licenses/mit-license">MIT</a> permitted



<a name="icss-replace-symbols"></a>
### icss-replace-symbols v1.1.0
#### 

##### Paths
* /home/runner/work/liam/liam

<a href="http://en.wikipedia.org/wiki/ISC_license">ISC</a> permitted



<a name="icss-utils"></a>
### icss-utils v5.1.0
#### 

##### Paths
* /home/runner/work/liam/liam

<a href="http://en.wikipedia.org/wiki/ISC_license">ISC</a> permitted



<a name="ieee754"></a>
### ieee754 v1.2.1
#### 

##### Paths
* /home/runner/work/liam/liam

<a href="http://opensource.org/licenses/BSD-3-Clause">New BSD</a> permitted



<a name="ignore"></a>
### ignore v5.3.2
#### 

##### Paths
* /home/runner/work/liam/liam

<a href="http://opensource.org/licenses/mit-license">MIT</a> permitted



<a name="image-size"></a>
### image-size v2.0.0
#### 

##### Paths
* /home/runner/work/liam/liam

<a href="http://opensource.org/licenses/mit-license">MIT</a> permitted



<a name="import-fresh"></a>
### import-fresh v3.3.1
#### 

##### Paths
* /home/runner/work/liam/liam

<a href="http://opensource.org/licenses/mit-license">MIT</a> permitted



<a name="import-in-the-middle"></a>
### import-in-the-middle v1.13.1
#### 

##### Paths
* /home/runner/work/liam/liam

<a href="http://www.apache.org/licenses/LICENSE-2.0.txt">Apache 2.0</a> permitted



<a name="imurmurhash"></a>
### imurmurhash v0.1.4
#### 

##### Paths
* /home/runner/work/liam/liam

<a href="http://opensource.org/licenses/mit-license">MIT</a> permitted



<a name="indent-string"></a>
### indent-string v4.0.0
#### 

##### Paths
* /home/runner/work/liam/liam

<a href="http://opensource.org/licenses/mit-license">MIT</a> permitted



<a name="inflight"></a>
### inflight v1.0.6
#### 

##### Paths
* /home/runner/work/liam/liam

<a href="http://en.wikipedia.org/wiki/ISC_license">ISC</a> permitted



<a name="inherits"></a>
### inherits v2.0.3
#### 

##### Paths
* /home/runner/work/liam/liam

<a href="http://en.wikipedia.org/wiki/ISC_license">ISC</a> permitted



<a name="ini"></a>
### ini v1.3.8
#### 

##### Paths
* /home/runner/work/liam/liam

<a href="http://en.wikipedia.org/wiki/ISC_license">ISC</a> permitted



<a name="inline-style-parser"></a>
### inline-style-parser v0.2.4
#### 

##### Paths
* /home/runner/work/liam/liam

<a href="http://opensource.org/licenses/mit-license">MIT</a> permitted



<a name="inquirer"></a>
### inquirer v7.3.3
#### 

##### Paths
* /home/runner/work/liam/liam

<a href="http://opensource.org/licenses/mit-license">MIT</a> permitted



<a name="internal-slot"></a>
### internal-slot v1.1.0
#### 

##### Paths
* /home/runner/work/liam/liam

<a href="http://opensource.org/licenses/mit-license">MIT</a> permitted



<a name="ip-address"></a>
### ip-address v9.0.5
#### 

##### Paths
* /home/runner/work/liam/liam

<a href="http://opensource.org/licenses/mit-license">MIT</a> permitted



<a name="is-alphabetical"></a>
### is-alphabetical v2.0.1
#### 

##### Paths
* /home/runner/work/liam/liam

<a href="http://opensource.org/licenses/mit-license">MIT</a> permitted



<a name="is-alphanumerical"></a>
### is-alphanumerical v2.0.1
#### 

##### Paths
* /home/runner/work/liam/liam

<a href="http://opensource.org/licenses/mit-license">MIT</a> permitted



<a name="is-arguments"></a>
### is-arguments v1.2.0
#### 

##### Paths
* /home/runner/work/liam/liam

<a href="http://opensource.org/licenses/mit-license">MIT</a> permitted



<a name="is-array-buffer"></a>
### is-array-buffer v3.0.5
#### 

##### Paths
* /home/runner/work/liam/liam

<a href="http://opensource.org/licenses/mit-license">MIT</a> permitted



<a name="is-arrayish"></a>
### is-arrayish v0.2.1
#### 

##### Paths
* /home/runner/work/liam/liam

<a href="http://opensource.org/licenses/mit-license">MIT</a> permitted



<a name="is-async-function"></a>
### is-async-function v2.1.1
#### 

##### Paths
* /home/runner/work/liam/liam

<a href="http://opensource.org/licenses/mit-license">MIT</a> permitted



<a name="is-bigint"></a>
### is-bigint v1.1.0
#### 

##### Paths
* /home/runner/work/liam/liam

<a href="http://opensource.org/licenses/mit-license">MIT</a> permitted



<a name="is-binary-path"></a>
### is-binary-path v2.1.0
#### 

##### Paths
* /home/runner/work/liam/liam

<a href="http://opensource.org/licenses/mit-license">MIT</a> permitted



<a name="is-boolean-object"></a>
### is-boolean-object v1.2.2
#### 

##### Paths
* /home/runner/work/liam/liam

<a href="http://opensource.org/licenses/mit-license">MIT</a> permitted



<a name="is-bun-module"></a>
### is-bun-module v1.3.0
#### 

##### Paths
* /home/runner/work/liam/liam

<a href="http://opensource.org/licenses/mit-license">MIT</a> permitted



<a name="is-callable"></a>
### is-callable v1.2.7
#### 

##### Paths
* /home/runner/work/liam/liam

<a href="http://opensource.org/licenses/mit-license">MIT</a> permitted



<a name="is-core-module"></a>
### is-core-module v2.16.1
#### 

##### Paths
* /home/runner/work/liam/liam

<a href="http://opensource.org/licenses/mit-license">MIT</a> permitted



<a name="is-data-view"></a>
### is-data-view v1.0.2
#### 

##### Paths
* /home/runner/work/liam/liam

<a href="http://opensource.org/licenses/mit-license">MIT</a> permitted



<a name="is-date-object"></a>
### is-date-object v1.1.0
#### 

##### Paths
* /home/runner/work/liam/liam

<a href="http://opensource.org/licenses/mit-license">MIT</a> permitted



<a name="is-decimal"></a>
### is-decimal v2.0.1
#### 

##### Paths
* /home/runner/work/liam/liam

<a href="http://opensource.org/licenses/mit-license">MIT</a> permitted



<a name="is-docker"></a>
### is-docker v2.2.1
#### 

##### Paths
* /home/runner/work/liam/liam

<a href="http://opensource.org/licenses/mit-license">MIT</a> permitted



<a name="is-extendable"></a>
### is-extendable v0.1.1
#### 

##### Paths
* /home/runner/work/liam/liam

<a href="http://opensource.org/licenses/mit-license">MIT</a> permitted



<a name="is-extglob"></a>
### is-extglob v2.1.1
#### 

##### Paths
* /home/runner/work/liam/liam

<a href="http://opensource.org/licenses/mit-license">MIT</a> permitted



<a name="is-finalizationregistry"></a>
### is-finalizationregistry v1.1.1
#### 

##### Paths
* /home/runner/work/liam/liam

<a href="http://opensource.org/licenses/mit-license">MIT</a> permitted



<a name="is-fullwidth-code-point"></a>
### is-fullwidth-code-point v3.0.0
#### 

##### Paths
* /home/runner/work/liam/liam

<a href="http://opensource.org/licenses/mit-license">MIT</a> permitted



<a name="is-generator-function"></a>
### is-generator-function v1.1.0
#### 

##### Paths
* /home/runner/work/liam/liam

<a href="http://opensource.org/licenses/mit-license">MIT</a> permitted



<a name="is-glob"></a>
### is-glob v4.0.3
#### 

##### Paths
* /home/runner/work/liam/liam

<a href="http://opensource.org/licenses/mit-license">MIT</a> permitted



<a name="is-hexadecimal"></a>
### is-hexadecimal v2.0.1
#### 

##### Paths
* /home/runner/work/liam/liam

<a href="http://opensource.org/licenses/mit-license">MIT</a> permitted



<a name="is-interactive"></a>
### is-interactive v1.0.0
#### 

##### Paths
* /home/runner/work/liam/liam

<a href="http://opensource.org/licenses/mit-license">MIT</a> permitted



<a name="is-lower-case"></a>
### is-lower-case v1.1.3
#### 

##### Paths
* /home/runner/work/liam/liam

<a href="http://opensource.org/licenses/mit-license">MIT</a> permitted



<a name="is-map"></a>
### is-map v2.0.3
#### 

##### Paths
* /home/runner/work/liam/liam

<a href="http://opensource.org/licenses/mit-license">MIT</a> permitted



<a name="is-module"></a>
### is-module v1.0.0
#### 

##### Paths
* /home/runner/work/liam/liam

<a href="http://opensource.org/licenses/mit-license">MIT</a> permitted



<a name="is-nan"></a>
### is-nan v1.3.2
#### 

##### Paths
* /home/runner/work/liam/liam

<a href="http://opensource.org/licenses/mit-license">MIT</a> permitted



<a name="is-number"></a>
### is-number v7.0.0
#### 

##### Paths
* /home/runner/work/liam/liam

<a href="http://opensource.org/licenses/mit-license">MIT</a> permitted



<a name="is-number-object"></a>
### is-number-object v1.1.1
#### 

##### Paths
* /home/runner/work/liam/liam

<a href="http://opensource.org/licenses/mit-license">MIT</a> permitted



<a name="is-path-cwd"></a>
### is-path-cwd v2.2.0
#### 

##### Paths
* /home/runner/work/liam/liam

<a href="http://opensource.org/licenses/mit-license">MIT</a> permitted



<a name="is-path-inside"></a>
### is-path-inside v3.0.3
#### 

##### Paths
* /home/runner/work/liam/liam

<a href="http://opensource.org/licenses/mit-license">MIT</a> permitted



<a name="is-plain-obj"></a>
### is-plain-obj v4.1.0
#### 

##### Paths
* /home/runner/work/liam/liam

<a href="http://opensource.org/licenses/mit-license">MIT</a> permitted



<a name="is-plain-object"></a>
### is-plain-object v5.0.0
#### 

##### Paths
* /home/runner/work/liam/liam

<a href="http://opensource.org/licenses/mit-license">MIT</a> permitted



<a name="is-reference"></a>
### is-reference v1.2.1
#### 

##### Paths
* /home/runner/work/liam/liam

<a href="http://opensource.org/licenses/mit-license">MIT</a> permitted



<a name="is-regex"></a>
### is-regex v1.2.1
#### 

##### Paths
* /home/runner/work/liam/liam

<a href="http://opensource.org/licenses/mit-license">MIT</a> permitted



<a name="is-set"></a>
### is-set v2.0.3
#### 

##### Paths
* /home/runner/work/liam/liam

<a href="http://opensource.org/licenses/mit-license">MIT</a> permitted



<a name="is-shared-array-buffer"></a>
### is-shared-array-buffer v1.0.4
#### 

##### Paths
* /home/runner/work/liam/liam

<a href="http://opensource.org/licenses/mit-license">MIT</a> permitted



<a name="is-stream"></a>
### is-stream v2.0.1
#### 

##### Paths
* /home/runner/work/liam/liam

<a href="http://opensource.org/licenses/mit-license">MIT</a> permitted



<a name="is-string"></a>
### is-string v1.1.1
#### 

##### Paths
* /home/runner/work/liam/liam

<a href="http://opensource.org/licenses/mit-license">MIT</a> permitted



<a name="is-subdir"></a>
### is-subdir v1.2.0
#### 

##### Paths
* /home/runner/work/liam/liam

<a href="http://opensource.org/licenses/mit-license">MIT</a> permitted



<a name="is-symbol"></a>
### is-symbol v1.1.1
#### 

##### Paths
* /home/runner/work/liam/liam

<a href="http://opensource.org/licenses/mit-license">MIT</a> permitted



<a name="is-there"></a>
### is-there v4.5.2
#### 

##### Paths
* /home/runner/work/liam/liam

<a href="http://opensource.org/licenses/mit-license">MIT</a> permitted



<a name="is-typed-array"></a>
### is-typed-array v1.1.15
#### 

##### Paths
* /home/runner/work/liam/liam

<a href="http://opensource.org/licenses/mit-license">MIT</a> permitted



<a name="is-unicode-supported"></a>
### is-unicode-supported v0.1.0
#### 

##### Paths
* /home/runner/work/liam/liam

<a href="http://opensource.org/licenses/mit-license">MIT</a> permitted



<a name="is-upper-case"></a>
### is-upper-case v1.1.2
#### 

##### Paths
* /home/runner/work/liam/liam

<a href="http://opensource.org/licenses/mit-license">MIT</a> permitted



<a name="is-weakmap"></a>
### is-weakmap v2.0.2
#### 

##### Paths
* /home/runner/work/liam/liam

<a href="http://opensource.org/licenses/mit-license">MIT</a> permitted



<a name="is-weakref"></a>
### is-weakref v1.1.1
#### 

##### Paths
* /home/runner/work/liam/liam

<a href="http://opensource.org/licenses/mit-license">MIT</a> permitted



<a name="is-weakset"></a>
### is-weakset v2.0.4
#### 

##### Paths
* /home/runner/work/liam/liam

<a href="http://opensource.org/licenses/mit-license">MIT</a> permitted



<a name="is-windows"></a>
### is-windows v1.0.2
#### 

##### Paths
* /home/runner/work/liam/liam

<a href="http://opensource.org/licenses/mit-license">MIT</a> permitted



<a name="is-wsl"></a>
### is-wsl v2.2.0
#### 

##### Paths
* /home/runner/work/liam/liam

<a href="http://opensource.org/licenses/mit-license">MIT</a> permitted



<a name="isarray"></a>
### isarray v2.0.5
#### 

##### Paths
* /home/runner/work/liam/liam

<a href="http://opensource.org/licenses/mit-license">MIT</a> permitted



<a name="isbinaryfile"></a>
### isbinaryfile v4.0.10
#### 

##### Paths
* /home/runner/work/liam/liam

<a href="http://opensource.org/licenses/mit-license">MIT</a> permitted



<a name="isexe"></a>
### isexe v2.0.0
#### 

##### Paths
* /home/runner/work/liam/liam

<a href="http://en.wikipedia.org/wiki/ISC_license">ISC</a> permitted



<a name="iterator.prototype"></a>
### iterator.prototype v1.1.5
#### 

##### Paths
* /home/runner/work/liam/liam

<a href="http://opensource.org/licenses/mit-license">MIT</a> permitted



<a name="jackspeak"></a>
### jackspeak v3.4.3
#### 

##### Paths
* /home/runner/work/liam/liam

BlueOak-1.0.0 permitted



<a name="jest-worker"></a>
### jest-worker v27.5.1
#### 

##### Paths
* /home/runner/work/liam/liam

<a href="http://opensource.org/licenses/mit-license">MIT</a> permitted



<a name="jiti"></a>
### jiti v2.4.2
#### 

##### Paths
* /home/runner/work/liam/liam

<a href="http://opensource.org/licenses/mit-license">MIT</a> permitted



<a name="jose"></a>
### jose v5.10.0
#### 

##### Paths
* /home/runner/work/liam/liam

<a href="http://opensource.org/licenses/mit-license">MIT</a> permitted



<a name="js-tokens"></a>
### js-tokens v4.0.0
#### 

##### Paths
* /home/runner/work/liam/liam

<a href="http://opensource.org/licenses/mit-license">MIT</a> permitted



<a name="js-yaml"></a>
### js-yaml v3.14.1
#### 

##### Paths
* /home/runner/work/liam/liam

<a href="http://opensource.org/licenses/mit-license">MIT</a> permitted



<a name="jsbn"></a>
### jsbn v1.1.0
#### 

##### Paths
* /home/runner/work/liam/liam

<a href="http://opensource.org/licenses/mit-license">MIT</a> permitted



<a name="jsdoc-type-pratt-parser"></a>
### jsdoc-type-pratt-parser v4.1.0
#### 

##### Paths
* /home/runner/work/liam/liam

<a href="http://opensource.org/licenses/mit-license">MIT</a> permitted



<a name="jsesc"></a>
### jsesc v3.1.0
#### 

##### Paths
* /home/runner/work/liam/liam

<a href="http://opensource.org/licenses/mit-license">MIT</a> permitted



<a name="json-buffer"></a>
### json-buffer v3.0.1
#### 

##### Paths
* /home/runner/work/liam/liam

<a href="http://opensource.org/licenses/mit-license">MIT</a> permitted



<a name="json-parse-even-better-errors"></a>
### json-parse-even-better-errors v2.3.1
#### 

##### Paths
* /home/runner/work/liam/liam

<a href="http://opensource.org/licenses/mit-license">MIT</a> permitted



<a name="json-refs"></a>
### json-refs v3.0.15
#### 

##### Paths
* /home/runner/work/liam/liam

<a href="http://opensource.org/licenses/mit-license">MIT</a> permitted



<a name="json-schema-to-zod"></a>
### json-schema-to-zod v2.6.0
#### 

##### Paths
* /home/runner/work/liam/liam

<a href="http://en.wikipedia.org/wiki/ISC_license">ISC</a> permitted



<a name="json-schema-traverse"></a>
### json-schema-traverse v0.4.1
#### 

##### Paths
* /home/runner/work/liam/liam

<a href="http://opensource.org/licenses/mit-license">MIT</a> permitted



<a name="json-stable-stringify"></a>
### json-stable-stringify v1.2.1
#### 

##### Paths
* /home/runner/work/liam/liam

<a href="http://opensource.org/licenses/mit-license">MIT</a> permitted



<a name="json-stable-stringify-without-jsonify"></a>
### json-stable-stringify-without-jsonify v1.0.1
#### 

##### Paths
* /home/runner/work/liam/liam

<a href="http://opensource.org/licenses/mit-license">MIT</a> permitted



<a name="json5"></a>
### json5 v1.0.2
#### 

##### Paths
* /home/runner/work/liam/liam

<a href="http://opensource.org/licenses/mit-license">MIT</a> permitted



<a name="jsonc-parser"></a>
### jsonc-parser v3.3.1
#### 

##### Paths
* /home/runner/work/liam/liam

<a href="http://opensource.org/licenses/mit-license">MIT</a> permitted



<a name="jsonfile"></a>
### jsonfile v4.0.0
#### 

##### Paths
* /home/runner/work/liam/liam

<a href="http://opensource.org/licenses/mit-license">MIT</a> permitted



<a name="jsonify"></a>
### jsonify v0.0.1
#### 

##### Paths
* /home/runner/work/liam/liam

Public Domain manually approved

>Public Domain is compatible with Apache-2.0. But it is not a software license. See https://github.com/liam-hq/liam/issues/111

><cite> OSPO @masutaka 2024-11-29</cite>



<a name="jsonwebtoken"></a>
### jsonwebtoken v9.0.2
#### 

##### Paths
* /home/runner/work/liam/liam

<a href="http://opensource.org/licenses/mit-license">MIT</a> permitted



<a name="jsx-ast-utils"></a>
### jsx-ast-utils v3.3.5
#### 

##### Paths
* /home/runner/work/liam/liam

<a href="http://opensource.org/licenses/mit-license">MIT</a> permitted



<a name="jwa"></a>
### jwa v1.4.1
#### 

##### Paths
* /home/runner/work/liam/liam

<a href="http://opensource.org/licenses/mit-license">MIT</a> permitted



<a name="jws"></a>
### jws v3.2.2
#### 

##### Paths
* /home/runner/work/liam/liam

<a href="http://opensource.org/licenses/mit-license">MIT</a> permitted



<a name="keyv"></a>
### keyv v4.5.4
#### 

##### Paths
* /home/runner/work/liam/liam

<a href="http://opensource.org/licenses/mit-license">MIT</a> permitted



<a name="kind-of"></a>
### kind-of v6.0.3
#### 

##### Paths
* /home/runner/work/liam/liam

<a href="http://opensource.org/licenses/mit-license">MIT</a> permitted



<a name="klaw-sync"></a>
### klaw-sync v6.0.0
#### 

##### Paths
* /home/runner/work/liam/liam

<a href="http://opensource.org/licenses/mit-license">MIT</a> permitted



<a name="kleur"></a>
### kleur v3.0.3
#### 

##### Paths
* /home/runner/work/liam/liam

<a href="http://opensource.org/licenses/mit-license">MIT</a> permitted



<a name="language-subtag-registry"></a>
### language-subtag-registry v0.3.23
#### 

##### Paths
* /home/runner/work/liam/liam

<a href="http://creativecommons.org/publicdomain/zero/1.0">CC0 1.0 Universal</a> permitted



<a name="language-tags"></a>
### language-tags v1.0.9
#### 

##### Paths
* /home/runner/work/liam/liam

<a href="http://opensource.org/licenses/mit-license">MIT</a> permitted



<a name="levn"></a>
### levn v0.4.1
#### 

##### Paths
* /home/runner/work/liam/liam

<a href="http://opensource.org/licenses/mit-license">MIT</a> permitted



<a name="lightningcss"></a>
### lightningcss v1.29.2
#### 

##### Paths
* /home/runner/work/liam/liam

<a href="https://www.mozilla.org/media/MPL/2.0/index.815ca599c9df.txt">Mozilla Public License 2.0</a> permitted



<a name="lightningcss-linux-x64-gnu"></a>
### lightningcss-linux-x64-gnu v1.29.2
#### 

##### Paths
* /home/runner/work/liam/liam

<a href="https://www.mozilla.org/media/MPL/2.0/index.815ca599c9df.txt">Mozilla Public License 2.0</a> permitted



<a name="lightningcss-linux-x64-musl"></a>
### lightningcss-linux-x64-musl v1.29.2
#### 

##### Paths
* /home/runner/work/liam/liam

<a href="https://www.mozilla.org/media/MPL/2.0/index.815ca599c9df.txt">Mozilla Public License 2.0</a> permitted



<a name="lines-and-columns"></a>
### lines-and-columns v1.2.4
#### 

##### Paths
* /home/runner/work/liam/liam

<a href="http://opensource.org/licenses/mit-license">MIT</a> permitted



<a name="loader-runner"></a>
### loader-runner v4.3.0
#### 

##### Paths
* /home/runner/work/liam/liam

<a href="http://opensource.org/licenses/mit-license">MIT</a> permitted



<a name="locate-path"></a>
### locate-path v5.0.0
#### 

##### Paths
* /home/runner/work/liam/liam

<a href="http://opensource.org/licenses/mit-license">MIT</a> permitted



<a name="lodash"></a>
### lodash v4.17.21
#### 

##### Paths
* /home/runner/work/liam/liam

<a href="http://opensource.org/licenses/mit-license">MIT</a> permitted



<a name="lodash.get"></a>
### lodash.get v4.4.2
#### 

##### Paths
* /home/runner/work/liam/liam

<a href="http://opensource.org/licenses/mit-license">MIT</a> permitted



<a name="lodash.includes"></a>
### lodash.includes v4.3.0
#### 

##### Paths
* /home/runner/work/liam/liam

<a href="http://opensource.org/licenses/mit-license">MIT</a> permitted



<a name="lodash.isboolean"></a>
### lodash.isboolean v3.0.3
#### 

##### Paths
* /home/runner/work/liam/liam

<a href="http://opensource.org/licenses/mit-license">MIT</a> permitted



<a name="lodash.isinteger"></a>
### lodash.isinteger v4.0.4
#### 

##### Paths
* /home/runner/work/liam/liam

<a href="http://opensource.org/licenses/mit-license">MIT</a> permitted



<a name="lodash.isnumber"></a>
### lodash.isnumber v3.0.3
#### 

##### Paths
* /home/runner/work/liam/liam

<a href="http://opensource.org/licenses/mit-license">MIT</a> permitted



<a name="lodash.isplainobject"></a>
### lodash.isplainobject v4.0.6
#### 

##### Paths
* /home/runner/work/liam/liam

<a href="http://opensource.org/licenses/mit-license">MIT</a> permitted



<a name="lodash.isstring"></a>
### lodash.isstring v4.0.1
#### 

##### Paths
* /home/runner/work/liam/liam

<a href="http://opensource.org/licenses/mit-license">MIT</a> permitted



<a name="lodash.merge"></a>
### lodash.merge v4.6.2
#### 

##### Paths
* /home/runner/work/liam/liam

<a href="http://opensource.org/licenses/mit-license">MIT</a> permitted



<a name="lodash.once"></a>
### lodash.once v4.1.1
#### 

##### Paths
* /home/runner/work/liam/liam

<a href="http://opensource.org/licenses/mit-license">MIT</a> permitted



<a name="lodash.startcase"></a>
### lodash.startcase v4.4.0
#### 

##### Paths
* /home/runner/work/liam/liam

<a href="http://opensource.org/licenses/mit-license">MIT</a> permitted



<a name="log-symbols"></a>
### log-symbols v3.0.0
#### 

##### Paths
* /home/runner/work/liam/liam

<a href="http://opensource.org/licenses/mit-license">MIT</a> permitted



<a name="longest-streak"></a>
### longest-streak v3.1.0
#### 

##### Paths
* /home/runner/work/liam/liam

<a href="http://opensource.org/licenses/mit-license">MIT</a> permitted



<a name="loose-envify"></a>
### loose-envify v1.4.0
#### 

##### Paths
* /home/runner/work/liam/liam

<a href="http://opensource.org/licenses/mit-license">MIT</a> permitted



<a name="loupe"></a>
### loupe v3.1.3
#### 

##### Paths
* /home/runner/work/liam/liam

<a href="http://opensource.org/licenses/mit-license">MIT</a> permitted



<a name="lower-case"></a>
### lower-case v1.1.4
#### 

##### Paths
* /home/runner/work/liam/liam

<a href="http://opensource.org/licenses/mit-license">MIT</a> permitted



<a name="lower-case-first"></a>
### lower-case-first v1.0.2
#### 

##### Paths
* /home/runner/work/liam/liam

<a href="http://opensource.org/licenses/mit-license">MIT</a> permitted



<a name="lru-cache"></a>
### lru-cache v5.1.1
#### 

##### Paths
* /home/runner/work/liam/liam

<a href="http://en.wikipedia.org/wiki/ISC_license">ISC</a> permitted



<a name="lucide-react"></a>
### lucide-react v0.451.0
#### 

##### Paths
* /home/runner/work/liam/liam

<a href="http://en.wikipedia.org/wiki/ISC_license">ISC</a> permitted



<a name="magic-string"></a>
### magic-string v0.30.8
#### 

##### Paths
* /home/runner/work/liam/liam

<a href="http://opensource.org/licenses/mit-license">MIT</a> permitted



<a name="make-error"></a>
### make-error v1.3.6
#### 

##### Paths
* /home/runner/work/liam/liam

<a href="http://en.wikipedia.org/wiki/ISC_license">ISC</a> permitted



<a name="markdown-extensions"></a>
### markdown-extensions v2.0.0
#### 

##### Paths
* /home/runner/work/liam/liam

<a href="http://opensource.org/licenses/mit-license">MIT</a> permitted



<a name="markdown-table"></a>
### markdown-table v3.0.4
#### 

##### Paths
* /home/runner/work/liam/liam

<a href="http://opensource.org/licenses/mit-license">MIT</a> permitted



<a name="math-intrinsics"></a>
### math-intrinsics v1.1.0
#### 

##### Paths
* /home/runner/work/liam/liam

<a href="http://opensource.org/licenses/mit-license">MIT</a> permitted



<a name="mdast-util-find-and-replace"></a>
### mdast-util-find-and-replace v3.0.2
#### 

##### Paths
* /home/runner/work/liam/liam

<a href="http://opensource.org/licenses/mit-license">MIT</a> permitted



<a name="mdast-util-from-markdown"></a>
### mdast-util-from-markdown v2.0.2
#### 

##### Paths
* /home/runner/work/liam/liam

<a href="http://opensource.org/licenses/mit-license">MIT</a> permitted



<a name="mdast-util-gfm"></a>
### mdast-util-gfm v3.1.0
#### 

##### Paths
* /home/runner/work/liam/liam

<a href="http://opensource.org/licenses/mit-license">MIT</a> permitted



<a name="mdast-util-gfm-autolink-literal"></a>
### mdast-util-gfm-autolink-literal v2.0.1
#### 

##### Paths
* /home/runner/work/liam/liam

<a href="http://opensource.org/licenses/mit-license">MIT</a> permitted



<a name="mdast-util-gfm-footnote"></a>
### mdast-util-gfm-footnote v2.1.0
#### 

##### Paths
* /home/runner/work/liam/liam

<a href="http://opensource.org/licenses/mit-license">MIT</a> permitted



<a name="mdast-util-gfm-strikethrough"></a>
### mdast-util-gfm-strikethrough v2.0.0
#### 

##### Paths
* /home/runner/work/liam/liam

<a href="http://opensource.org/licenses/mit-license">MIT</a> permitted



<a name="mdast-util-gfm-table"></a>
### mdast-util-gfm-table v2.0.0
#### 

##### Paths
* /home/runner/work/liam/liam

<a href="http://opensource.org/licenses/mit-license">MIT</a> permitted



<a name="mdast-util-gfm-task-list-item"></a>
### mdast-util-gfm-task-list-item v2.0.0
#### 

##### Paths
* /home/runner/work/liam/liam

<a href="http://opensource.org/licenses/mit-license">MIT</a> permitted



<a name="mdast-util-mdx"></a>
### mdast-util-mdx v3.0.0
#### 

##### Paths
* /home/runner/work/liam/liam

<a href="http://opensource.org/licenses/mit-license">MIT</a> permitted



<a name="mdast-util-mdx-expression"></a>
### mdast-util-mdx-expression v2.0.1
#### 

##### Paths
* /home/runner/work/liam/liam

<a href="http://opensource.org/licenses/mit-license">MIT</a> permitted



<a name="mdast-util-mdx-jsx"></a>
### mdast-util-mdx-jsx v3.2.0
#### 

##### Paths
* /home/runner/work/liam/liam

<a href="http://opensource.org/licenses/mit-license">MIT</a> permitted



<a name="mdast-util-mdxjs-esm"></a>
### mdast-util-mdxjs-esm v2.0.1
#### 

##### Paths
* /home/runner/work/liam/liam

<a href="http://opensource.org/licenses/mit-license">MIT</a> permitted



<a name="mdast-util-phrasing"></a>
### mdast-util-phrasing v4.1.0
#### 

##### Paths
* /home/runner/work/liam/liam

<a href="http://opensource.org/licenses/mit-license">MIT</a> permitted



<a name="mdast-util-to-hast"></a>
### mdast-util-to-hast v13.2.0
#### 

##### Paths
* /home/runner/work/liam/liam

<a href="http://opensource.org/licenses/mit-license">MIT</a> permitted



<a name="mdast-util-to-markdown"></a>
### mdast-util-to-markdown v2.1.2
#### 

##### Paths
* /home/runner/work/liam/liam

<a href="http://opensource.org/licenses/mit-license">MIT</a> permitted



<a name="mdast-util-to-string"></a>
### mdast-util-to-string v4.0.0
#### 

##### Paths
* /home/runner/work/liam/liam

<a href="http://opensource.org/licenses/mit-license">MIT</a> permitted



<a name="memfs"></a>
### memfs v4.17.0
#### 

##### Paths
* /home/runner/work/liam/liam

<a href="http://www.apache.org/licenses/LICENSE-2.0.txt">Apache 2.0</a> permitted



<a name="merge-stream"></a>
### merge-stream v2.0.0
#### 

##### Paths
* /home/runner/work/liam/liam

<a href="http://opensource.org/licenses/mit-license">MIT</a> permitted



<a name="merge2"></a>
### merge2 v1.4.1
#### 

##### Paths
* /home/runner/work/liam/liam

<a href="http://opensource.org/licenses/mit-license">MIT</a> permitted



<a name="methods"></a>
### methods v1.1.2
#### 

##### Paths
* /home/runner/work/liam/liam

<a href="http://opensource.org/licenses/mit-license">MIT</a> permitted



<a name="micromark"></a>
### micromark v4.0.2
#### 

##### Paths
* /home/runner/work/liam/liam

<a href="http://opensource.org/licenses/mit-license">MIT</a> permitted



<a name="micromark-core-commonmark"></a>
### micromark-core-commonmark v2.0.3
#### 

##### Paths
* /home/runner/work/liam/liam

<a href="http://opensource.org/licenses/mit-license">MIT</a> permitted



<a name="micromark-extension-gfm"></a>
### micromark-extension-gfm v3.0.0
#### 

##### Paths
* /home/runner/work/liam/liam

<a href="http://opensource.org/licenses/mit-license">MIT</a> permitted



<a name="micromark-extension-gfm-autolink-literal"></a>
### micromark-extension-gfm-autolink-literal v2.1.0
#### 

##### Paths
* /home/runner/work/liam/liam

<a href="http://opensource.org/licenses/mit-license">MIT</a> permitted



<a name="micromark-extension-gfm-footnote"></a>
### micromark-extension-gfm-footnote v2.1.0
#### 

##### Paths
* /home/runner/work/liam/liam

<a href="http://opensource.org/licenses/mit-license">MIT</a> permitted



<a name="micromark-extension-gfm-strikethrough"></a>
### micromark-extension-gfm-strikethrough v2.1.0
#### 

##### Paths
* /home/runner/work/liam/liam

<a href="http://opensource.org/licenses/mit-license">MIT</a> permitted



<a name="micromark-extension-gfm-table"></a>
### micromark-extension-gfm-table v2.1.1
#### 

##### Paths
* /home/runner/work/liam/liam

<a href="http://opensource.org/licenses/mit-license">MIT</a> permitted



<a name="micromark-extension-gfm-tagfilter"></a>
### micromark-extension-gfm-tagfilter v2.0.0
#### 

##### Paths
* /home/runner/work/liam/liam

<a href="http://opensource.org/licenses/mit-license">MIT</a> permitted



<a name="micromark-extension-gfm-task-list-item"></a>
### micromark-extension-gfm-task-list-item v2.1.0
#### 

##### Paths
* /home/runner/work/liam/liam

<a href="http://opensource.org/licenses/mit-license">MIT</a> permitted



<a name="micromark-extension-mdx-expression"></a>
### micromark-extension-mdx-expression v3.0.0
#### 

##### Paths
* /home/runner/work/liam/liam

<a href="http://opensource.org/licenses/mit-license">MIT</a> permitted



<a name="micromark-extension-mdx-jsx"></a>
### micromark-extension-mdx-jsx v3.0.1
#### 

##### Paths
* /home/runner/work/liam/liam

<a href="http://opensource.org/licenses/mit-license">MIT</a> permitted



<a name="micromark-extension-mdx-md"></a>
### micromark-extension-mdx-md v2.0.0
#### 

##### Paths
* /home/runner/work/liam/liam

<a href="http://opensource.org/licenses/mit-license">MIT</a> permitted



<a name="micromark-extension-mdxjs"></a>
### micromark-extension-mdxjs v3.0.0
#### 

##### Paths
* /home/runner/work/liam/liam

<a href="http://opensource.org/licenses/mit-license">MIT</a> permitted



<a name="micromark-extension-mdxjs-esm"></a>
### micromark-extension-mdxjs-esm v3.0.0
#### 

##### Paths
* /home/runner/work/liam/liam

<a href="http://opensource.org/licenses/mit-license">MIT</a> permitted



<a name="micromark-factory-destination"></a>
### micromark-factory-destination v2.0.1
#### 

##### Paths
* /home/runner/work/liam/liam

<a href="http://opensource.org/licenses/mit-license">MIT</a> permitted



<a name="micromark-factory-label"></a>
### micromark-factory-label v2.0.1
#### 

##### Paths
* /home/runner/work/liam/liam

<a href="http://opensource.org/licenses/mit-license">MIT</a> permitted



<a name="micromark-factory-mdx-expression"></a>
### micromark-factory-mdx-expression v2.0.2
#### 

##### Paths
* /home/runner/work/liam/liam

<a href="http://opensource.org/licenses/mit-license">MIT</a> permitted



<a name="micromark-factory-space"></a>
### micromark-factory-space v2.0.1
#### 

##### Paths
* /home/runner/work/liam/liam

<a href="http://opensource.org/licenses/mit-license">MIT</a> permitted



<a name="micromark-factory-title"></a>
### micromark-factory-title v2.0.1
#### 

##### Paths
* /home/runner/work/liam/liam

<a href="http://opensource.org/licenses/mit-license">MIT</a> permitted



<a name="micromark-factory-whitespace"></a>
### micromark-factory-whitespace v2.0.1
#### 

##### Paths
* /home/runner/work/liam/liam

<a href="http://opensource.org/licenses/mit-license">MIT</a> permitted



<a name="micromark-util-character"></a>
### micromark-util-character v2.1.1
#### 

##### Paths
* /home/runner/work/liam/liam

<a href="http://opensource.org/licenses/mit-license">MIT</a> permitted



<a name="micromark-util-chunked"></a>
### micromark-util-chunked v2.0.1
#### 

##### Paths
* /home/runner/work/liam/liam

<a href="http://opensource.org/licenses/mit-license">MIT</a> permitted



<a name="micromark-util-classify-character"></a>
### micromark-util-classify-character v2.0.1
#### 

##### Paths
* /home/runner/work/liam/liam

<a href="http://opensource.org/licenses/mit-license">MIT</a> permitted



<a name="micromark-util-combine-extensions"></a>
### micromark-util-combine-extensions v2.0.1
#### 

##### Paths
* /home/runner/work/liam/liam

<a href="http://opensource.org/licenses/mit-license">MIT</a> permitted



<a name="micromark-util-decode-numeric-character-reference"></a>
### micromark-util-decode-numeric-character-reference v2.0.2
#### 

##### Paths
* /home/runner/work/liam/liam

<a href="http://opensource.org/licenses/mit-license">MIT</a> permitted



<a name="micromark-util-decode-string"></a>
### micromark-util-decode-string v2.0.1
#### 

##### Paths
* /home/runner/work/liam/liam

<a href="http://opensource.org/licenses/mit-license">MIT</a> permitted



<a name="micromark-util-encode"></a>
### micromark-util-encode v2.0.1
#### 

##### Paths
* /home/runner/work/liam/liam

<a href="http://opensource.org/licenses/mit-license">MIT</a> permitted



<a name="micromark-util-events-to-acorn"></a>
### micromark-util-events-to-acorn v2.0.2
#### 

##### Paths
* /home/runner/work/liam/liam

<a href="http://opensource.org/licenses/mit-license">MIT</a> permitted



<a name="micromark-util-html-tag-name"></a>
### micromark-util-html-tag-name v2.0.1
#### 

##### Paths
* /home/runner/work/liam/liam

<a href="http://opensource.org/licenses/mit-license">MIT</a> permitted



<a name="micromark-util-normalize-identifier"></a>
### micromark-util-normalize-identifier v2.0.1
#### 

##### Paths
* /home/runner/work/liam/liam

<a href="http://opensource.org/licenses/mit-license">MIT</a> permitted



<a name="micromark-util-resolve-all"></a>
### micromark-util-resolve-all v2.0.1
#### 

##### Paths
* /home/runner/work/liam/liam

<a href="http://opensource.org/licenses/mit-license">MIT</a> permitted



<a name="micromark-util-sanitize-uri"></a>
### micromark-util-sanitize-uri v2.0.1
#### 

##### Paths
* /home/runner/work/liam/liam

<a href="http://opensource.org/licenses/mit-license">MIT</a> permitted



<a name="micromark-util-subtokenize"></a>
### micromark-util-subtokenize v2.1.0
#### 

##### Paths
* /home/runner/work/liam/liam

<a href="http://opensource.org/licenses/mit-license">MIT</a> permitted



<a name="micromark-util-symbol"></a>
### micromark-util-symbol v2.0.1
#### 

##### Paths
* /home/runner/work/liam/liam

<a href="http://opensource.org/licenses/mit-license">MIT</a> permitted



<a name="micromark-util-types"></a>
### micromark-util-types v2.0.2
#### 

##### Paths
* /home/runner/work/liam/liam

<a href="http://opensource.org/licenses/mit-license">MIT</a> permitted



<a name="micromatch"></a>
### micromatch v4.0.8
#### 

##### Paths
* /home/runner/work/liam/liam

<a href="http://opensource.org/licenses/mit-license">MIT</a> permitted



<a name="mime"></a>
### mime v2.6.0
#### 

##### Paths
* /home/runner/work/liam/liam

<a href="http://opensource.org/licenses/mit-license">MIT</a> permitted



<a name="mime-db"></a>
### mime-db v1.52.0
#### 

##### Paths
* /home/runner/work/liam/liam

<a href="http://opensource.org/licenses/mit-license">MIT</a> permitted



<a name="mime-types"></a>
### mime-types v2.1.35
#### 

##### Paths
* /home/runner/work/liam/liam

<a href="http://opensource.org/licenses/mit-license">MIT</a> permitted



<a name="mimic-fn"></a>
### mimic-fn v2.1.0
#### 

##### Paths
* /home/runner/work/liam/liam

<a href="http://opensource.org/licenses/mit-license">MIT</a> permitted



<a name="minimatch"></a>
### minimatch v3.1.2
#### 

##### Paths
* /home/runner/work/liam/liam

<a href="http://en.wikipedia.org/wiki/ISC_license">ISC</a> permitted



<a name="minimist"></a>
### minimist v1.2.8
#### 

##### Paths
* /home/runner/work/liam/liam

<a href="http://opensource.org/licenses/mit-license">MIT</a> permitted



<a name="minipass"></a>
### minipass v4.2.8
#### 

##### Paths
* /home/runner/work/liam/liam

<a href="http://en.wikipedia.org/wiki/ISC_license">ISC</a> permitted



<a name="minizlib"></a>
### minizlib v3.0.1
#### 

##### Paths
* /home/runner/work/liam/liam

<a href="http://opensource.org/licenses/mit-license">MIT</a> permitted



<a name="mkdirp"></a>
### mkdirp v0.5.6
#### 

##### Paths
* /home/runner/work/liam/liam

<a href="http://opensource.org/licenses/mit-license">MIT</a> permitted



<a name="module-details-from-path"></a>
### module-details-from-path v1.0.3
#### 

##### Paths
* /home/runner/work/liam/liam

<a href="http://opensource.org/licenses/mit-license">MIT</a> permitted



<a name="mri"></a>
### mri v1.2.0
#### 

##### Paths
* /home/runner/work/liam/liam

<a href="http://opensource.org/licenses/mit-license">MIT</a> permitted



<a name="ms"></a>
### ms v2.1.3
#### 

##### Paths
* /home/runner/work/liam/liam

<a href="http://opensource.org/licenses/mit-license">MIT</a> permitted



<a name="mute-stream"></a>
### mute-stream v0.0.8
#### 

##### Paths
* /home/runner/work/liam/liam

<a href="http://en.wikipedia.org/wiki/ISC_license">ISC</a> permitted



<a name="nanoid"></a>
### nanoid v3.3.8
#### 

##### Paths
* /home/runner/work/liam/liam

<a href="http://opensource.org/licenses/mit-license">MIT</a> permitted



<a name="native-promise-only"></a>
### native-promise-only v0.8.1
#### 

##### Paths
* /home/runner/work/liam/liam

<a href="http://opensource.org/licenses/mit-license">MIT</a> permitted



<a name="natural-compare"></a>
### natural-compare v1.4.0
#### 

##### Paths
* /home/runner/work/liam/liam

<a href="http://opensource.org/licenses/mit-license">MIT</a> permitted



<a name="negotiator"></a>
### negotiator v1.0.0
#### 

##### Paths
* /home/runner/work/liam/liam

<a href="http://opensource.org/licenses/mit-license">MIT</a> permitted



<a name="neo-async"></a>
### neo-async v2.6.2
#### 

##### Paths
* /home/runner/work/liam/liam

<a href="http://opensource.org/licenses/mit-license">MIT</a> permitted



<a name="netmask"></a>
### netmask v2.0.2
#### 

##### Paths
* /home/runner/work/liam/liam

<a href="http://opensource.org/licenses/mit-license">MIT</a> permitted



<a name="neverthrow"></a>
### neverthrow v8.1.1
#### 

##### Paths
* /home/runner/work/liam/liam

<a href="http://opensource.org/licenses/mit-license">MIT</a> permitted



<a name="next"></a>
### next v15.1.2
#### 

##### Paths
* /home/runner/work/liam/liam

<a href="http://opensource.org/licenses/mit-license">MIT</a> permitted



<a name="next-themes"></a>
### next-themes v0.4.4
#### 

##### Paths
* /home/runner/work/liam/liam

<a href="http://opensource.org/licenses/mit-license">MIT</a> permitted



<a name="no-case"></a>
### no-case v2.3.2
#### 

##### Paths
* /home/runner/work/liam/liam

<a href="http://opensource.org/licenses/mit-license">MIT</a> permitted



<a name="node-domexception"></a>
### node-domexception v1.0.0
#### 

##### Paths
* /home/runner/work/liam/liam

<a href="http://opensource.org/licenses/mit-license">MIT</a> permitted



<a name="node-fetch"></a>
### node-fetch v2.7.0
#### 

##### Paths
* /home/runner/work/liam/liam

<a href="http://opensource.org/licenses/mit-license">MIT</a> permitted



<a name="node-plop"></a>
### node-plop v0.26.3
#### 

##### Paths
* /home/runner/work/liam/liam

<a href="http://opensource.org/licenses/mit-license">MIT</a> permitted



<a name="node-releases"></a>
### node-releases v2.0.19
#### 

##### Paths
* /home/runner/work/liam/liam

<a href="http://opensource.org/licenses/mit-license">MIT</a> permitted



<a name="normalize-path"></a>
### normalize-path v3.0.0
#### 

##### Paths
* /home/runner/work/liam/liam

<a href="http://opensource.org/licenses/mit-license">MIT</a> permitted



<a name="npm-normalize-package-bin"></a>
### npm-normalize-package-bin v4.0.0
#### 

##### Paths
* /home/runner/work/liam/liam

<a href="http://en.wikipedia.org/wiki/ISC_license">ISC</a> permitted



<a name="npm-package-arg"></a>
### npm-package-arg v11.0.3
#### 

##### Paths
* /home/runner/work/liam/liam

<a href="http://en.wikipedia.org/wiki/ISC_license">ISC</a> permitted



<a name="npm-run-path"></a>
### npm-run-path v4.0.1
#### 

##### Paths
* /home/runner/work/liam/liam

<a href="http://opensource.org/licenses/mit-license">MIT</a> permitted



<a name="npm-to-yarn"></a>
### npm-to-yarn v3.0.1
#### 

##### Paths
* /home/runner/work/liam/liam

<a href="http://opensource.org/licenses/mit-license">MIT</a> permitted



<a name="nth-check"></a>
### nth-check v2.1.1
#### 

##### Paths
* /home/runner/work/liam/liam

<a href="http://opensource.org/licenses/bsd-license">Simplified BSD</a> permitted



<a name="object-assign"></a>
### object-assign v4.1.1
#### 

##### Paths
* /home/runner/work/liam/liam

<a href="http://opensource.org/licenses/mit-license">MIT</a> permitted



<a name="object-inspect"></a>
### object-inspect v1.13.4
#### 

##### Paths
* /home/runner/work/liam/liam

<a href="http://opensource.org/licenses/mit-license">MIT</a> permitted



<a name="object-is"></a>
### object-is v1.1.6
#### 

##### Paths
* /home/runner/work/liam/liam

<a href="http://opensource.org/licenses/mit-license">MIT</a> permitted



<a name="object-keys"></a>
### object-keys v1.1.1
#### 

##### Paths
* /home/runner/work/liam/liam

<a href="http://opensource.org/licenses/mit-license">MIT</a> permitted



<a name="object.assign"></a>
### object.assign v4.1.7
#### 

##### Paths
* /home/runner/work/liam/liam

<a href="http://opensource.org/licenses/mit-license">MIT</a> permitted



<a name="object.entries"></a>
### object.entries v1.1.8
#### 

##### Paths
* /home/runner/work/liam/liam

<a href="http://opensource.org/licenses/mit-license">MIT</a> permitted



<a name="object.fromentries"></a>
### object.fromentries v2.0.8
#### 

##### Paths
* /home/runner/work/liam/liam

<a href="http://opensource.org/licenses/mit-license">MIT</a> permitted



<a name="object.groupby"></a>
### object.groupby v1.0.3
#### 

##### Paths
* /home/runner/work/liam/liam

<a href="http://opensource.org/licenses/mit-license">MIT</a> permitted



<a name="object.values"></a>
### object.values v1.2.1
#### 

##### Paths
* /home/runner/work/liam/liam

<a href="http://opensource.org/licenses/mit-license">MIT</a> permitted



<a name="once"></a>
### once v1.4.0
#### 

##### Paths
* /home/runner/work/liam/liam

<a href="http://en.wikipedia.org/wiki/ISC_license">ISC</a> permitted



<a name="onetime"></a>
### onetime v5.1.2
#### 

##### Paths
* /home/runner/work/liam/liam

<a href="http://opensource.org/licenses/mit-license">MIT</a> permitted



<a name="oniguruma-to-es"></a>
### oniguruma-to-es v3.1.1
#### 

##### Paths
* /home/runner/work/liam/liam

<a href="http://opensource.org/licenses/mit-license">MIT</a> permitted



<a name="open"></a>
### open v7.4.2
#### 

##### Paths
* /home/runner/work/liam/liam

<a href="http://opensource.org/licenses/mit-license">MIT</a> permitted



<a name="optionator"></a>
### optionator v0.9.4
#### 

##### Paths
* /home/runner/work/liam/liam

<a href="http://opensource.org/licenses/mit-license">MIT</a> permitted



<a name="ora"></a>
### ora v4.1.1
#### 

##### Paths
* /home/runner/work/liam/liam

<a href="http://opensource.org/licenses/mit-license">MIT</a> permitted



<a name="os-tmpdir"></a>
### os-tmpdir v1.0.2
#### 

##### Paths
* /home/runner/work/liam/liam

<a href="http://opensource.org/licenses/mit-license">MIT</a> permitted



<a name="outdent"></a>
### outdent v0.5.0
#### 

##### Paths
* /home/runner/work/liam/liam

<a href="http://opensource.org/licenses/mit-license">MIT</a> permitted



<a name="own-keys"></a>
### own-keys v1.0.1
#### 

##### Paths
* /home/runner/work/liam/liam

<a href="http://opensource.org/licenses/mit-license">MIT</a> permitted



<a name="oxc-transform"></a>
### oxc-transform v0.53.0
#### 

##### Paths
* /home/runner/work/liam/liam

<a href="http://opensource.org/licenses/mit-license">MIT</a> permitted



<a name="p-filter"></a>
### p-filter v2.1.0
#### 

##### Paths
* /home/runner/work/liam/liam

<a href="http://opensource.org/licenses/mit-license">MIT</a> permitted



<a name="p-limit"></a>
### p-limit v2.3.0
#### 

##### Paths
* /home/runner/work/liam/liam

<a href="http://opensource.org/licenses/mit-license">MIT</a> permitted



<a name="p-locate"></a>
### p-locate v4.1.0
#### 

##### Paths
* /home/runner/work/liam/liam

<a href="http://opensource.org/licenses/mit-license">MIT</a> permitted



<a name="p-map"></a>
### p-map v2.1.0
#### 

##### Paths
* /home/runner/work/liam/liam

<a href="http://opensource.org/licenses/mit-license">MIT</a> permitted



<a name="p-try"></a>
### p-try v2.2.0
#### 

##### Paths
* /home/runner/work/liam/liam

<a href="http://opensource.org/licenses/mit-license">MIT</a> permitted



<a name="pac-proxy-agent"></a>
### pac-proxy-agent v7.2.0
#### 

##### Paths
* /home/runner/work/liam/liam

<a href="http://opensource.org/licenses/mit-license">MIT</a> permitted



<a name="pac-resolver"></a>
### pac-resolver v7.0.1
#### 

##### Paths
* /home/runner/work/liam/liam

<a href="http://opensource.org/licenses/mit-license">MIT</a> permitted



<a name="package-json-from-dist"></a>
### package-json-from-dist v1.0.1
#### 

##### Paths
* /home/runner/work/liam/liam

BlueOak-1.0.0 permitted



<a name="package-manager-detector"></a>
### package-manager-detector v0.2.11
#### 

##### Paths
* /home/runner/work/liam/liam

<a href="http://opensource.org/licenses/mit-license">MIT</a> permitted



<a name="param-case"></a>
### param-case v2.1.1
#### 

##### Paths
* /home/runner/work/liam/liam

<a href="http://opensource.org/licenses/mit-license">MIT</a> permitted



<a name="parent-module"></a>
### parent-module v1.0.1
#### 

##### Paths
* /home/runner/work/liam/liam

<a href="http://opensource.org/licenses/mit-license">MIT</a> permitted



<a name="parse-entities"></a>
### parse-entities v4.0.2
#### 

##### Paths
* /home/runner/work/liam/liam

<a href="http://opensource.org/licenses/mit-license">MIT</a> permitted



<a name="parse-json"></a>
### parse-json v5.2.0
#### 

##### Paths
* /home/runner/work/liam/liam

<a href="http://opensource.org/licenses/mit-license">MIT</a> permitted



<a name="parse5"></a>
### parse5 v7.2.1
#### 

##### Paths
* /home/runner/work/liam/liam

<a href="http://opensource.org/licenses/mit-license">MIT</a> permitted



<a name="parse5-htmlparser2-tree-adapter"></a>
### parse5-htmlparser2-tree-adapter v7.1.0
#### 

##### Paths
* /home/runner/work/liam/liam

<a href="http://opensource.org/licenses/mit-license">MIT</a> permitted



<a name="parse5-parser-stream"></a>
### parse5-parser-stream v7.1.2
#### 

##### Paths
* /home/runner/work/liam/liam

<a href="http://opensource.org/licenses/mit-license">MIT</a> permitted



<a name="pascal-case"></a>
### pascal-case v2.0.1
#### 

##### Paths
* /home/runner/work/liam/liam

<a href="http://opensource.org/licenses/mit-license">MIT</a> permitted



<a name="patch-package"></a>
### patch-package v8.0.0
#### 

##### Paths
* /home/runner/work/liam/liam

<a href="http://opensource.org/licenses/mit-license">MIT</a> permitted



<a name="path"></a>
### path v0.12.7
#### 

##### Paths
* /home/runner/work/liam/liam

<a href="http://opensource.org/licenses/mit-license">MIT</a> permitted



<a name="path-case"></a>
### path-case v2.1.1
#### 

##### Paths
* /home/runner/work/liam/liam

<a href="http://opensource.org/licenses/mit-license">MIT</a> permitted



<a name="path-exists"></a>
### path-exists v4.0.0
#### 

##### Paths
* /home/runner/work/liam/liam

<a href="http://opensource.org/licenses/mit-license">MIT</a> permitted



<a name="path-is-absolute"></a>
### path-is-absolute v1.0.1
#### 

##### Paths
* /home/runner/work/liam/liam

<a href="http://opensource.org/licenses/mit-license">MIT</a> permitted



<a name="path-key"></a>
### path-key v3.1.1
#### 

##### Paths
* /home/runner/work/liam/liam

<a href="http://opensource.org/licenses/mit-license">MIT</a> permitted



<a name="path-loader"></a>
### path-loader v1.0.12
#### 

##### Paths
* /home/runner/work/liam/liam

<a href="http://opensource.org/licenses/mit-license">MIT</a> permitted



<a name="path-parse"></a>
### path-parse v1.0.7
#### 

##### Paths
* /home/runner/work/liam/liam

<a href="http://opensource.org/licenses/mit-license">MIT</a> permitted



<a name="path-scurry"></a>
### path-scurry v1.11.1
#### 

##### Paths
* /home/runner/work/liam/liam

BlueOak-1.0.0 permitted



<a name="path-type"></a>
### path-type v4.0.0
#### 

##### Paths
* /home/runner/work/liam/liam

<a href="http://opensource.org/licenses/mit-license">MIT</a> permitted



<a name="path-unified"></a>
### path-unified v0.1.0
#### 

##### Paths
* /home/runner/work/liam/liam

<a href="http://opensource.org/licenses/mit-license">MIT</a> permitted



<a name="pathe"></a>
### pathe v2.0.3
#### 

##### Paths
* /home/runner/work/liam/liam

<a href="http://opensource.org/licenses/mit-license">MIT</a> permitted



<a name="pathval"></a>
### pathval v2.0.0
#### 

##### Paths
* /home/runner/work/liam/liam

<a href="http://opensource.org/licenses/mit-license">MIT</a> permitted



<a name="pg-int8"></a>
### pg-int8 v1.0.1
#### 

##### Paths
* /home/runner/work/liam/liam

<a href="http://en.wikipedia.org/wiki/ISC_license">ISC</a> permitted



<a name="pg-protocol"></a>
### pg-protocol v1.7.1
#### 

##### Paths
* /home/runner/work/liam/liam

<a href="http://opensource.org/licenses/mit-license">MIT</a> permitted



<a name="pg-query-emscripten"></a>
### pg-query-emscripten v5.1.0
#### 

##### Paths
* /home/runner/work/liam/liam

<a href="http://opensource.org/licenses/mit-license">MIT</a> permitted



<a name="pg-types"></a>
### pg-types v2.2.0
#### 

##### Paths
* /home/runner/work/liam/liam

<a href="http://opensource.org/licenses/mit-license">MIT</a> permitted



<a name="picocolors"></a>
### picocolors v1.0.1
#### 

##### Paths
* /home/runner/work/liam/liam

<a href="http://en.wikipedia.org/wiki/ISC_license">ISC</a> permitted



<a name="picomatch"></a>
### picomatch v2.3.1
#### 

##### Paths
* /home/runner/work/liam/liam

<a href="http://opensource.org/licenses/mit-license">MIT</a> permitted



<a name="pify"></a>
### pify v4.0.1
#### 

##### Paths
* /home/runner/work/liam/liam

<a href="http://opensource.org/licenses/mit-license">MIT</a> permitted



<a name="playwright"></a>
### playwright v1.50.1
#### 

##### Paths
* /home/runner/work/liam/liam

<a href="http://www.apache.org/licenses/LICENSE-2.0.txt">Apache 2.0</a> permitted



<a name="playwright-core"></a>
### playwright-core v1.50.1
#### 

##### Paths
* /home/runner/work/liam/liam

<a href="http://www.apache.org/licenses/LICENSE-2.0.txt">Apache 2.0</a> permitted



<a name="possible-typed-array-names"></a>
### possible-typed-array-names v1.1.0
#### 

##### Paths
* /home/runner/work/liam/liam

<a href="http://opensource.org/licenses/mit-license">MIT</a> permitted



<a name="postcss"></a>
### postcss v8.4.31
#### 

##### Paths
* /home/runner/work/liam/liam

<a href="http://opensource.org/licenses/mit-license">MIT</a> permitted



<a name="postcss-modules-extract-imports"></a>
### postcss-modules-extract-imports v3.1.0
#### 

##### Paths
* /home/runner/work/liam/liam

<a href="http://en.wikipedia.org/wiki/ISC_license">ISC</a> permitted



<a name="postcss-modules-local-by-default"></a>
### postcss-modules-local-by-default v4.2.0
#### 

##### Paths
* /home/runner/work/liam/liam

<a href="http://opensource.org/licenses/mit-license">MIT</a> permitted



<a name="postcss-modules-scope"></a>
### postcss-modules-scope v3.2.1
#### 

##### Paths
* /home/runner/work/liam/liam

<a href="http://en.wikipedia.org/wiki/ISC_license">ISC</a> permitted



<a name="postcss-modules-values"></a>
### postcss-modules-values v4.0.0
#### 

##### Paths
* /home/runner/work/liam/liam

<a href="http://en.wikipedia.org/wiki/ISC_license">ISC</a> permitted



<a name="postcss-selector-parser"></a>
### postcss-selector-parser v7.1.0
#### 

##### Paths
* /home/runner/work/liam/liam

<a href="http://opensource.org/licenses/mit-license">MIT</a> permitted



<a name="postcss-value-parser"></a>
### postcss-value-parser v4.2.0
#### 

##### Paths
* /home/runner/work/liam/liam

<a href="http://opensource.org/licenses/mit-license">MIT</a> permitted



<a name="postgres-array"></a>
### postgres-array v2.0.0
#### 

##### Paths
* /home/runner/work/liam/liam

<a href="http://opensource.org/licenses/mit-license">MIT</a> permitted



<a name="postgres-bytea"></a>
### postgres-bytea v1.0.0
#### 

##### Paths
* /home/runner/work/liam/liam

<a href="http://opensource.org/licenses/mit-license">MIT</a> permitted



<a name="postgres-date"></a>
### postgres-date v1.0.7
#### 

##### Paths
* /home/runner/work/liam/liam

<a href="http://opensource.org/licenses/mit-license">MIT</a> permitted



<a name="postgres-interval"></a>
### postgres-interval v1.2.0
#### 

##### Paths
* /home/runner/work/liam/liam

<a href="http://opensource.org/licenses/mit-license">MIT</a> permitted



<a name="prelude-ls"></a>
### prelude-ls v1.2.1
#### 

##### Paths
* /home/runner/work/liam/liam

<a href="http://opensource.org/licenses/mit-license">MIT</a> permitted



<a name="prettier"></a>
### prettier v2.8.8
#### 

##### Paths
* /home/runner/work/liam/liam

<a href="http://opensource.org/licenses/mit-license">MIT</a> permitted



<a name="prisma"></a>
### prisma v6.4.1
#### 

##### Paths
* /home/runner/work/liam/liam

<a href="http://www.apache.org/licenses/LICENSE-2.0.txt">Apache 2.0</a> permitted



<a name="proc-log"></a>
### proc-log v4.2.0
#### 

##### Paths
* /home/runner/work/liam/liam

<a href="http://en.wikipedia.org/wiki/ISC_license">ISC</a> permitted



<a name="process"></a>
### process v0.11.10
#### 

##### Paths
* /home/runner/work/liam/liam

<a href="http://opensource.org/licenses/mit-license">MIT</a> permitted



<a name="progress"></a>
### progress v2.0.3
#### 

##### Paths
* /home/runner/work/liam/liam

<a href="http://opensource.org/licenses/mit-license">MIT</a> permitted



<a name="prompts"></a>
### prompts v2.4.2
#### 

##### Paths
* /home/runner/work/liam/liam

<a href="http://opensource.org/licenses/mit-license">MIT</a> permitted



<a name="prop-types"></a>
### prop-types v15.8.1
#### 

##### Paths
* /home/runner/work/liam/liam

<a href="http://opensource.org/licenses/mit-license">MIT</a> permitted



<a name="property-information"></a>
### property-information v7.0.0
#### 

##### Paths
* /home/runner/work/liam/liam

<a href="http://opensource.org/licenses/mit-license">MIT</a> permitted



<a name="proxy-agent"></a>
### proxy-agent v6.5.0
#### 

##### Paths
* /home/runner/work/liam/liam

<a href="http://opensource.org/licenses/mit-license">MIT</a> permitted



<a name="proxy-compare"></a>
### proxy-compare v3.0.1
#### 

##### Paths
* /home/runner/work/liam/liam

<a href="http://opensource.org/licenses/mit-license">MIT</a> permitted



<a name="proxy-from-env"></a>
### proxy-from-env v1.1.0
#### 

##### Paths
* /home/runner/work/liam/liam

<a href="http://opensource.org/licenses/mit-license">MIT</a> permitted



<a name="punycode"></a>
### punycode v1.4.1
#### 

##### Paths
* /home/runner/work/liam/liam

<a href="http://opensource.org/licenses/mit-license">MIT</a> permitted



<a name="pure-rand"></a>
### pure-rand v6.1.0
#### 

##### Paths
* /home/runner/work/liam/liam

<a href="http://opensource.org/licenses/mit-license">MIT</a> permitted



<a name="qs"></a>
### qs v6.14.0
#### 

##### Paths
* /home/runner/work/liam/liam

<a href="http://opensource.org/licenses/BSD-3-Clause">New BSD</a> permitted



<a name="quansync"></a>
### quansync v0.2.8
#### 

##### Paths
* /home/runner/work/liam/liam

<a href="http://opensource.org/licenses/mit-license">MIT</a> permitted



<a name="queue-microtask"></a>
### queue-microtask v1.2.3
#### 

##### Paths
* /home/runner/work/liam/liam

<a href="http://opensource.org/licenses/mit-license">MIT</a> permitted



<a name="randombytes"></a>
### randombytes v2.1.0
#### 

##### Paths
* /home/runner/work/liam/liam

<a href="http://opensource.org/licenses/mit-license">MIT</a> permitted



<a name="rc"></a>
### rc v1.2.8
#### 

##### Paths
* /home/runner/work/liam/liam

(BSD-2-Clause OR MIT OR Apache-2.0) permitted



<a name="react"></a>
### react v18.3.1
#### 

##### Paths
* /home/runner/work/liam/liam

<a href="http://opensource.org/licenses/mit-license">MIT</a> permitted



<a name="react-dom"></a>
### react-dom v18.3.1
#### 

##### Paths
* /home/runner/work/liam/liam

<a href="http://opensource.org/licenses/mit-license">MIT</a> permitted



<a name="react-element-to-jsx-string"></a>
### react-element-to-jsx-string v15.0.0
#### 

##### Paths
* /home/runner/work/liam/liam

<a href="http://opensource.org/licenses/mit-license">MIT</a> permitted



<a name="react-is"></a>
### react-is v16.13.1
#### 

##### Paths
* /home/runner/work/liam/liam

<a href="http://opensource.org/licenses/mit-license">MIT</a> permitted



<a name="react-medium-image-zoom"></a>
### react-medium-image-zoom v5.2.14
#### 

##### Paths
* /home/runner/work/liam/liam

<a href="http://opensource.org/licenses/BSD-3-Clause">New BSD</a> permitted



<a name="react-refresh"></a>
### react-refresh v0.14.2
#### 

##### Paths
* /home/runner/work/liam/liam

<a href="http://opensource.org/licenses/mit-license">MIT</a> permitted



<a name="react-remove-scroll"></a>
### react-remove-scroll v2.6.0
#### 

##### Paths
* /home/runner/work/liam/liam

<a href="http://opensource.org/licenses/mit-license">MIT</a> permitted



<a name="react-remove-scroll-bar"></a>
### react-remove-scroll-bar v2.3.8
#### 

##### Paths
* /home/runner/work/liam/liam

<a href="http://opensource.org/licenses/mit-license">MIT</a> permitted



<a name="react-resizable-panels"></a>
### react-resizable-panels v2.1.7
#### 

##### Paths
* /home/runner/work/liam/liam

<a href="http://opensource.org/licenses/mit-license">MIT</a> permitted



<a name="react-style-singleton"></a>
### react-style-singleton v2.2.3
#### 

##### Paths
* /home/runner/work/liam/liam

<a href="http://opensource.org/licenses/mit-license">MIT</a> permitted



<a name="read-cmd-shim"></a>
### read-cmd-shim v5.0.0
#### 

##### Paths
* /home/runner/work/liam/liam

<a href="http://en.wikipedia.org/wiki/ISC_license">ISC</a> permitted



<a name="read-yaml-file"></a>
### read-yaml-file v1.1.0
#### 

##### Paths
* /home/runner/work/liam/liam

<a href="http://opensource.org/licenses/mit-license">MIT</a> permitted



<a name="readable-stream"></a>
### readable-stream v3.6.2
#### 

##### Paths
* /home/runner/work/liam/liam

<a href="http://opensource.org/licenses/mit-license">MIT</a> permitted



<a name="readdirp"></a>
### readdirp v3.6.0
#### 

##### Paths
* /home/runner/work/liam/liam

<a href="http://opensource.org/licenses/mit-license">MIT</a> permitted



<a name="recast"></a>
### recast v0.23.11
#### 

##### Paths
* /home/runner/work/liam/liam

<a href="http://opensource.org/licenses/mit-license">MIT</a> permitted



<a name="recma-build-jsx"></a>
### recma-build-jsx v1.0.0
#### 

##### Paths
* /home/runner/work/liam/liam

<a href="http://opensource.org/licenses/mit-license">MIT</a> permitted



<a name="recma-jsx"></a>
### recma-jsx v1.0.0
#### 

##### Paths
* /home/runner/work/liam/liam

<a href="http://opensource.org/licenses/mit-license">MIT</a> permitted



<a name="recma-parse"></a>
### recma-parse v1.0.0
#### 

##### Paths
* /home/runner/work/liam/liam

<a href="http://opensource.org/licenses/mit-license">MIT</a> permitted



<a name="recma-stringify"></a>
### recma-stringify v1.0.0
#### 

##### Paths
* /home/runner/work/liam/liam

<a href="http://opensource.org/licenses/mit-license">MIT</a> permitted



<a name="reflect.getprototypeof"></a>
### reflect.getprototypeof v1.0.10
#### 

##### Paths
* /home/runner/work/liam/liam

<a href="http://opensource.org/licenses/mit-license">MIT</a> permitted



<a name="regenerator-runtime"></a>
### regenerator-runtime v0.14.1
#### 

##### Paths
* /home/runner/work/liam/liam

<a href="http://opensource.org/licenses/mit-license">MIT</a> permitted



<a name="regex"></a>
### regex v6.0.1
#### 

##### Paths
* /home/runner/work/liam/liam

<a href="http://opensource.org/licenses/mit-license">MIT</a> permitted



<a name="regex-recursion"></a>
### regex-recursion v6.0.2
#### 

##### Paths
* /home/runner/work/liam/liam

<a href="http://opensource.org/licenses/mit-license">MIT</a> permitted



<a name="regex-utilities"></a>
### regex-utilities v2.3.0
#### 

##### Paths
* /home/runner/work/liam/liam

<a href="http://opensource.org/licenses/mit-license">MIT</a> permitted



<a name="regexp.prototype.flags"></a>
### regexp.prototype.flags v1.5.4
#### 

##### Paths
* /home/runner/work/liam/liam

<a href="http://opensource.org/licenses/mit-license">MIT</a> permitted



<a name="registry-auth-token"></a>
### registry-auth-token v3.3.2
#### 

##### Paths
* /home/runner/work/liam/liam

<a href="http://opensource.org/licenses/mit-license">MIT</a> permitted



<a name="registry-url"></a>
### registry-url v3.1.0
#### 

##### Paths
* /home/runner/work/liam/liam

<a href="http://opensource.org/licenses/mit-license">MIT</a> permitted



<a name="rehype-recma"></a>
### rehype-recma v1.0.0
#### 

##### Paths
* /home/runner/work/liam/liam

<a href="http://opensource.org/licenses/mit-license">MIT</a> permitted



<a name="remark"></a>
### remark v15.0.1
#### 

##### Paths
* /home/runner/work/liam/liam

<a href="http://opensource.org/licenses/mit-license">MIT</a> permitted



<a name="remark-gfm"></a>
### remark-gfm v4.0.1
#### 

##### Paths
* /home/runner/work/liam/liam

<a href="http://opensource.org/licenses/mit-license">MIT</a> permitted



<a name="remark-mdx"></a>
### remark-mdx v3.1.0
#### 

##### Paths
* /home/runner/work/liam/liam

<a href="http://opensource.org/licenses/mit-license">MIT</a> permitted



<a name="remark-parse"></a>
### remark-parse v11.0.0
#### 

##### Paths
* /home/runner/work/liam/liam

<a href="http://opensource.org/licenses/mit-license">MIT</a> permitted



<a name="remark-rehype"></a>
### remark-rehype v11.1.1
#### 

##### Paths
* /home/runner/work/liam/liam

<a href="http://opensource.org/licenses/mit-license">MIT</a> permitted



<a name="remark-stringify"></a>
### remark-stringify v11.0.0
#### 

##### Paths
* /home/runner/work/liam/liam

<a href="http://opensource.org/licenses/mit-license">MIT</a> permitted



<a name="require-directory"></a>
### require-directory v2.1.1
#### 

##### Paths
* /home/runner/work/liam/liam

<a href="http://opensource.org/licenses/mit-license">MIT</a> permitted



<a name="require-from-string"></a>
### require-from-string v2.0.2
#### 

##### Paths
* /home/runner/work/liam/liam

<a href="http://opensource.org/licenses/mit-license">MIT</a> permitted



<a name="require-in-the-middle"></a>
### require-in-the-middle v7.5.2
#### 

##### Paths
* /home/runner/work/liam/liam

<a href="http://opensource.org/licenses/mit-license">MIT</a> permitted



<a name="resolve"></a>
### resolve v1.22.8
#### 

##### Paths
* /home/runner/work/liam/liam

<a href="http://opensource.org/licenses/mit-license">MIT</a> permitted



<a name="resolve-from"></a>
### resolve-from v4.0.0
#### 

##### Paths
* /home/runner/work/liam/liam

<a href="http://opensource.org/licenses/mit-license">MIT</a> permitted



<a name="resolve-pkg-maps"></a>
### resolve-pkg-maps v1.0.0
#### 

##### Paths
* /home/runner/work/liam/liam

<a href="http://opensource.org/licenses/mit-license">MIT</a> permitted



<a name="restore-cursor"></a>
### restore-cursor v3.1.0
#### 

##### Paths
* /home/runner/work/liam/liam

<a href="http://opensource.org/licenses/mit-license">MIT</a> permitted



<a name="reusify"></a>
### reusify v1.1.0
#### 

##### Paths
* /home/runner/work/liam/liam

<a href="http://opensource.org/licenses/mit-license">MIT</a> permitted



<a name="rimraf"></a>
### rimraf v2.7.1
#### 

##### Paths
* /home/runner/work/liam/liam

<a href="http://en.wikipedia.org/wiki/ISC_license">ISC</a> permitted



<a name="rollup"></a>
### rollup v3.29.5
#### 

##### Paths
* /home/runner/work/liam/liam

<a href="http://opensource.org/licenses/mit-license">MIT</a> permitted



<a name="rollup-plugin-execute"></a>
### rollup-plugin-execute v1.1.1
#### 

##### Paths
* /home/runner/work/liam/liam

<a href="http://opensource.org/licenses/mit-license">MIT</a> permitted



<a name="run-async"></a>
### run-async v2.4.1
#### 

##### Paths
* /home/runner/work/liam/liam

<a href="http://opensource.org/licenses/mit-license">MIT</a> permitted



<a name="run-parallel"></a>
### run-parallel v1.2.0
#### 

##### Paths
* /home/runner/work/liam/liam

<a href="http://opensource.org/licenses/mit-license">MIT</a> permitted



<a name="rxjs"></a>
### rxjs v6.6.7
#### 

##### Paths
* /home/runner/work/liam/liam

<a href="http://www.apache.org/licenses/LICENSE-2.0.txt">Apache 2.0</a> permitted



<a name="safe-array-concat"></a>
### safe-array-concat v1.1.3
#### 

##### Paths
* /home/runner/work/liam/liam

<a href="http://opensource.org/licenses/mit-license">MIT</a> permitted



<a name="safe-buffer"></a>
### safe-buffer v5.2.1
#### 

##### Paths
* /home/runner/work/liam/liam

<a href="http://opensource.org/licenses/mit-license">MIT</a> permitted



<a name="safe-push-apply"></a>
### safe-push-apply v1.0.0
#### 

##### Paths
* /home/runner/work/liam/liam

<a href="http://opensource.org/licenses/mit-license">MIT</a> permitted



<a name="safe-regex-test"></a>
### safe-regex-test v1.1.0
#### 

##### Paths
* /home/runner/work/liam/liam

<a href="http://opensource.org/licenses/mit-license">MIT</a> permitted



<a name="safer-buffer"></a>
### safer-buffer v2.1.2
#### 

##### Paths
* /home/runner/work/liam/liam

<a href="http://opensource.org/licenses/mit-license">MIT</a> permitted



<a name="scheduler"></a>
### scheduler v0.23.2
#### 

##### Paths
* /home/runner/work/liam/liam

<a href="http://opensource.org/licenses/mit-license">MIT</a> permitted



<a name="schema-utils"></a>
### schema-utils v4.3.0
#### 

##### Paths
* /home/runner/work/liam/liam

<a href="http://opensource.org/licenses/mit-license">MIT</a> permitted



<a name="scroll-into-view-if-needed"></a>
### scroll-into-view-if-needed v3.1.0
#### 

##### Paths
* /home/runner/work/liam/liam

<a href="http://opensource.org/licenses/mit-license">MIT</a> permitted



<a name="section-matter"></a>
### section-matter v1.0.0
#### 

##### Paths
* /home/runner/work/liam/liam

<a href="http://opensource.org/licenses/mit-license">MIT</a> permitted



<a name="semver"></a>
### semver v6.3.1
#### 

##### Paths
* /home/runner/work/liam/liam

<a href="http://en.wikipedia.org/wiki/ISC_license">ISC</a> permitted



<a name="sentence-case"></a>
### sentence-case v2.1.1
#### 

##### Paths
* /home/runner/work/liam/liam

<a href="http://opensource.org/licenses/mit-license">MIT</a> permitted



<a name="serialize-javascript"></a>
### serialize-javascript v6.0.2
#### 

##### Paths
* /home/runner/work/liam/liam

<a href="http://opensource.org/licenses/BSD-3-Clause">New BSD</a> permitted



<a name="set-function-length"></a>
### set-function-length v1.2.2
#### 

##### Paths
* /home/runner/work/liam/liam

<a href="http://opensource.org/licenses/mit-license">MIT</a> permitted



<a name="set-function-name"></a>
### set-function-name v2.0.2
#### 

##### Paths
* /home/runner/work/liam/liam

<a href="http://opensource.org/licenses/mit-license">MIT</a> permitted



<a name="set-proto"></a>
### set-proto v1.0.0
#### 

##### Paths
* /home/runner/work/liam/liam

<a href="http://opensource.org/licenses/mit-license">MIT</a> permitted



<a name="sharp"></a>
### sharp v0.33.5
#### 

##### Paths
* /home/runner/work/liam/liam

<a href="http://www.apache.org/licenses/LICENSE-2.0.txt">Apache 2.0</a> permitted



<a name="shebang-command"></a>
### shebang-command v2.0.0
#### 

##### Paths
* /home/runner/work/liam/liam

<a href="http://opensource.org/licenses/mit-license">MIT</a> permitted



<a name="shebang-regex"></a>
### shebang-regex v3.0.0
#### 

##### Paths
* /home/runner/work/liam/liam

<a href="http://opensource.org/licenses/mit-license">MIT</a> permitted



<a name="shiki"></a>
### shiki v3.1.0
#### 

##### Paths
* /home/runner/work/liam/liam

<a href="http://opensource.org/licenses/mit-license">MIT</a> permitted



<a name="shimmer"></a>
### shimmer v1.2.1
#### 

##### Paths
* /home/runner/work/liam/liam

<a href="http://opensource.org/licenses/bsd-license">Simplified BSD</a> permitted



<a name="side-channel"></a>
### side-channel v1.1.0
#### 

##### Paths
* /home/runner/work/liam/liam

<a href="http://opensource.org/licenses/mit-license">MIT</a> permitted



<a name="side-channel-list"></a>
### side-channel-list v1.0.0
#### 

##### Paths
* /home/runner/work/liam/liam

<a href="http://opensource.org/licenses/mit-license">MIT</a> permitted



<a name="side-channel-map"></a>
### side-channel-map v1.0.1
#### 

##### Paths
* /home/runner/work/liam/liam

<a href="http://opensource.org/licenses/mit-license">MIT</a> permitted



<a name="side-channel-weakmap"></a>
### side-channel-weakmap v1.0.2
#### 

##### Paths
* /home/runner/work/liam/liam

<a href="http://opensource.org/licenses/mit-license">MIT</a> permitted



<a name="siginfo"></a>
### siginfo v2.0.0
#### 

##### Paths
* /home/runner/work/liam/liam

<a href="http://en.wikipedia.org/wiki/ISC_license">ISC</a> permitted



<a name="signal-exit"></a>
### signal-exit v3.0.7
#### 

##### Paths
* /home/runner/work/liam/liam

<a href="http://en.wikipedia.org/wiki/ISC_license">ISC</a> permitted



<a name="simple-swizzle"></a>
### simple-swizzle v0.2.2
#### 

##### Paths
* /home/runner/work/liam/liam

<a href="http://opensource.org/licenses/mit-license">MIT</a> permitted



<a name="sisteransi"></a>
### sisteransi v1.0.5
#### 

##### Paths
* /home/runner/work/liam/liam

<a href="http://opensource.org/licenses/mit-license">MIT</a> permitted



<a name="slash"></a>
### slash v2.0.0
#### 

##### Paths
* /home/runner/work/liam/liam

<a href="http://opensource.org/licenses/mit-license">MIT</a> permitted



<a name="smart-buffer"></a>
### smart-buffer v4.2.0
#### 

##### Paths
* /home/runner/work/liam/liam

<a href="http://opensource.org/licenses/mit-license">MIT</a> permitted



<a name="snake-case"></a>
### snake-case v2.1.0
#### 

##### Paths
* /home/runner/work/liam/liam

<a href="http://opensource.org/licenses/mit-license">MIT</a> permitted



<a name="socks"></a>
### socks v2.8.4
#### 

##### Paths
* /home/runner/work/liam/liam

<a href="http://opensource.org/licenses/mit-license">MIT</a> permitted



<a name="socks-proxy-agent"></a>
### socks-proxy-agent v8.0.5
#### 

##### Paths
* /home/runner/work/liam/liam

<a href="http://opensource.org/licenses/mit-license">MIT</a> permitted



<a name="source-map"></a>
### source-map v0.6.1
#### 

##### Paths
* /home/runner/work/liam/liam

<a href="http://opensource.org/licenses/BSD-3-Clause">New BSD</a> permitted



<a name="source-map-js"></a>
### source-map-js v1.2.1
#### 

##### Paths
* /home/runner/work/liam/liam

<a href="http://opensource.org/licenses/BSD-3-Clause">New BSD</a> permitted



<a name="source-map-support"></a>
### source-map-support v0.5.21
#### 

##### Paths
* /home/runner/work/liam/liam

<a href="http://opensource.org/licenses/mit-license">MIT</a> permitted



<a name="space-separated-tokens"></a>
### space-separated-tokens v2.0.2
#### 

##### Paths
* /home/runner/work/liam/liam

<a href="http://opensource.org/licenses/mit-license">MIT</a> permitted



<a name="spawndamnit"></a>
### spawndamnit v3.0.1
#### 

##### Paths
* /home/runner/work/liam/liam

Unknown manually approved

>Its license is MIT, but it is mis-detected as a "SEE LICENSE IN LICENSE" license. See https://github.com/jamiebuilds/spawndamnit/pull/11

><cite> OSPO @masutaka 2024-11-29</cite>



<a name="sprintf-js"></a>
### sprintf-js v1.0.3
#### 

##### Paths
* /home/runner/work/liam/liam

<a href="http://opensource.org/licenses/BSD-3-Clause">New BSD</a> permitted



<a name="stable-hash"></a>
### stable-hash v0.0.4
#### 

##### Paths
* /home/runner/work/liam/liam

<a href="http://opensource.org/licenses/mit-license">MIT</a> permitted



<a name="stackback"></a>
### stackback v0.0.2
#### 

##### Paths
* /home/runner/work/liam/liam

<a href="http://opensource.org/licenses/mit-license">MIT</a> permitted



<a name="stacktrace-parser"></a>
### stacktrace-parser v0.1.11
#### 

##### Paths
* /home/runner/work/liam/liam

<a href="http://opensource.org/licenses/mit-license">MIT</a> permitted



<a name="std-env"></a>
### std-env v3.8.1
#### 

##### Paths
* /home/runner/work/liam/liam

<a href="http://opensource.org/licenses/mit-license">MIT</a> permitted



<a name="stdin-discarder"></a>
### stdin-discarder v0.2.2
#### 

##### Paths
* /home/runner/work/liam/liam

<a href="http://opensource.org/licenses/mit-license">MIT</a> permitted



<a name="storybook"></a>
### storybook v8.6.4
#### 

##### Paths
* /home/runner/work/liam/liam

<a href="http://opensource.org/licenses/mit-license">MIT</a> permitted



<a name="stream"></a>
### stream v0.0.3
#### 

##### Paths
* /home/runner/work/liam/liam

<a href="http://opensource.org/licenses/mit-license">MIT</a> permitted



<a name="streamsearch"></a>
### streamsearch v1.1.0
#### 

##### Paths
* /home/runner/work/liam/liam

<a href="http://opensource.org/licenses/mit-license">MIT</a> permitted



<a name="string-width"></a>
### string-width v4.2.3
#### 

##### Paths
* /home/runner/work/liam/liam

<a href="http://opensource.org/licenses/mit-license">MIT</a> permitted



<a name="string.prototype.includes"></a>
### string.prototype.includes v2.0.1
#### 

##### Paths
* /home/runner/work/liam/liam

<a href="http://opensource.org/licenses/mit-license">MIT</a> permitted



<a name="string.prototype.matchall"></a>
### string.prototype.matchall v4.0.12
#### 

##### Paths
* /home/runner/work/liam/liam

<a href="http://opensource.org/licenses/mit-license">MIT</a> permitted



<a name="string.prototype.repeat"></a>
### string.prototype.repeat v1.0.0
#### 

##### Paths
* /home/runner/work/liam/liam

<a href="http://opensource.org/licenses/mit-license">MIT</a> permitted



<a name="string.prototype.trim"></a>
### string.prototype.trim v1.2.10
#### 

##### Paths
* /home/runner/work/liam/liam

<a href="http://opensource.org/licenses/mit-license">MIT</a> permitted



<a name="string.prototype.trimend"></a>
### string.prototype.trimend v1.0.9
#### 

##### Paths
* /home/runner/work/liam/liam

<a href="http://opensource.org/licenses/mit-license">MIT</a> permitted



<a name="string.prototype.trimstart"></a>
### string.prototype.trimstart v1.0.8
#### 

##### Paths
* /home/runner/work/liam/liam

<a href="http://opensource.org/licenses/mit-license">MIT</a> permitted



<a name="string_decoder"></a>
### string_decoder v1.3.0
#### 

##### Paths
* /home/runner/work/liam/liam

<a href="http://opensource.org/licenses/mit-license">MIT</a> permitted



<a name="stringify-entities"></a>
### stringify-entities v4.0.4
#### 

##### Paths
* /home/runner/work/liam/liam

<a href="http://opensource.org/licenses/mit-license">MIT</a> permitted



<a name="strip-ansi"></a>
### strip-ansi v6.0.1
#### 

##### Paths
* /home/runner/work/liam/liam

<a href="http://opensource.org/licenses/mit-license">MIT</a> permitted



<a name="strip-bom"></a>
### strip-bom v3.0.0
#### 

##### Paths
* /home/runner/work/liam/liam

<a href="http://opensource.org/licenses/mit-license">MIT</a> permitted



<a name="strip-bom-string"></a>
### strip-bom-string v1.0.0
#### 

##### Paths
* /home/runner/work/liam/liam

<a href="http://opensource.org/licenses/mit-license">MIT</a> permitted



<a name="strip-final-newline"></a>
### strip-final-newline v2.0.0
#### 

##### Paths
* /home/runner/work/liam/liam

<a href="http://opensource.org/licenses/mit-license">MIT</a> permitted



<a name="strip-json-comments"></a>
### strip-json-comments v2.0.1
#### 

##### Paths
* /home/runner/work/liam/liam

<a href="http://opensource.org/licenses/mit-license">MIT</a> permitted



<a name="style-dictionary"></a>
### style-dictionary v4.1.3
#### 

##### Paths
* /home/runner/work/liam/liam

<a href="http://www.apache.org/licenses/LICENSE-2.0.txt">Apache 2.0</a> permitted



<a name="style-to-js"></a>
### style-to-js v1.1.16
#### 

##### Paths
* /home/runner/work/liam/liam

<a href="http://opensource.org/licenses/mit-license">MIT</a> permitted



<a name="style-to-object"></a>
### style-to-object v1.0.8
#### 

##### Paths
* /home/runner/work/liam/liam

<a href="http://opensource.org/licenses/mit-license">MIT</a> permitted



<a name="styled-jsx"></a>
### styled-jsx v5.1.6
#### 

##### Paths
* /home/runner/work/liam/liam

<a href="http://opensource.org/licenses/mit-license">MIT</a> permitted



<a name="supabase"></a>
### supabase v2.15.8
#### 

##### Paths
* /home/runner/work/liam/liam

<a href="http://opensource.org/licenses/mit-license">MIT</a> permitted



<a name="superagent"></a>
### superagent v7.1.6
#### 

##### Paths
* /home/runner/work/liam/liam

<a href="http://opensource.org/licenses/mit-license">MIT</a> permitted



<a name="supports-color"></a>
### supports-color v5.5.0
#### 

##### Paths
* /home/runner/work/liam/liam

<a href="http://opensource.org/licenses/mit-license">MIT</a> permitted



<a name="supports-preserve-symlinks-flag"></a>
### supports-preserve-symlinks-flag v1.0.0
#### 

##### Paths
* /home/runner/work/liam/liam

<a href="http://opensource.org/licenses/mit-license">MIT</a> permitted



<a name="swap-case"></a>
### swap-case v1.1.2
#### 

##### Paths
* /home/runner/work/liam/liam

<a href="http://opensource.org/licenses/mit-license">MIT</a> permitted



<a name="syncpack"></a>
### syncpack v13.0.0
#### 

##### Paths
* /home/runner/work/liam/liam

<a href="http://opensource.org/licenses/mit-license">MIT</a> permitted



<a name="tailwind-merge"></a>
### tailwind-merge v2.5.4
#### 

##### Paths
* /home/runner/work/liam/liam

<a href="http://opensource.org/licenses/mit-license">MIT</a> permitted



<a name="tailwind-variants"></a>
### tailwind-variants v0.3.0
#### 

##### Paths
* /home/runner/work/liam/liam

<a href="http://opensource.org/licenses/mit-license">MIT</a> permitted



<a name="tailwindcss"></a>
### tailwindcss v4.0.11
#### 

##### Paths
* /home/runner/work/liam/liam

<a href="http://opensource.org/licenses/mit-license">MIT</a> permitted



<a name="tapable"></a>
### tapable v2.2.1
#### 

##### Paths
* /home/runner/work/liam/liam

<a href="http://opensource.org/licenses/mit-license">MIT</a> permitted



<a name="tar"></a>
### tar v7.4.3
#### 

##### Paths
* /home/runner/work/liam/liam

<a href="http://en.wikipedia.org/wiki/ISC_license">ISC</a> permitted



<a name="term-size"></a>
### term-size v2.2.1
#### 

##### Paths
* /home/runner/work/liam/liam

<a href="http://opensource.org/licenses/mit-license">MIT</a> permitted



<a name="terser"></a>
### terser v5.39.0
#### 

##### Paths
* /home/runner/work/liam/liam

<a href="http://opensource.org/licenses/bsd-license">Simplified BSD</a> permitted



<a name="terser-webpack-plugin"></a>
### terser-webpack-plugin v5.3.14
#### 

##### Paths
* /home/runner/work/liam/liam

<a href="http://opensource.org/licenses/mit-license">MIT</a> permitted



<a name="text-table"></a>
### text-table v0.2.0
#### 

##### Paths
* /home/runner/work/liam/liam

<a href="http://opensource.org/licenses/mit-license">MIT</a> permitted



<a name="thingies"></a>
### thingies v1.21.0
#### 

##### Paths
* /home/runner/work/liam/liam

<a href="https://unlicense.org/">The Unlicense</a> permitted



<a name="third-party-capital"></a>
### third-party-capital v1.0.20
#### 

##### Paths
* /home/runner/work/liam/liam

<a href="http://en.wikipedia.org/wiki/ISC_license">ISC</a> permitted



<a name="through"></a>
### through v2.3.8
#### 

##### Paths
* /home/runner/work/liam/liam

<a href="http://opensource.org/licenses/mit-license">MIT</a> permitted



<a name="tightrope"></a>
### tightrope v0.2.0
#### 

##### Paths
* /home/runner/work/liam/liam

<a href="http://opensource.org/licenses/mit-license">MIT</a> permitted



<a name="tiny-invariant"></a>
### tiny-invariant v1.3.3
#### 

##### Paths
* /home/runner/work/liam/liam

<a href="http://opensource.org/licenses/mit-license">MIT</a> permitted



<a name="tinybench"></a>
### tinybench v2.9.0
#### 

##### Paths
* /home/runner/work/liam/liam

<a href="http://opensource.org/licenses/mit-license">MIT</a> permitted



<a name="tinycolor2"></a>
### tinycolor2 v1.6.0
#### 

##### Paths
* /home/runner/work/liam/liam

<a href="http://opensource.org/licenses/mit-license">MIT</a> permitted



<a name="tinyexec"></a>
### tinyexec v0.3.2
#### 

##### Paths
* /home/runner/work/liam/liam

<a href="http://opensource.org/licenses/mit-license">MIT</a> permitted



<a name="tinyglobby"></a>
### tinyglobby v0.2.12
#### 

##### Paths
* /home/runner/work/liam/liam

<a href="http://opensource.org/licenses/mit-license">MIT</a> permitted



<a name="tinygradient"></a>
### tinygradient v1.1.5
#### 

##### Paths
* /home/runner/work/liam/liam

<a href="http://opensource.org/licenses/mit-license">MIT</a> permitted



<a name="tinypool"></a>
### tinypool v1.0.2
#### 

##### Paths
* /home/runner/work/liam/liam

<a href="http://opensource.org/licenses/mit-license">MIT</a> permitted



<a name="tinyrainbow"></a>
### tinyrainbow v2.0.0
#### 

##### Paths
* /home/runner/work/liam/liam

<a href="http://opensource.org/licenses/mit-license">MIT</a> permitted



<a name="tinyspy"></a>
### tinyspy v3.0.2
#### 

##### Paths
* /home/runner/work/liam/liam

<a href="http://opensource.org/licenses/mit-license">MIT</a> permitted



<a name="title-case"></a>
### title-case v2.1.1
#### 

##### Paths
* /home/runner/work/liam/liam

<a href="http://opensource.org/licenses/mit-license">MIT</a> permitted



<a name="tmp"></a>
### tmp v0.0.33
#### 

##### Paths
* /home/runner/work/liam/liam

<a href="http://opensource.org/licenses/mit-license">MIT</a> permitted



<a name="to-regex-range"></a>
### to-regex-range v5.0.1
#### 

##### Paths
* /home/runner/work/liam/liam

<a href="http://opensource.org/licenses/mit-license">MIT</a> permitted



<a name="tr46"></a>
### tr46 v0.0.3
#### 

##### Paths
* /home/runner/work/liam/liam

<a href="http://opensource.org/licenses/mit-license">MIT</a> permitted



<a name="tree-dump"></a>
### tree-dump v1.0.2
#### 

##### Paths
* /home/runner/work/liam/liam

<a href="http://www.apache.org/licenses/LICENSE-2.0.txt">Apache 2.0</a> permitted



<a name="trim-lines"></a>
### trim-lines v3.0.1
#### 

##### Paths
* /home/runner/work/liam/liam

<a href="http://opensource.org/licenses/mit-license">MIT</a> permitted



<a name="trough"></a>
### trough v2.2.0
#### 

##### Paths
* /home/runner/work/liam/liam

<a href="http://opensource.org/licenses/mit-license">MIT</a> permitted



<a name="ts-api-utils"></a>
### ts-api-utils v2.0.1
#### 

##### Paths
* /home/runner/work/liam/liam

<a href="http://opensource.org/licenses/mit-license">MIT</a> permitted



<a name="ts-dedent"></a>
### ts-dedent v2.2.0
#### 

##### Paths
* /home/runner/work/liam/liam

<a href="http://opensource.org/licenses/mit-license">MIT</a> permitted



<a name="ts-node"></a>
### ts-node v10.9.2
#### 

##### Paths
* /home/runner/work/liam/liam

<a href="http://opensource.org/licenses/mit-license">MIT</a> permitted



<a name="ts-pattern"></a>
### ts-pattern v5.4.0
#### 

##### Paths
* /home/runner/work/liam/liam

<a href="http://opensource.org/licenses/mit-license">MIT</a> permitted



<a name="ts-toolbelt"></a>
### ts-toolbelt v9.6.0
#### 

##### Paths
* /home/runner/work/liam/liam

<a href="http://www.apache.org/licenses/LICENSE-2.0.txt">Apache 2.0</a> permitted



<a name="tsconfck"></a>
### tsconfck v3.1.5
#### 

##### Paths
* /home/runner/work/liam/liam

<a href="http://opensource.org/licenses/mit-license">MIT</a> permitted



<a name="tsconfig-paths"></a>
### tsconfig-paths v3.15.0
#### 

##### Paths
* /home/runner/work/liam/liam

<a href="http://opensource.org/licenses/mit-license">MIT</a> permitted



<a name="tslib"></a>
### tslib v1.14.1
#### 

##### Paths
* /home/runner/work/liam/liam

<a href="https://opensource.org/licenses/0BSD">BSD Zero Clause License</a> permitted



<a name="turbo"></a>
### turbo v2.1.2
#### 

##### Paths
* /home/runner/work/liam/liam

<a href="http://opensource.org/licenses/mit-license">MIT</a> permitted



<a name="turbo-linux-64"></a>
### turbo-linux-64 v2.1.2
#### 

##### Paths
* /home/runner/work/liam/liam

<a href="http://opensource.org/licenses/mit-license">MIT</a> permitted



<a name="type-check"></a>
### type-check v0.4.0
#### 

##### Paths
* /home/runner/work/liam/liam

<a href="http://opensource.org/licenses/mit-license">MIT</a> permitted



<a name="type-fest"></a>
### type-fest v0.7.1
#### 

##### Paths
* /home/runner/work/liam/liam

(MIT OR CC0-1.0) permitted



<a name="typed-array-buffer"></a>
### typed-array-buffer v1.0.3
#### 

##### Paths
* /home/runner/work/liam/liam

<a href="http://opensource.org/licenses/mit-license">MIT</a> permitted



<a name="typed-array-byte-length"></a>
### typed-array-byte-length v1.0.3
#### 

##### Paths
* /home/runner/work/liam/liam

<a href="http://opensource.org/licenses/mit-license">MIT</a> permitted



<a name="typed-array-byte-offset"></a>
### typed-array-byte-offset v1.0.4
#### 

##### Paths
* /home/runner/work/liam/liam

<a href="http://opensource.org/licenses/mit-license">MIT</a> permitted



<a name="typed-array-length"></a>
### typed-array-length v1.0.7
#### 

##### Paths
* /home/runner/work/liam/liam

<a href="http://opensource.org/licenses/mit-license">MIT</a> permitted



<a name="typed-css-modules"></a>
### typed-css-modules v0.9.1
#### 

##### Paths
* /home/runner/work/liam/liam

<a href="http://opensource.org/licenses/mit-license">MIT</a> permitted



<a name="typescript"></a>
### typescript v5.8.2
#### 

##### Paths
* /home/runner/work/liam/liam

<a href="http://www.apache.org/licenses/LICENSE-2.0.txt">Apache 2.0</a> permitted



<a name="uglify-js"></a>
### uglify-js v3.19.3
#### 

##### Paths
* /home/runner/work/liam/liam

<a href="http://opensource.org/licenses/bsd-license">Simplified BSD</a> permitted



<a name="unbox-primitive"></a>
### unbox-primitive v1.1.0
#### 

##### Paths
* /home/runner/work/liam/liam

<a href="http://opensource.org/licenses/mit-license">MIT</a> permitted



<a name="undici"></a>
### undici v6.21.1
#### 

##### Paths
* /home/runner/work/liam/liam

<a href="http://opensource.org/licenses/mit-license">MIT</a> permitted



<a name="undici-types"></a>
### undici-types v6.19.8
#### 

##### Paths
* /home/runner/work/liam/liam

<a href="http://opensource.org/licenses/mit-license">MIT</a> permitted



<a name="unicorn-magic"></a>
### unicorn-magic v0.1.0
#### 

##### Paths
* /home/runner/work/liam/liam

<a href="http://opensource.org/licenses/mit-license">MIT</a> permitted



<a name="unified"></a>
### unified v11.0.5
#### 

##### Paths
* /home/runner/work/liam/liam

<a href="http://opensource.org/licenses/mit-license">MIT</a> permitted



<a name="unist-util-is"></a>
### unist-util-is v6.0.0
#### 

##### Paths
* /home/runner/work/liam/liam

<a href="http://opensource.org/licenses/mit-license">MIT</a> permitted



<a name="unist-util-position"></a>
### unist-util-position v5.0.0
#### 

##### Paths
* /home/runner/work/liam/liam

<a href="http://opensource.org/licenses/mit-license">MIT</a> permitted



<a name="unist-util-position-from-estree"></a>
### unist-util-position-from-estree v2.0.0
#### 

##### Paths
* /home/runner/work/liam/liam

<a href="http://opensource.org/licenses/mit-license">MIT</a> permitted



<a name="unist-util-stringify-position"></a>
### unist-util-stringify-position v4.0.0
#### 

##### Paths
* /home/runner/work/liam/liam

<a href="http://opensource.org/licenses/mit-license">MIT</a> permitted



<a name="unist-util-visit"></a>
### unist-util-visit v5.0.0
#### 

##### Paths
* /home/runner/work/liam/liam

<a href="http://opensource.org/licenses/mit-license">MIT</a> permitted



<a name="unist-util-visit-parents"></a>
### unist-util-visit-parents v6.0.1
#### 

##### Paths
* /home/runner/work/liam/liam

<a href="http://opensource.org/licenses/mit-license">MIT</a> permitted



<a name="universal-github-app-jwt"></a>
### universal-github-app-jwt v1.2.0
#### 

##### Paths
* /home/runner/work/liam/liam

<a href="http://opensource.org/licenses/mit-license">MIT</a> permitted



<a name="universal-user-agent"></a>
### universal-user-agent v6.0.1
#### 

##### Paths
* /home/runner/work/liam/liam

<a href="http://en.wikipedia.org/wiki/ISC_license">ISC</a> permitted



<a name="universalify"></a>
### universalify v0.1.2
#### 

##### Paths
* /home/runner/work/liam/liam

<a href="http://opensource.org/licenses/mit-license">MIT</a> permitted



<a name="unplugin"></a>
### unplugin v1.0.1
#### 

##### Paths
* /home/runner/work/liam/liam

<a href="http://opensource.org/licenses/mit-license">MIT</a> permitted



<a name="update-browserslist-db"></a>
### update-browserslist-db v1.1.2
#### 

##### Paths
* /home/runner/work/liam/liam

<a href="http://opensource.org/licenses/mit-license">MIT</a> permitted



<a name="update-check"></a>
### update-check v1.5.4
#### 

##### Paths
* /home/runner/work/liam/liam

<a href="http://opensource.org/licenses/mit-license">MIT</a> permitted



<a name="upper-case"></a>
### upper-case v1.1.3
#### 

##### Paths
* /home/runner/work/liam/liam

<a href="http://opensource.org/licenses/mit-license">MIT</a> permitted



<a name="upper-case-first"></a>
### upper-case-first v1.1.2
#### 

##### Paths
* /home/runner/work/liam/liam

<a href="http://opensource.org/licenses/mit-license">MIT</a> permitted



<a name="uri-js"></a>
### uri-js v4.4.1
#### 

##### Paths
* /home/runner/work/liam/liam

<a href="http://opensource.org/licenses/bsd-license">Simplified BSD</a> permitted



<a name="url"></a>
### url v0.11.4
#### 

##### Paths
* /home/runner/work/liam/liam

<a href="http://opensource.org/licenses/mit-license">MIT</a> permitted



<a name="use-callback-ref"></a>
### use-callback-ref v1.3.3
#### 

##### Paths
* /home/runner/work/liam/liam

<a href="http://opensource.org/licenses/mit-license">MIT</a> permitted



<a name="use-sidecar"></a>
### use-sidecar v1.1.3
#### 

##### Paths
* /home/runner/work/liam/liam

<a href="http://opensource.org/licenses/mit-license">MIT</a> permitted



<a name="use-sync-external-store"></a>
### use-sync-external-store v1.4.0
#### 

##### Paths
* /home/runner/work/liam/liam

<a href="http://opensource.org/licenses/mit-license">MIT</a> permitted



<a name="util"></a>
### util v0.10.4
#### 

##### Paths
* /home/runner/work/liam/liam

<a href="http://opensource.org/licenses/mit-license">MIT</a> permitted



<a name="util-deprecate"></a>
### util-deprecate v1.0.2
#### 

##### Paths
* /home/runner/work/liam/liam

<a href="http://opensource.org/licenses/mit-license">MIT</a> permitted



<a name="uuid"></a>
### uuid v9.0.1
#### 

##### Paths
* /home/runner/work/liam/liam

<a href="http://opensource.org/licenses/mit-license">MIT</a> permitted



<a name="v8-compile-cache-lib"></a>
### v8-compile-cache-lib v3.0.1
#### 

##### Paths
* /home/runner/work/liam/liam

<a href="http://opensource.org/licenses/mit-license">MIT</a> permitted



<a name="valibot"></a>
### valibot v1.0.0-rc.3
#### 

##### Paths
* /home/runner/work/liam/liam

<a href="http://opensource.org/licenses/mit-license">MIT</a> permitted



<a name="validate-npm-package-name"></a>
### validate-npm-package-name v5.0.1
#### 

##### Paths
* /home/runner/work/liam/liam

<a href="http://en.wikipedia.org/wiki/ISC_license">ISC</a> permitted



<a name="valtio"></a>
### valtio v2.1.2
#### 

##### Paths
* /home/runner/work/liam/liam

<a href="http://opensource.org/licenses/mit-license">MIT</a> permitted



<a name="vaul"></a>
### vaul v1.1.1
#### 

##### Paths
* /home/runner/work/liam/liam

<a href="http://opensource.org/licenses/mit-license">MIT</a> permitted



<a name="vfile"></a>
### vfile v6.0.3
#### 

##### Paths
* /home/runner/work/liam/liam

<a href="http://opensource.org/licenses/mit-license">MIT</a> permitted



<a name="vfile-message"></a>
### vfile-message v4.0.2
#### 

##### Paths
* /home/runner/work/liam/liam

<a href="http://opensource.org/licenses/mit-license">MIT</a> permitted



<a name="vite"></a>
### vite v6.2.1
#### 

##### Paths
* /home/runner/work/liam/liam

<a href="http://opensource.org/licenses/mit-license">MIT</a> permitted



<a name="vite-node"></a>
### vite-node v3.0.8
#### 

##### Paths
* /home/runner/work/liam/liam

<a href="http://opensource.org/licenses/mit-license">MIT</a> permitted



<a name="vite-tsconfig-paths"></a>
### vite-tsconfig-paths v5.1.3
#### 

##### Paths
* /home/runner/work/liam/liam

<a href="http://opensource.org/licenses/mit-license">MIT</a> permitted



<a name="vitest"></a>
### vitest v3.0.8
#### 

##### Paths
* /home/runner/work/liam/liam

<a href="http://opensource.org/licenses/mit-license">MIT</a> permitted



<a name="watchpack"></a>
### watchpack v2.4.2
#### 

##### Paths
* /home/runner/work/liam/liam

<a href="http://opensource.org/licenses/mit-license">MIT</a> permitted



<a name="wcwidth"></a>
### wcwidth v1.0.1
#### 

##### Paths
* /home/runner/work/liam/liam

<a href="http://opensource.org/licenses/mit-license">MIT</a> permitted



<a name="web-streams-polyfill"></a>
### web-streams-polyfill v3.3.3
#### 

##### Paths
* /home/runner/work/liam/liam

<a href="http://opensource.org/licenses/mit-license">MIT</a> permitted



<a name="webidl-conversions"></a>
### webidl-conversions v3.0.1
#### 

##### Paths
* /home/runner/work/liam/liam

<a href="http://opensource.org/licenses/bsd-license">Simplified BSD</a> permitted



<a name="webpack"></a>
### webpack v5.98.0
#### 

##### Paths
* /home/runner/work/liam/liam

<a href="http://opensource.org/licenses/mit-license">MIT</a> permitted



<a name="webpack-sources"></a>
### webpack-sources v3.2.3
#### 

##### Paths
* /home/runner/work/liam/liam

<a href="http://opensource.org/licenses/mit-license">MIT</a> permitted



<a name="webpack-virtual-modules"></a>
### webpack-virtual-modules v0.5.0
#### 

##### Paths
* /home/runner/work/liam/liam

<a href="http://opensource.org/licenses/mit-license">MIT</a> permitted



<a name="whatwg-encoding"></a>
### whatwg-encoding v3.1.1
#### 

##### Paths
* /home/runner/work/liam/liam

<a href="http://opensource.org/licenses/mit-license">MIT</a> permitted



<a name="whatwg-mimetype"></a>
### whatwg-mimetype v4.0.0
#### 

##### Paths
* /home/runner/work/liam/liam

<a href="http://opensource.org/licenses/mit-license">MIT</a> permitted



<a name="whatwg-url"></a>
### whatwg-url v5.0.0
#### 

##### Paths
* /home/runner/work/liam/liam

<a href="http://opensource.org/licenses/mit-license">MIT</a> permitted



<a name="which"></a>
### which v2.0.2
#### 

##### Paths
* /home/runner/work/liam/liam

<a href="http://en.wikipedia.org/wiki/ISC_license">ISC</a> permitted



<a name="which-boxed-primitive"></a>
### which-boxed-primitive v1.1.1
#### 

##### Paths
* /home/runner/work/liam/liam

<a href="http://opensource.org/licenses/mit-license">MIT</a> permitted



<a name="which-builtin-type"></a>
### which-builtin-type v1.2.1
#### 

##### Paths
* /home/runner/work/liam/liam

<a href="http://opensource.org/licenses/mit-license">MIT</a> permitted



<a name="which-collection"></a>
### which-collection v1.0.2
#### 

##### Paths
* /home/runner/work/liam/liam

<a href="http://opensource.org/licenses/mit-license">MIT</a> permitted



<a name="which-typed-array"></a>
### which-typed-array v1.1.18
#### 

##### Paths
* /home/runner/work/liam/liam

<a href="http://opensource.org/licenses/mit-license">MIT</a> permitted



<a name="why-is-node-running"></a>
### why-is-node-running v2.3.0
#### 

##### Paths
* /home/runner/work/liam/liam

<a href="http://opensource.org/licenses/mit-license">MIT</a> permitted



<a name="word-wrap"></a>
### word-wrap v1.2.5
#### 

##### Paths
* /home/runner/work/liam/liam

<a href="http://opensource.org/licenses/mit-license">MIT</a> permitted



<a name="wordwrap"></a>
### wordwrap v1.0.0
#### 

##### Paths
* /home/runner/work/liam/liam

<a href="http://opensource.org/licenses/mit-license">MIT</a> permitted



<a name="wrap-ansi"></a>
### wrap-ansi v6.2.0
#### 

##### Paths
* /home/runner/work/liam/liam

<a href="http://opensource.org/licenses/mit-license">MIT</a> permitted



<a name="wrappy"></a>
### wrappy v1.0.2
#### 

##### Paths
* /home/runner/work/liam/liam

<a href="http://en.wikipedia.org/wiki/ISC_license">ISC</a> permitted



<a name="write-file-atomic"></a>
### write-file-atomic v6.0.0
#### 

##### Paths
* /home/runner/work/liam/liam

<a href="http://en.wikipedia.org/wiki/ISC_license">ISC</a> permitted



<a name="ws"></a>
### ws v8.18.1
#### 

##### Paths
* /home/runner/work/liam/liam

<a href="http://opensource.org/licenses/mit-license">MIT</a> permitted



<a name="xtend"></a>
### xtend v4.0.2
#### 

##### Paths
* /home/runner/work/liam/liam

<a href="http://opensource.org/licenses/mit-license">MIT</a> permitted



<a name="y18n"></a>
### y18n v5.0.8
#### 

##### Paths
* /home/runner/work/liam/liam

<a href="http://en.wikipedia.org/wiki/ISC_license">ISC</a> permitted



<a name="yallist"></a>
### yallist v3.1.1
#### 

##### Paths
* /home/runner/work/liam/liam

<a href="http://en.wikipedia.org/wiki/ISC_license">ISC</a> permitted



<a name="yallist"></a>
### yallist v5.0.0
#### 

##### Paths
* /home/runner/work/liam/liam

BlueOak-1.0.0 permitted



<a name="yaml"></a>
### yaml v2.7.0
#### 

##### Paths
* /home/runner/work/liam/liam

<a href="http://en.wikipedia.org/wiki/ISC_license">ISC</a> permitted



<a name="yargs"></a>
### yargs v17.7.2
#### 

##### Paths
* /home/runner/work/liam/liam

<a href="http://opensource.org/licenses/mit-license">MIT</a> permitted



<a name="yargs-parser"></a>
### yargs-parser v21.1.1
#### 

##### Paths
* /home/runner/work/liam/liam

<a href="http://en.wikipedia.org/wiki/ISC_license">ISC</a> permitted



<a name="yn"></a>
### yn v3.1.1
#### 

##### Paths
* /home/runner/work/liam/liam

<a href="http://opensource.org/licenses/mit-license">MIT</a> permitted



<a name="yocto-queue"></a>
### yocto-queue v0.1.0
#### 

##### Paths
* /home/runner/work/liam/liam

<a href="http://opensource.org/licenses/mit-license">MIT</a> permitted



<a name="yoctocolors"></a>
### yoctocolors v2.1.1
#### 

##### Paths
* /home/runner/work/liam/liam

<a href="http://opensource.org/licenses/mit-license">MIT</a> permitted



<a name="yoctocolors-cjs"></a>
### yoctocolors-cjs v2.1.2
#### 

##### Paths
* /home/runner/work/liam/liam

<a href="http://opensource.org/licenses/mit-license">MIT</a> permitted



<a name="zod"></a>
### zod v3.24.1
#### 

##### Paths
* /home/runner/work/liam/liam

<a href="http://opensource.org/licenses/mit-license">MIT</a> permitted



<a name="zustand"></a>
### zustand v4.5.6
#### 

##### Paths
* /home/runner/work/liam/liam

<a href="http://opensource.org/licenses/mit-license">MIT</a> permitted



<a name="zwitch"></a>
### zwitch v2.0.4
#### 

##### Paths
* /home/runner/work/liam/liam

<a href="http://opensource.org/licenses/mit-license">MIT</a> permitted

<|MERGE_RESOLUTION|>--- conflicted
+++ resolved
@@ -2,13 +2,8 @@
 
 
 ## Summary
-<<<<<<< HEAD
 * 1019 MIT
 * 84 Apache 2.0
-=======
-* 1006 MIT
-* 82 Apache 2.0
->>>>>>> f7911731
 * 73 ISC
 * 25 Simplified BSD
 * 19 New BSD
@@ -13592,5 +13587,4 @@
 ##### Paths
 * /home/runner/work/liam/liam
 
-<a href="http://opensource.org/licenses/mit-license">MIT</a> permitted
-
+<a href="http://opensource.org/licenses/mit-license">MIT</a> permitted