# Contributing

Thank you for your interest in this project! Please contribute according to the following guidelines:

Please note we have a [code of conduct](CODE_OF_CONDUCT.md), please follow it in all your interactions with the project.

## Development environment setup

Before setting up the development environment, we recommend reviewing our [Repository Architecture](https://liambx.com/docs/contributing/repository-architecture) documentation to understand how our packages are organized.

To set up a development environment, please follow these steps:

1. Clone the repo

   ```sh
   git clone https://github.com/liam-hq/liam
   ```

2. Run the setup script

   ```sh
   ./scripts/setup-local-dev.sh
   ```

   This script will:
   - Install dependencies with pnpm
   - Create .env file from template
   - Start Supabase database
   - Configure Supabase authentication keys
   - Display next steps and test credentials

   Alternatively, you can run the setup steps manually:

   ```sh
   corepack enable
   corepack prepare
   pnpm install
   ```

3. Set up environment variables

   Copy the template environment file to create your local environment file:

   ```sh
   cp .env.template .env
   ```

   **Required for basic local development:**
   - Supabase keys will be automatically configured when you start the database (see step 4)

   **For maintainers (Vercel team members only):**

<<<<<<< HEAD
   If you are a maintainer with access to the Vercel project, you can use the Vercel CLI to pull environment variables:
=======
   Link your local project to the Vercel project and pull environment variables:
>>>>>>> 3edb5dec

   ```sh
   pnpm vercel:link
   pnpm vercel:env-pull
   ```



   Next, create a `.env.local` file at the root directory and set values for the following keys:

   - `OPENAI_API_KEY`
   - `TRIGGER_SECRET_KEY`

4. Start the development server

   ```sh
   pnpm dev
   ```

5. Open apps

   | package            | url                   |
   | ------------------ | --------------------- |
   | @liam-hq/app       | http://localhost:3001 |
   | @liam-hq/cli       | http://localhost:5173 |
   | @liam-hq/docs      | http://localhost:3002 |
   | @liam-hq/storybook | http://localhost:6006 |

   **Test login credentials:**
   - Login path: http://localhost:3001/app/login
   - Email: `test@example.com`
   - Password: `liampassword1234`

## Issues and feature requests

You've found a bug in the source code, a mistake in the documentation or maybe you'd like a new feature? Take a look at [GitHub Discussions](https://github.com/liam-hq/liam/discussions) to see if it's already being discussed. You can help us by [submitting an issue on GitHub](https://github.com/liam-hq/liam/issues). Before you create an issue, make sure to search the issue archive -- your issue may have already been addressed!

## Troubleshooting

### Common Setup Issues

**GitHub API Errors in Console**
If you see errors like `[@octokit/auth-app] appId option is required`, this is expected when GitHub environment variables are not configured. These errors don't affect core functionality - you can still use authentication, view projects, and access ER diagrams.

**Login Page Redirects**
If `/app/login` redirects unexpectedly:
1. Ensure Supabase is running: `pnpm --filter @liam-hq/db supabase:status`
2. Check that Supabase keys are configured in `.env`
3. Restart the development server: `pnpm dev`

**Database Connection Issues**
If you encounter database connection problems:
1. Stop Supabase: `pnpm --filter @liam-hq/db supabase:stop`
2. Start Supabase: `pnpm --filter @liam-hq/db supabase:start`
3. Re-run key extraction scripts:
   ```sh
   ./scripts/extract-supabase-anon-key.sh
   ./scripts/extract-supabase-service-key.sh
   ```

**Missing Dependencies**
If you encounter missing dependency errors:
1. Ensure you have the correct Node.js version (check `.nvmrc`)
2. Clear node_modules and reinstall: `rm -rf node_modules && pnpm install`
3. Enable corepack: `corepack enable && corepack prepare`

Please try to create bug reports that are:

- _Reproducible._ Include steps to reproduce the problem.
- _Specific._ Include as much detail as possible: which version, what environment, etc.
- _Unique._ Do not duplicate existing opened issues.
- _Scoped to a Single Bug._ One bug per report.

**Even better: Submit a pull request with a fix or new feature!**

### How to submit a Pull Request

1. Search our repository for open or closed [Pull Requests](https://github.com/liam-hq/liam/pulls) that relate to your submission. You don't want to duplicate effort.
2. Fork the project
3. Create your feature branch (`git switch -c feat/amazing_feature`)
4. **Write a clear and concise changeset description**
   - If your changes include modifications to any packages within the `frontend/packages` directory:
     - Use `pnpm changeset` at the top level of this project.
   - **Write a clear and concise commit message using the emoji (e.g., ✨) itself, not the textual representation (e.g., `:sparkles:`).** A list of supported gitmojis can be found [here](https://gitmoji.dev/). Examples:
     - ✨ Added a new feature to filter tables
     - 🐛 Fixed a typo in the welcome message
     - 📝 Updated README.md with new installation instructions
   - Note: Changes to `@liam-hq/docs` package do not require changesets as it is listed in the ignore array in `.changeset/config.json`. You will see a message from the changeset-bot titled "⚠️ No Changeset found" - this is the expected behavior and confirms that the ignore configuration is working correctly.
5. Format your changes (`pnpm run fmt`)
6. Commit your changes (`git commit -m 'feat: add amazing_feature'`)
7. Push to the branch (`git push origin feat/amazing_feature`)
8. [Open a Pull Request](https://github.com/liam-hq/liam/compare?expand=1)<|MERGE_RESOLUTION|>--- conflicted
+++ resolved
@@ -50,11 +50,7 @@
 
    **For maintainers (Vercel team members only):**
 
-<<<<<<< HEAD
-   If you are a maintainer with access to the Vercel project, you can use the Vercel CLI to pull environment variables:
-=======
    Link your local project to the Vercel project and pull environment variables:
->>>>>>> 3edb5dec
 
    ```sh
    pnpm vercel:link
