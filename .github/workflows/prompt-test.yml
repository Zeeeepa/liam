--- conflicted
+++ resolved
@@ -1,10 +1,10 @@
-name: 'prompt-test'
+name: "prompt-test"
 on:
   pull_request:
     paths:
-      - '.github/workflows/prompt-test.yml'
-      - 'frontend/packages/jobs/**'
-      - 'frontend/packages/prompt-test/**'
+      - ".github/workflows/prompt-test.yml"
+      - "frontend/packages/jobs/**"
+      - "frontend/packages/prompt-test/**"
 
 jobs:
   eval:
@@ -66,11 +66,7 @@
         if: always()
         shell: bash
         run: |
-<<<<<<< HEAD
-          output=$(pnpm dlx promptfoo@0.107.7 share --yes)
-=======
           output=$(pnpm dlx promptfoo@0.107.7 share --yes | tail -1)
->>>>>>> 70b89c3a
           echo "output=$output" >> $GITHUB_OUTPUT
 
       - name: Post result
